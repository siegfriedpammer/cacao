## contrib/Makefile.am
##
## Copyright (C) 1996-2005, 2006 R. Grafl, A. Krall, C. Kruegel,
## C. Oates, R. Obermaisser, M. Platter, M. Probst, S. Ring,
## E. Steiner, C. Thalinger, D. Thuernbeck, P. Tomsich, C. Ullrich,
## J. Wenninger, Institut f. Computersprachen - TU Wien
##
## This file is part of CACAO.
##
## This program is free software; you can redistribute it and/or
## modify it under the terms of the GNU General Public License as
## published by the Free Software Foundation; either version 2, or (at
## your option) any later version.
##
## This program is distributed in the hope that it will be useful, but
## WITHOUT ANY WARRANTY; without even the implied warranty of
## MERCHANTABILITY or FITNESS FOR A PARTICULAR PURPOSE.  See the GNU
## General Public License for more details.
##
## You should have received a copy of the GNU General Public License
## along with this program; if not, write to the Free Software
## Foundation, Inc., 51 Franklin Street, Fifth Floor, Boston, MA
## 02110-1301, USA.
##
## Contact: cacao@cacaojvm.org
##
## Authors: Christian Thalinger
##
## Changes:
<<<<<<< HEAD
##
## $Id: Makefile.am 7789 2007-04-21 16:42:52Z edwin $
=======
>>>>>>> 1da0ac19

## Process this file with automake to produce Makefile.in

SUBDIRS = vmlog

noinst_DATA = \
	setenvinstalled.in \
	setenvsource.in

## Local variables:
## mode: Makefile
## indent-tabs-mode: t
## c-basic-offset: 4
## tab-width: 8
## compile-command: "automake --add-missing"
## End:<|MERGE_RESOLUTION|>--- conflicted
+++ resolved
@@ -27,11 +27,6 @@
 ## Authors: Christian Thalinger
 ##
 ## Changes:
-<<<<<<< HEAD
-##
-## $Id: Makefile.am 7789 2007-04-21 16:42:52Z edwin $
-=======
->>>>>>> 1da0ac19
 
 ## Process this file with automake to produce Makefile.in
 
