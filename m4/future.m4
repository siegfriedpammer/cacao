dnl m4/future.m4
dnl
dnl Copyright (C) 1996-2013
dnl CACAOVM - Verein zur Foerderung der freien virtuellen Maschine CACAO
dnl 
dnl This file is part of CACAO.
dnl 
dnl This program is free software; you can redistribute it and/or
dnl modify it under the terms of the GNU General Public License as
dnl published by the Free Software Foundation; either version 2, or (at
dnl your option) any later version.
dnl 
dnl This program is distributed in the hope that it will be useful, but
dnl WITHOUT ANY WARRANTY; without even the implied warranty of
dnl MERCHANTABILITY or FITNESS FOR A PARTICULAR PURPOSE.  See the GNU
dnl General Public License for more details.
dnl 
dnl You should have received a copy of the GNU General Public License
dnl along with this program; if not, write to the Free Software
dnl Foundation, Inc., 51 Franklin Street, Fifth Floor, Boston, MA
dnl 02110-1301, USA.


dnl check for future library support

AC_DEFUN([AC_CHECK_FUTURE],[
  AC_LANG_PUSH([C++])
  dnl shared_ptr
  AC_CHECK_HEADER([tr1/memory], [
    AC_DEFINE([HAVE_STD_TR1_SHARED_PTR], 1, [std::tr1::shared_ptr is available])
  ])
  AC_CHECK_HEADER([boost/shared_ptr.hpp], [
    AC_DEFINE([HAVE_BOOST_SHARED_PTR], 1, [boost::shared_ptr is available])
  ])
<<<<<<< HEAD
=======
  dnl unordered set
  AC_CHECK_HEADER([tr1/unordered_set], [
    AC_DEFINE([HAVE_STD_TR1_UNORDERED_SET], 1, [std::tr1::unordered_set is available])
  ])
  AC_CHECK_HEADER([boost/unordered_set.hpp], [
    AC_DEFINE([HAVE_BOOST_UNORDERED_SET], 1, [boost::unordered_set is available])
  ])
  dnl unordered map
  AC_CHECK_HEADER([tr1/unordered_map], [
    AC_DEFINE([HAVE_STD_TR1_UNORDERED_MAP], 1, [std::tr1::unordered_map is available])
  ])
  AC_CHECK_HEADER([boost/unordered_map.hpp], [
    AC_DEFINE([HAVE_BOOST_UNORDERED_MAP], 1, [boost::unordered_map is available])
  ])
>>>>>>> ce2e2581
  dnl all_of any_of none_of
  AC_MSG_CHECKING([whether standard all_of, any_of, none_of are available])
  AC_LINK_IFELSE([AC_LANG_PROGRAM([[
  #include <algorithm>
  #include <set>
  bool pred(int x) { return true; }
  ]],[[
  std::set<int> s;
  std::all_of(s.begin(),s.end(),pred);
  std::any_of(s.begin(),s.end(),pred);
  std::none_of(s.begin(),s.end(),pred);
  ]])
  ],[
    AC_MSG_RESULT([yes])
    AC_DEFINE([HAVE_STD_ALL_ANY_NONE_OF], 1, [std::all_of/any_of/none_of is available])
  ], [
    AC_MSG_RESULT([no])
  ])

  AC_CHECK_HEADER([boost/algorithm/cxx11/all_of.hpp], [
  AC_CHECK_HEADER([boost/algorithm/cxx11/any_of.hpp], [
  AC_CHECK_HEADER([boost/algorithm/cxx11/none_of.hpp], [
    AC_DEFINE([HAVE_BOOST_ALL_ANY_NONE_OF], 1, [boost::algorithm::all_of/any_of/none_of is available])
  ])
  ])
  ])
  AC_LANG_POP([C++])
])<|MERGE_RESOLUTION|>--- conflicted
+++ resolved
@@ -32,8 +32,6 @@
   AC_CHECK_HEADER([boost/shared_ptr.hpp], [
     AC_DEFINE([HAVE_BOOST_SHARED_PTR], 1, [boost::shared_ptr is available])
   ])
-<<<<<<< HEAD
-=======
   dnl unordered set
   AC_CHECK_HEADER([tr1/unordered_set], [
     AC_DEFINE([HAVE_STD_TR1_UNORDERED_SET], 1, [std::tr1::unordered_set is available])
@@ -48,7 +46,6 @@
   AC_CHECK_HEADER([boost/unordered_map.hpp], [
     AC_DEFINE([HAVE_BOOST_UNORDERED_MAP], 1, [boost::unordered_map is available])
   ])
->>>>>>> ce2e2581
   dnl all_of any_of none_of
   AC_MSG_CHECKING([whether standard all_of, any_of, none_of are available])
   AC_LINK_IFELSE([AC_LANG_PROGRAM([[
