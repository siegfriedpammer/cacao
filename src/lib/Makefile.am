--- conflicted
+++ resolved
@@ -21,11 +21,6 @@
 ## along with this program; if not, write to the Free Software
 ## Foundation, Inc., 51 Franklin Street, Fifth Floor, Boston, MA
 ## 02110-1301, USA.
-<<<<<<< HEAD
-##
-## $Id: Makefile.am 8299 2007-08-13 08:41:18Z michi $
-=======
->>>>>>> 1da0ac19
 
 
 EXTRA_DIST = \
@@ -64,10 +59,7 @@
 	classes/java/security/VMAccessController.class \
 	classes/sun/misc/Unsafe.class
 
-<<<<<<< HEAD
 if WITH_CLASSPATH_GNU
-=======
->>>>>>> 1da0ac19
 if ENABLE_ANNOTATIONS
 VM_JAVA_FILES += \
 	$(top_srcdir)/src/lib/gnu/sun/reflect/annotation/TypeNotPresentExceptionProxy.java \
@@ -83,25 +75,8 @@
 	classes/sun/reflect/annotation/AnnotationType.class \
 	classes/sun/reflect/annotation/AnnotationParser.class
 endif
-<<<<<<< HEAD
 endif
 
-=======
-
-if ENABLE_ZLIB
-pkgdata_DATA = vm.zip
-else
-pkgdata_DATA = nozip
-endif
-endif
-
-if WITH_CLASSPATH_CLDC1_1
-VM_JAVA_FILES = \
-	$(top_srcdir)/src/lib/cldc1.1/com/sun/cldchi/jvm/FileDescriptor.java
-
-VM_CLASS_FILES = \
-	classes/com/sun/cldchi/jvm/FileDescriptor.class
->>>>>>> 1da0ac19
 
 if ENABLE_ZLIB
 pkgdata_DATA = vm.zip
