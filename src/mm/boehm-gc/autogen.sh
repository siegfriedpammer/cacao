--- conflicted
+++ resolved
@@ -5,11 +5,7 @@
 # These version are ok, pre-1.7 is not.  Post 1.7 may produce a lot of
 # warnings for unrelated projects, so prefer 1.7 for now.
 am_version=
-<<<<<<< HEAD
 for v in 1.10 1.9 1.8 1.7; do
-=======
-for v in 1.10 1.9 1.8; do
->>>>>>> f302a6e8
     if type -p &>/dev/null automake-$v; then
 	am_version="-$v"
 	break
@@ -25,15 +21,11 @@
 fi
 
 set -x
-<<<<<<< HEAD
-=======
-libtoolize --automake --force --copy
->>>>>>> f302a6e8
 aclocal$am_version
 autoconf
 autoheader
 automake$am_version -ac
-libtoolize --automake --force
+libtoolize --automake --force --copy
 set +x
 echo
 echo "Ready to run './configure'."
