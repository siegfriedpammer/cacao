--- conflicted
+++ resolved
@@ -22,11 +22,6 @@
    Foundation, Inc., 51 Franklin Street, Fifth Floor, Boston, MA
    02110-1301, USA.
 
-<<<<<<< HEAD
-   $Id: gc-common.h 8374 2007-08-21 10:20:33Z michi $
-
-=======
->>>>>>> 1da0ac19
 */
 
 
