## src/native/include/Makefile.am
##
## Copyright (C) 1996-2005, 2006, 2007 R. Grafl, A. Krall, C. Kruegel,
## C. Oates, R. Obermaisser, M. Platter, M. Probst, S. Ring,
## E. Steiner, C. Thalinger, D. Thuernbeck, P. Tomsich, C. Ullrich,
## J. Wenninger, Institut f. Computersprachen - TU Wien
##
## This file is part of CACAO.
##
## This program is free software; you can redistribute it and/or
## modify it under the terms of the GNU General Public License as
## published by the Free Software Foundation; either version 2, or (at
## your option) any later version.
##
## This program is distributed in the hope that it will be useful, but
## WITHOUT ANY WARRANTY; without even the implied warranty of
## MERCHANTABILITY or FITNESS FOR A PARTICULAR PURPOSE.  See the GNU
## General Public License for more details.
##
## You should have received a copy of the GNU General Public License
## along with this program; if not, write to the Free Software
## Foundation, Inc., 51 Franklin Street, Fifth Floor, Boston, MA
## 02110-1301, USA.
<<<<<<< HEAD
##
## $Id: Makefile.am 8299 2007-08-13 08:41:18Z michi $
=======
>>>>>>> 1da0ac19


COMMON_HEADER_FILES = \
	java_lang_Class.h \
	java_lang_Object.h \
	java_lang_String.h \
	java_lang_Thread.h \
	java_lang_Throwable.h \
	\
	java_io_InputStream.h \
	java_io_PrintStream.h \
	\
	java_lang_Boolean.h \
	java_lang_Byte.h \
	java_lang_Character.h \
	java_lang_Double.h \
	java_lang_Float.h \
	java_lang_Integer.h \
	java_lang_Long.h \
	java_lang_Short.h \
	java_util_Vector.h

JAVASE_HEADER_FILES = \
	java_lang_ClassLoader.h \
	java_lang_Cloneable.h \
	java_lang_ThreadGroup.h \
	java_util_Properties.h \
	\
	java_io_File.h \
	java_lang_Process.h \
	java_lang_StackTraceElement.h \
	java_lang_reflect_Constructor.h \
	java_lang_reflect_Field.h \
	java_lang_reflect_Method.h \
	java_nio_Buffer.h \
	java_security_ProtectionDomain.h \
	java_util_concurrent_atomic_AtomicLong.h \
	sun_misc_Unsafe.h

if WITH_CLASSPATH_GNU
JAVASE_HEADER_FILES += \
	java_lang_VMThread.h \
	java_lang_VMThrowable.h \
	\
	gnu_classpath_Pointer.h \
	gnu_classpath_Pointer32.h \
	gnu_classpath_Pointer64.h \
	java_lang_VMObject.h \
	java_nio_DirectByteBufferImpl.h

if ENABLE_ANNOTATIONS
JAVASE_HEADER_FILES += \
	sun_reflect_ConstantPool.h
endif
endif

if WITH_CLASSPATH_SUN
JAVASE_HEADER_FILES += \
	java_lang_AssertionStatusDirectives.h \
	java_nio_ByteBuffer.h \
	sun_reflect_ConstantPool.h
endif

JAVAME_CLDC1_1_HEADER_FILES = \
	com_sun_cldc_io_ResourceInputStream.h \
	com_sun_cldc_io_j2me_socket_Protocol.h \
	com_sun_cldchi_io_ConsoleOutputStream.h \
	com_sun_cldchi_jvm_FileDescriptor.h \
	com_sun_cldchi_jvm_JVM.h \
	java_lang_Math.h \
	java_lang_Runtime.h \
	java_lang_System.h

JVMTI_HEADER_FILES = \
	gnu_classpath_jdwp_VMFrame.h \
	gnu_classpath_jdwp_VMMethod.h \
	gnu_classpath_jdwp_VMVirtualMachine.h \
	gnu_classpath_jdwp_event_EventRequest.h \
	gnu_classpath_jdwp_util_VariableTable.h

if WITH_CLASSPATH_GNU
ADDITIONAL_IMPLEMENTED_VM_CLASSES_HEADER_FILES = \
	gnu_classpath_VMStackWalker.h \
	gnu_classpath_VMSystemProperties.h \
	gnu_java_lang_management_VMClassLoadingMXBeanImpl.h \
	gnu_java_lang_management_VMMemoryMXBeanImpl.h \
	gnu_java_lang_management_VMRuntimeMXBeanImpl.h \
	gnu_java_lang_management_VMThreadMXBeanImpl.h \
	java_lang_VMClass.h \
	java_lang_VMClassLoader.h \
	java_lang_VMRuntime.h \
	java_lang_VMString.h \
	java_lang_VMSystem.h \
	java_lang_management_MemoryUsage.h \
	java_lang_management_ThreadInfo.h \
	java_lang_management_VMManagementFactory.h \
	java_lang_reflect_VMProxy.h \
	java_security_VMAccessController.h
endif

ADDITIONAL_STATIC_CLASSPATH_HEADER_FILES = \
	java_net_DatagramPacket.h \
	java_net_InetAddress.h \
	\
	gnu_java_net_PlainDatagramSocketImpl.h \
	gnu_java_net_PlainSocketImpl.h \
	gnu_java_nio_PipeImpl.h \
	gnu_java_nio_channels_FileChannelImpl.h \
	gnu_java_nio_charset_iconv_IconvEncoder.h \
	gnu_java_nio_charset_iconv_IconvDecoder.h \
	java_lang_VMProcess.h \
	java_net_SocketImpl.h \
	java_nio_MappedByteBufferImpl.h \
	java_nio_channels_spi_SelectorProvider.h

CLEANFILES = \
	*.h

DO_HEADER_FILES = \
	$(COMMON_HEADER_FILES)

if ENABLE_JAVASE
DO_HEADER_FILES += \
	$(JAVASE_HEADER_FILES) \
	$(ADDITIONAL_IMPLEMENTED_VM_CLASSES_HEADER_FILES)
endif

if ENABLE_JAVAME_CLDC1_1
DO_HEADER_FILES += \
	$(JAVAME_CLDC1_1_HEADER_FILES)
endif

if ENABLE_JVMTI
DO_HEADER_FILES += \
	$(GEN_JVMTI_HEADER_FILES)
endif

if WITH_STATIC_CLASSPATH
DO_HEADER_FILES += \
	$(ADDITIONAL_STATIC_CLASSPATH_HEADER_FILES)
endif

if WITH_CLASSPATH_GNU
CLASSPATH = $(top_builddir)/src/lib/classes/:$(CLASSPATH_CLASSES)
VM_ZIP = $(top_builddir)/src/lib/vm.zip
endif

if WITH_CLASSPATH_SUN
CLASSPATH = $(CLASSPATH_CLASSES)
endif

if WITH_CLASSPATH_CLDC1_1
CLASSPATH = $(top_builddir)/src/lib/classes/:$(CLASSPATH_CLASSES)
VM_ZIP = $(top_builddir)/src/lib/vm.zip
endif

noinst_DATA = $(DO_HEADER_FILES)

$(DO_HEADER_FILES): $(CACAOH) $(VM_ZIP) $(CLASSPATH_CLASSES)
	@class=`echo $@ | sed -e 's/\.h$$//' -e 's/_/\./g'`; \
	echo "$(CACAOH) -bootclasspath $(CLASSPATH) -d . $$class"; \
	$(CACAOH) -bootclasspath $(CLASSPATH) -d . $$class


## Local variables:
## mode: Makefile
## indent-tabs-mode: t
## c-basic-offset: 4
## tab-width: 8
## compile-command: "automake --add-missing"
## End:<|MERGE_RESOLUTION|>--- conflicted
+++ resolved
@@ -21,11 +21,6 @@
 ## along with this program; if not, write to the Free Software
 ## Foundation, Inc., 51 Franklin Street, Fifth Floor, Boston, MA
 ## 02110-1301, USA.
-<<<<<<< HEAD
-##
-## $Id: Makefile.am 8299 2007-08-13 08:41:18Z michi $
-=======
->>>>>>> 1da0ac19
 
 
 COMMON_HEADER_FILES = \
