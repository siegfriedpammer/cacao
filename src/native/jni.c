--- conflicted
+++ resolved
@@ -22,11 +22,6 @@
    Foundation, Inc., 51 Franklin Street, Fifth Floor, Boston, MA
    02110-1301, USA.
 
-<<<<<<< HEAD
-   $Id: jni.c 8391 2007-08-21 20:34:27Z michi $
-
-=======
->>>>>>> 1da0ac19
 */
 
 
@@ -159,8 +154,6 @@
 
 # elif defined(WITH_CLASSPATH_SUN)
 
-<<<<<<< HEAD
-=======
 static classinfo *class_sun_nio_ch_DirectBuffer;
 static classinfo *class_java_nio_DirectByteBuffer;
 
@@ -170,7 +163,6 @@
 #endif
 
 
->>>>>>> 1da0ac19
 /* accessing instance fields macros *******************************************/
 
 #define SET_FIELD(o,type,f,value) \
@@ -209,10 +201,7 @@
 		return false;
 
 # if defined(WITH_CLASSPATH_GNU)
-<<<<<<< HEAD
-=======
-
->>>>>>> 1da0ac19
+
 	if (!(class_java_nio_DirectByteBufferImpl =
 		  load_class_bootstrap(utf_new_char("java/nio/DirectByteBufferImpl"))) ||
 		!link_class(class_java_nio_DirectByteBufferImpl))
@@ -240,9 +229,6 @@
 		!link_class(class_gnu_classpath_Pointer32))
 		return false;
 #  endif
-<<<<<<< HEAD
-# endif
-=======
 
 # elif defined(WITH_CLASSPATH_SUN)
 
@@ -268,7 +254,6 @@
 
 # endif
 
->>>>>>> 1da0ac19
 #endif /* defined(ENABLE_JAVASE) */
 
 	return true;
@@ -866,7 +851,6 @@
 	}
 
 	/* mark start of dump memory area */
-<<<<<<< HEAD
 
 	dumpsize = dump_size();
 
@@ -952,11 +936,11 @@
 
 jint _Jv_JNI_GetVersion(JNIEnv *env)
 {
-	STATISTICS(jniinvokation());
-
-	/* we support JNI 1.4 */
-
-	return JNI_VERSION_1_4;
+	TRACEJNICALLS("_Jv_JNI_GetVersion(env=%p)", env);
+
+	/* We support JNI 1.6. */
+
+	return JNI_VERSION_1_6;
 }
 
 
@@ -979,7 +963,7 @@
 	classinfo       *c;
 	java_lang_Class *co;
 
-	TRACEJNICALLS("_Jv_JNI_DefineClass(env=%p, name=%s, loader=%p, buf=%p, bufLen=%d", env, name, loader, buf, bufLen);
+	TRACEJNICALLS("_Jv_JNI_DefineClass(env=%p, name=%s, loader=%p, buf=%p, bufLen=%d)", env, name, loader, buf, bufLen);
 
 	u  = utf_new_char(name);
 	cl = loader_hashtable_classloader_add((java_handle_t *) loader);
@@ -1005,143 +989,6 @@
    directories and zip files specified by the CLASSPATH environment
    variable for the class with the specified name.
 
-=======
-
-	dumpsize = dump_size();
-
-	/* Fill the argument array from a object-array. */
-
-	array = vm_array_from_objectarray(resm, o, params);
-
-	/* The array can be NULL if we don't have any arguments to pass
-	   and the architecture does not have any argument registers
-	   (e.g. i386).  In that case we additionally check for an
-	   exception thrown. */
-
-	if ((array == NULL) && (exceptions_get_exception() != NULL)) {
-		/* release dump area */
-
-		dump_release(dumpsize);
-
-		return NULL;
-	}
-
-	switch (resm->parseddesc->returntype.decltype) {
-	case TYPE_VOID:
-		(void) vm_call_array(resm, array);
-		ro = NULL;
-		break;
-
-	case PRIMITIVETYPE_BOOLEAN:
-	case PRIMITIVETYPE_BYTE:
-	case PRIMITIVETYPE_CHAR:
-	case PRIMITIVETYPE_SHORT:
-	case PRIMITIVETYPE_INT:
-		value.i = vm_call_int_array(resm, array);
-		ro = primitive_box(resm->parseddesc->returntype.decltype, value);
-		break;
-
-	case PRIMITIVETYPE_LONG:
-		value.l = vm_call_long_array(resm, array);
-		ro = primitive_box(resm->parseddesc->returntype.decltype, value);
-		break;
-
-	case PRIMITIVETYPE_FLOAT:
-		value.f = vm_call_float_array(resm, array);
-		ro = primitive_box(resm->parseddesc->returntype.decltype, value);
-		break;
-
-	case PRIMITIVETYPE_DOUBLE:
-		value.d = vm_call_double_array(resm, array);
-		ro = primitive_box(resm->parseddesc->returntype.decltype, value);
-		break;
-
-	case TYPE_ADR:
-		ro = vm_call_array(resm, array);
-		break;
-
-	default:
-		vm_abort("_Jv_jni_invokeNative: invalid return type %d", resm->parseddesc->returntype.decltype);
-	}
-
-	xptr = exceptions_get_exception();
-
-	if (xptr != NULL) {
-		/* clear exception pointer, we are calling JIT code again */
-
-		exceptions_clear_exception();
-
-		exceptions_throw_invocationtargetexception(xptr);
-	}
-
-	/* release dump area */
-
-	dump_release(dumpsize);
-
-	return ro;
-}
-
-
-/* GetVersion ******************************************************************
-
-   Returns the major version number in the higher 16 bits and the
-   minor version number in the lower 16 bits.
-
-*******************************************************************************/
-
-jint _Jv_JNI_GetVersion(JNIEnv *env)
-{
-	TRACEJNICALLS("_Jv_JNI_GetVersion(env=%p)", env);
-
-	/* We support JNI 1.6. */
-
-	return JNI_VERSION_1_6;
-}
-
-
-/* Class Operations ***********************************************************/
-
-/* DefineClass *****************************************************************
-
-   Loads a class from a buffer of raw class data. The buffer
-   containing the raw class data is not referenced by the VM after the
-   DefineClass call returns, and it may be discarded if desired.
-
-*******************************************************************************/
-
-jclass _Jv_JNI_DefineClass(JNIEnv *env, const char *name, jobject loader,
-						   const jbyte *buf, jsize bufLen)
-{
-#if defined(ENABLE_JAVASE)
-	utf         *u;
-	classloader *cl;
-	classinfo   *c;
-
-	TRACEJNICALLS("_Jv_JNI_DefineClass(env=%p, name=%s, loader=%p, buf=%p, bufLen=%d)", env, name, loader, buf, bufLen);
-
-	u  = utf_new_char(name);
-	cl = (classloader *) loader;
-
-	c = class_define(u, cl, bufLen, (const uint8_t *) buf, NULL);
-
-	return (jclass) _Jv_JNI_NewLocalRef(env, (jobject) c);
-#else
-	vm_abort("_Jv_JNI_DefineClass: not implemented in this configuration");
-
-	/* keep compiler happy */
-
-	return 0;
-#endif
-}
-
-
-/* FindClass *******************************************************************
-
-   This function loads a locally-defined class. It searches the
-   directories and zip files specified by the CLASSPATH environment
-   variable for the class with the specified name.
-
->>>>>>> 1da0ac19
 *******************************************************************************/
 
 jclass _Jv_JNI_FindClass(JNIEnv *env, const char *name)
@@ -1206,14 +1053,9 @@
  
 jclass _Jv_JNI_GetSuperclass(JNIEnv *env, jclass sub)
 {
-<<<<<<< HEAD
 	classinfo       *c;
 	classinfo       *super;
 	java_lang_Class *co;
-=======
-	classinfo *c;
-	classinfo *super;
->>>>>>> 1da0ac19
 
 	TRACEJNICALLS("_Jv_JNI_GetSuperclass(env=%p, sub=%p)", env, sub);
 
@@ -1224,13 +1066,9 @@
 
 	super = class_get_superclass(c);
 
-<<<<<<< HEAD
 	co = LLNI_classinfo_wrap(super);
 
 	return (jclass) _Jv_JNI_NewLocalRef(env, (jobject) co);
-=======
-	return (jclass) _Jv_JNI_NewLocalRef(env, (jobject) super);
->>>>>>> 1da0ac19
 }
   
  
@@ -1339,15 +1177,9 @@
 void _Jv_JNI_ExceptionDescribe(JNIEnv *env)
 {
 	java_handle_t *o;
-<<<<<<< HEAD
 	classinfo     *c;
 	methodinfo    *m;
 
-	STATISTICS(jniinvokation());
-=======
-	methodinfo    *m;
->>>>>>> 1da0ac19
-
 	TRACEJNICALLS("_Jv_JNI_ExceptionDescribe(env=%p)", env);
 
 	/* Clear exception, because we are probably calling Java code
@@ -1356,7 +1188,7 @@
 	o = exceptions_get_and_clear_exception();
 
 	if (o != NULL) {
-		/* Get printStackTrace method from exception class. */
+		/* get printStackTrace method from exception class */
 
 		LLNI_class_get(o, c);
 
@@ -1462,38 +1294,10 @@
 void _Jv_JNI_DeleteLocalRef(JNIEnv *env, jobject localRef)
 {
 	java_handle_t  *o;
-<<<<<<< HEAD
-=======
-	localref_table *lrt;
-	s4              i;
->>>>>>> 1da0ac19
 
 	STATISTICS(jniinvokation());
 
 	o = (java_handle_t *) localRef;
-<<<<<<< HEAD
-=======
-
-	/* get local reference table (thread specific) */
-
-	lrt = LOCALREFTABLE;
-
-	/* go through all local frames */
-
-	for (; lrt != NULL; lrt = lrt->prev) {
-
-		/* and try to remove the reference */
-
-		for (i = 0; i < lrt->capacity; i++) {
-			if (lrt->refs[i] == o) {
-				lrt->refs[i] = NULL;
-				lrt->used--;
-
-				return;
-			}
-		}
-	}
->>>>>>> 1da0ac19
 
 	/* delete the reference */
 
@@ -1551,24 +1355,7 @@
 
 	/* insert the reference */
 
-<<<<<<< HEAD
 	localref = localref_add(LLNI_DIRECT(o));
-=======
-	for (i = 0; i < lrt->capacity; i++) {
-		if (lrt->refs[i] == NULL) {
-			lrt->refs[i] = (java_handle_t *) ref;
-			lrt->used++;
-
-			return ref;
-		}
-	}
-
-	/* should not happen, just to be sure */
-
-	assert(0);
-
-	/* keep compiler happy */
->>>>>>> 1da0ac19
 
 	return localref;
 }
@@ -1747,14 +1534,9 @@
 
 jclass _Jv_JNI_GetObjectClass(JNIEnv *env, jobject obj)
 {
-<<<<<<< HEAD
 	java_handle_t   *o;
 	classinfo       *c;
 	java_lang_Class *co;
-=======
-	java_handle_t *o;
-	classinfo     *c;
->>>>>>> 1da0ac19
 
 	STATISTICS(jniinvokation());
 
@@ -1891,14 +1673,12 @@
 
 jobject _Jv_JNI_ToReflectedMethod(JNIEnv* env, jclass cls, jmethodID methodID,
 								  jboolean isStatic)
-{
 #if defined(ENABLE_JAVASE)
 	methodinfo                    *m;
 	java_lang_reflect_Constructor *rc;
 	java_lang_reflect_Method      *rm;
 
-<<<<<<< HEAD
-	STATISTICS(jniinvokation());
+	TRACEJNICALLS("_Jv_JNI_ToReflectedMethod(env=%p, cls=%p, methodID=%p, isStatic=%d)", env, cls, methodID, isStatic);
 
 	m = (methodinfo *) methodID;
 
@@ -1909,19 +1689,6 @@
 	if (m->name == utf_init) {
 		rc = reflect_constructor_new(m);
 
-=======
-	TRACEJNICALLS("_Jv_JNI_ToReflectedMethod(env=%p, cls=%p, methodID=%p, isStatic=%d)", env, cls, methodID, isStatic);
-
-	m = (methodinfo *) methodID;
-
-	/* HotSpot does the same assert. */
-
-	assert(((m->flags & ACC_STATIC) != 0) == (isStatic != 0));
-
-	if (m->name == utf_init) {
-		rc = reflect_constructor_new(m);
-
->>>>>>> 1da0ac19
 		return (jobject) rc;
 	}
 	else {
@@ -2021,11 +1788,7 @@
 	m = (methodinfo *) methodID;                            \
                                                             \
 	va_start(ap, methodID);                                 \
-<<<<<<< HEAD
 	ret = _Jv_jni_Call##intern##Method(o, LLNI_vftbl_direct(o), m, ap); \
-=======
-	ret = _Jv_jni_Call##intern##Method(o, o->vftbl, m, ap); \
->>>>>>> 1da0ac19
 	va_end(ap);                                             \
                                                             \
 	return ret;                                             \
@@ -2052,11 +1815,7 @@
 	o = (java_handle_t *) obj;                                     \
 	m = (methodinfo *) methodID;                                   \
                                                                    \
-<<<<<<< HEAD
 	ret = _Jv_jni_Call##intern##Method(o, LLNI_vftbl_direct(o), m, args);      \
-=======
-	ret = _Jv_jni_Call##intern##Method(o, o->vftbl, m, args);      \
->>>>>>> 1da0ac19
                                                                    \
 	return ret;                                                    \
 }
@@ -2083,11 +1842,7 @@
 	o = (java_handle_t *) obj;                                 \
 	m = (methodinfo *) methodID;                               \
                                                                \
-<<<<<<< HEAD
 	ret = _Jv_jni_Call##intern##MethodA(o, LLNI_vftbl_direct(o), m, args); \
-=======
-	ret = _Jv_jni_Call##intern##MethodA(o, o->vftbl, m, args); \
->>>>>>> 1da0ac19
                                                                \
 	return ret;                                                \
 }
@@ -2164,11 +1919,7 @@
 	m = (methodinfo *) methodID;
 
 	va_start(ap, methodID);
-<<<<<<< HEAD
 	_Jv_jni_CallVoidMethod(o, LLNI_vftbl_direct(o), m, ap);
-=======
-	_Jv_jni_CallVoidMethod(o, o->vftbl, m, ap);
->>>>>>> 1da0ac19
 	va_end(ap);
 }
 
@@ -2182,11 +1933,7 @@
 	o = (java_handle_t *) obj;
 	m = (methodinfo *) methodID;
 
-<<<<<<< HEAD
 	_Jv_jni_CallVoidMethod(o, LLNI_vftbl_direct(o), m, args);
-=======
-	_Jv_jni_CallVoidMethod(o, o->vftbl, m, args);
->>>>>>> 1da0ac19
 }
 
 
@@ -2199,7 +1946,6 @@
 	o = (java_handle_t *) obj;
 	m = (methodinfo *) methodID;
 
-<<<<<<< HEAD
 	_Jv_jni_CallVoidMethodA(o, LLNI_vftbl_direct(o), m, args);
 }
 
@@ -2285,93 +2031,6 @@
 JNI_CALL_NONVIRTUAL_METHOD_A(Float,   jfloat,   Float)
 JNI_CALL_NONVIRTUAL_METHOD_A(Double,  jdouble,  Double)
 
-=======
-	_Jv_jni_CallVoidMethodA(o, o->vftbl, m, args);
-}
-
-
-
-#define JNI_CALL_NONVIRTUAL_METHOD(name, type, intern)                      \
-type _Jv_JNI_CallNonvirtual##name##Method(JNIEnv *env, jobject obj,         \
-										  jclass clazz, jmethodID methodID, \
-										  ...)                              \
-{                                                                           \
-	java_handle_t *o;                                                       \
-	classinfo     *c;                                                       \
-	methodinfo    *m;                                                       \
-	va_list        ap;                                                      \
-	type           ret;                                                     \
-                                                                            \
-	o = (java_handle_t *) obj;                                              \
-	c = LLNI_classinfo_unwrap(clazz);                                       \
-	m = (methodinfo *) methodID;                                            \
-                                                                            \
-	va_start(ap, methodID);                                                 \
-	ret = _Jv_jni_Call##intern##Method(o, c->vftbl, m, ap);                 \
-	va_end(ap);                                                             \
-                                                                            \
-	return ret;                                                             \
-}
-
-JNI_CALL_NONVIRTUAL_METHOD(Boolean, jboolean, Int)
-JNI_CALL_NONVIRTUAL_METHOD(Byte,    jbyte,    Int)
-JNI_CALL_NONVIRTUAL_METHOD(Char,    jchar,    Int)
-JNI_CALL_NONVIRTUAL_METHOD(Short,   jshort,   Int)
-JNI_CALL_NONVIRTUAL_METHOD(Int,     jint,     Int)
-JNI_CALL_NONVIRTUAL_METHOD(Long,    jlong,    Long)
-JNI_CALL_NONVIRTUAL_METHOD(Float,   jfloat,   Float)
-JNI_CALL_NONVIRTUAL_METHOD(Double,  jdouble,  Double)
-
-
-#define JNI_CALL_NONVIRTUAL_METHOD_V(name, type, intern)                     \
-type _Jv_JNI_CallNonvirtual##name##MethodV(JNIEnv *env, jobject obj,         \
-										   jclass clazz, jmethodID methodID, \
-										   va_list args)                     \
-{                                                                            \
-	java_handle_t *o;                                                        \
-	classinfo     *c;                                                        \
-	methodinfo    *m;                                                        \
-	type           ret;                                                      \
-                                                                             \
-	o = (java_handle_t *) obj;                                               \
-	c = LLNI_classinfo_unwrap(clazz);                                        \
-	m = (methodinfo *) methodID;                                             \
-                                                                             \
-	ret = _Jv_jni_CallIntMethod(o, c->vftbl, m, args);                       \
-                                                                             \
-	return ret;                                                              \
-}
-
-JNI_CALL_NONVIRTUAL_METHOD_V(Boolean, jboolean, Int)
-JNI_CALL_NONVIRTUAL_METHOD_V(Byte,    jbyte,    Int)
-JNI_CALL_NONVIRTUAL_METHOD_V(Char,    jchar,    Int)
-JNI_CALL_NONVIRTUAL_METHOD_V(Short,   jshort,   Int)
-JNI_CALL_NONVIRTUAL_METHOD_V(Int,     jint,     Int)
-JNI_CALL_NONVIRTUAL_METHOD_V(Long,    jlong,    Long)
-JNI_CALL_NONVIRTUAL_METHOD_V(Float,   jfloat,   Float)
-JNI_CALL_NONVIRTUAL_METHOD_V(Double,  jdouble,  Double)
-
-
-#define JNI_CALL_NONVIRTUAL_METHOD_A(name, type, intern)                     \
-type _Jv_JNI_CallNonvirtual##name##MethodA(JNIEnv *env, jobject obj,         \
-										   jclass clazz, jmethodID methodID, \
-										   const jvalue *args)               \
-{                                                                            \
-	log_text("JNI-Call: CallNonvirtual##name##MethodA: IMPLEMENT ME!");      \
-                                                                             \
-	return 0;                                                                \
-}
-
-JNI_CALL_NONVIRTUAL_METHOD_A(Boolean, jboolean, Int)
-JNI_CALL_NONVIRTUAL_METHOD_A(Byte,    jbyte,    Int)
-JNI_CALL_NONVIRTUAL_METHOD_A(Char,    jchar,    Int)
-JNI_CALL_NONVIRTUAL_METHOD_A(Short,   jshort,   Int)
-JNI_CALL_NONVIRTUAL_METHOD_A(Int,     jint,     Int)
-JNI_CALL_NONVIRTUAL_METHOD_A(Long,    jlong,    Long)
-JNI_CALL_NONVIRTUAL_METHOD_A(Float,   jfloat,   Float)
-JNI_CALL_NONVIRTUAL_METHOD_A(Double,  jdouble,  Double)
-
->>>>>>> 1da0ac19
 jobject _Jv_JNI_CallNonvirtualObjectMethod(JNIEnv *env, jobject obj,
 										   jclass clazz, jmethodID methodID,
 										   ...)
@@ -2544,11 +2203,7 @@
 
 	STATISTICS(jniinvokation());
 
-<<<<<<< HEAD
 	vm_abort("this needs to be fixed");
-=======
-#warning this needs to be fixed
->>>>>>> 1da0ac19
 	o = GET_FIELD(obj, java_handle_t*, fieldID);
 
 	return _Jv_JNI_NewLocalRef(env, (jobject) o);
@@ -2587,11 +2242,7 @@
 {
 	STATISTICS(jniinvokation());
 
-<<<<<<< HEAD
 	vm_abort("this needs to be fixed");
-=======
-#warning this needs to be fixed
->>>>>>> 1da0ac19
 	SET_FIELD(obj, java_handle_t*, fieldID, value);
 }
 
@@ -2616,19 +2267,11 @@
 	utf        *udesc;
 	methodinfo *m;
 
-<<<<<<< HEAD
-	STATISTICS(jniinvokation());
+	TRACEJNICALLS("_Jv_JNI_GetStaticMethodID(env=%p, clazz=%p, name=%s, sig=%s)", env, clazz, name, sig);
 
 	c = LLNI_classinfo_unwrap(clazz);
 
-	if (!c)
-=======
-	TRACEJNICALLS("_Jv_JNI_GetStaticMethodID(env=%p, clazz=%p, name=%s, sig=%s)", env, clazz, name, sig);
-
-	c = LLNI_classinfo_unwrap(clazz);
-
 	if (c == NULL)
->>>>>>> 1da0ac19
 		return NULL;
 
 	if (!(c->state & CLASS_INITIALIZED))
@@ -2649,7 +2292,6 @@
 	}
 
 	return (jmethodID) m;
-<<<<<<< HEAD
 }
 
 
@@ -2817,147 +2459,9 @@
    specified by its name and signature. The GetStatic<type>Field and
    SetStatic<type>Field families of accessor functions use field IDs
    to retrieve static fields.
-=======
-}
-
-
-#define JNI_CALL_STATIC_METHOD(name, type, intern)               \
-type _Jv_JNI_CallStatic##name##Method(JNIEnv *env, jclass clazz, \
-									  jmethodID methodID, ...)   \
-{                                                                \
-	methodinfo *m;                                               \
-	va_list     ap;                                              \
-	type        res;                                             \
-                                                                 \
-	m = (methodinfo *) methodID;                                 \
-                                                                 \
-	va_start(ap, methodID);                                      \
-	res = _Jv_jni_Call##intern##Method(NULL, NULL, m, ap);       \
-	va_end(ap);                                                  \
-                                                                 \
-	return res;                                                  \
-}
-
-JNI_CALL_STATIC_METHOD(Boolean, jboolean, Int)
-JNI_CALL_STATIC_METHOD(Byte,    jbyte,    Int)
-JNI_CALL_STATIC_METHOD(Char,    jchar,    Int)
-JNI_CALL_STATIC_METHOD(Short,   jshort,   Int)
-JNI_CALL_STATIC_METHOD(Int,     jint,     Int)
-JNI_CALL_STATIC_METHOD(Long,    jlong,    Long)
-JNI_CALL_STATIC_METHOD(Float,   jfloat,   Float)
-JNI_CALL_STATIC_METHOD(Double,  jdouble,  Double)
-
-
-#define JNI_CALL_STATIC_METHOD_V(name, type, intern)                     \
-type _Jv_JNI_CallStatic##name##MethodV(JNIEnv *env, jclass clazz,        \
-									   jmethodID methodID, va_list args) \
-{                                                                        \
-	methodinfo *m;                                                       \
-	type        res;                                                     \
-                                                                         \
-	m = (methodinfo *) methodID;                                         \
-                                                                         \
-	res = _Jv_jni_Call##intern##Method(NULL, NULL, m, args);             \
-                                                                         \
-	return res;                                                          \
-}
-
-JNI_CALL_STATIC_METHOD_V(Boolean, jboolean, Int)
-JNI_CALL_STATIC_METHOD_V(Byte,    jbyte,    Int)
-JNI_CALL_STATIC_METHOD_V(Char,    jchar,    Int)
-JNI_CALL_STATIC_METHOD_V(Short,   jshort,   Int)
-JNI_CALL_STATIC_METHOD_V(Int,     jint,     Int)
-JNI_CALL_STATIC_METHOD_V(Long,    jlong,    Long)
-JNI_CALL_STATIC_METHOD_V(Float,   jfloat,   Float)
-JNI_CALL_STATIC_METHOD_V(Double,  jdouble,  Double)
-
-
-#define JNI_CALL_STATIC_METHOD_A(name, type, intern)                           \
-type _Jv_JNI_CallStatic##name##MethodA(JNIEnv *env, jclass clazz,              \
-									   jmethodID methodID, const jvalue *args) \
-{                                                                              \
-	methodinfo *m;                                                             \
-	type        res;                                                           \
-                                                                               \
-	m = (methodinfo *) methodID;                                               \
-                                                                               \
-	res = _Jv_jni_Call##intern##MethodA(NULL, NULL, m, args);                  \
-                                                                               \
-	return res;                                                                \
-}
-
-JNI_CALL_STATIC_METHOD_A(Boolean, jboolean, Int)
-JNI_CALL_STATIC_METHOD_A(Byte,    jbyte,    Int)
-JNI_CALL_STATIC_METHOD_A(Char,    jchar,    Int)
-JNI_CALL_STATIC_METHOD_A(Short,   jshort,   Int)
-JNI_CALL_STATIC_METHOD_A(Int,     jint,     Int)
-JNI_CALL_STATIC_METHOD_A(Long,    jlong,    Long)
-JNI_CALL_STATIC_METHOD_A(Float,   jfloat,   Float)
-JNI_CALL_STATIC_METHOD_A(Double,  jdouble,  Double)
-
-
-jobject _Jv_JNI_CallStaticObjectMethod(JNIEnv *env, jclass clazz,
-									   jmethodID methodID, ...)
-{
-	methodinfo    *m;
-	java_handle_t *o;
-	va_list        ap;
-
-	m = (methodinfo *) methodID;
-
-	va_start(ap, methodID);
-	o = _Jv_jni_CallObjectMethod(NULL, NULL, m, ap);
-	va_end(ap);
-
-	return _Jv_JNI_NewLocalRef(env, (jobject) o);
-}
-
-
-jobject _Jv_JNI_CallStaticObjectMethodV(JNIEnv *env, jclass clazz,
-										jmethodID methodID, va_list args)
-{
-	methodinfo    *m;
-	java_handle_t *o;
-
-	m = (methodinfo *) methodID;
-
-	o = _Jv_jni_CallObjectMethod(NULL, NULL, m, args);
-
-	return _Jv_JNI_NewLocalRef(env, (jobject) o);
-}
-
-
-jobject _Jv_JNI_CallStaticObjectMethodA(JNIEnv *env, jclass clazz,
-										jmethodID methodID, const jvalue *args)
-{
-	methodinfo    *m;
-	java_handle_t *o;
-
-	m = (methodinfo *) methodID;
-
-	o = _Jv_jni_CallObjectMethodA(NULL, NULL, m, args);
-
-	return _Jv_JNI_NewLocalRef(env, (jobject) o);
-}
-
-
-void _Jv_JNI_CallStaticVoidMethod(JNIEnv *env, jclass clazz,
-								  jmethodID methodID, ...)
-{
-	methodinfo *m;
-	va_list     ap;
-
-	m = (methodinfo *) methodID;
-
-	va_start(ap, methodID);
-	_Jv_jni_CallVoidMethod(NULL, NULL, m, ap);
-	va_end(ap);
-}
->>>>>>> 1da0ac19
-
-*******************************************************************************/
-
-<<<<<<< HEAD
+
+*******************************************************************************/
+
 jfieldID _Jv_JNI_GetStaticFieldID(JNIEnv *env, jclass clazz, const char *name,
 								  const char *sig)
 {
@@ -3016,76 +2520,16 @@
 JNI_GET_STATIC_FIELD(Long,    jlong,    l)
 JNI_GET_STATIC_FIELD(Float,   jfloat,   f)
 JNI_GET_STATIC_FIELD(Double,  jdouble,  d)
-=======
-void _Jv_JNI_CallStaticVoidMethodV(JNIEnv *env, jclass clazz,
-								   jmethodID methodID, va_list args)
-{
-	methodinfo *m;
-
-	m = (methodinfo *) methodID;
-
-	_Jv_jni_CallVoidMethod(NULL, NULL, m, args);
-}
-
-
-void _Jv_JNI_CallStaticVoidMethodA(JNIEnv *env, jclass clazz,
-								   jmethodID methodID, const jvalue * args)
-{
-	methodinfo *m;
-
-	m = (methodinfo *) methodID;
-
-	_Jv_jni_CallVoidMethodA(NULL, NULL, m, args);
-}
-
-
-/* Accessing Static Fields ****************************************************/
-
-/* GetStaticFieldID ************************************************************
-
-   Returns the field ID for a static field of a class. The field is
-   specified by its name and signature. The GetStatic<type>Field and
-   SetStatic<type>Field families of accessor functions use field IDs
-   to retrieve static fields.
-
-*******************************************************************************/
-
-jfieldID _Jv_JNI_GetStaticFieldID(JNIEnv *env, jclass clazz, const char *name,
-								  const char *sig)
+
+
+jobject _Jv_JNI_GetStaticObjectField(JNIEnv *env, jclass clazz,
+									 jfieldID fieldID)
 {
 	classinfo *c;
 	fieldinfo *f;
-	utf       *uname;
-	utf       *usig;
-
-	STATISTICS(jniinvokation());
-
-	c = LLNI_classinfo_unwrap(clazz);
-
-	uname = utf_new_char((char *) name);
-	usig  = utf_new_char((char *) sig);
-
-	f = class_findfield(c, uname, usig);
-	
-	if (f == NULL)
-		exceptions_throw_nosuchfielderror(c, uname);
->>>>>>> 1da0ac19
-
-	return (jfieldID) f;
-}
-
-<<<<<<< HEAD
-jobject _Jv_JNI_GetStaticObjectField(JNIEnv *env, jclass clazz,
-									 jfieldID fieldID)
-{
-	classinfo *c;
-	fieldinfo *f;
-=======
->>>>>>> 1da0ac19
-
-/* GetStatic<type>Field ********************************************************
-
-<<<<<<< HEAD
+
+	STATISTICS(jniinvokation());
+
 	c = LLNI_classinfo_unwrap(clazz);
 	f = (fieldinfo *) fieldID;
 
@@ -3159,130 +2603,9 @@
 
    Create new java.lang.String object from an array of Unicode
    characters.
-=======
-   This family of accessor routines returns the value of a static
-   field of an object.
-
-*******************************************************************************/
-
-#define JNI_GET_STATIC_FIELD(name, type, field)                \
-type _Jv_JNI_GetStatic##name##Field(JNIEnv *env, jclass clazz, \
-									jfieldID fieldID)          \
-{                                                              \
-	classinfo *c;                                              \
-	fieldinfo *f;                                              \
-                                                               \
-	STATISTICS(jniinvokation());                               \
-                                                               \
-	c = LLNI_classinfo_unwrap(clazz);                          \
-	f = (fieldinfo *) fieldID;                                 \
-                                                               \
-	if (!(c->state & CLASS_INITIALIZED))                       \
-		if (!initialize_class(c))                              \
-			return 0;                                          \
-                                                               \
-	return f->value->field;                                    \
-}
-
-JNI_GET_STATIC_FIELD(Boolean, jboolean, i)
-JNI_GET_STATIC_FIELD(Byte,    jbyte,    i)
-JNI_GET_STATIC_FIELD(Char,    jchar,    i)
-JNI_GET_STATIC_FIELD(Short,   jshort,   i)
-JNI_GET_STATIC_FIELD(Int,     jint,     i)
-JNI_GET_STATIC_FIELD(Long,    jlong,    l)
-JNI_GET_STATIC_FIELD(Float,   jfloat,   f)
-JNI_GET_STATIC_FIELD(Double,  jdouble,  d)
-
-
-jobject _Jv_JNI_GetStaticObjectField(JNIEnv *env, jclass clazz,
-									 jfieldID fieldID)
-{
-	classinfo *c;
-	fieldinfo *f;
-
-	STATISTICS(jniinvokation());
-
-	c = LLNI_classinfo_unwrap(clazz);
-	f = (fieldinfo *) fieldID;
-
-	if (!(c->state & CLASS_INITIALIZED))
-		if (!initialize_class(c))
-			return NULL;
-
-	return _Jv_JNI_NewLocalRef(env, f->value->a);
-}
-
-
-/*  SetStatic<type>Field *******************************************************
-
-	This family of accessor routines sets the value of a static field
-	of an object.
-
-*******************************************************************************/
-
-#define JNI_SET_STATIC_FIELD(name, type, field)                \
-void _Jv_JNI_SetStatic##name##Field(JNIEnv *env, jclass clazz, \
-									jfieldID fieldID,          \
-									type value)                \
-{                                                              \
-	classinfo *c;                                              \
-	fieldinfo *f;                                              \
-                                                               \
-	STATISTICS(jniinvokation());                               \
-                                                               \
-	c = LLNI_classinfo_unwrap(clazz);                          \
-	f = (fieldinfo *) fieldID;                                 \
-                                                               \
-	if (!(c->state & CLASS_INITIALIZED))                       \
-		if (!initialize_class(c))                              \
-			return;                                            \
-                                                               \
-	f->value->field = value;                                   \
-}
-
-JNI_SET_STATIC_FIELD(Boolean, jboolean, i)
-JNI_SET_STATIC_FIELD(Byte,    jbyte,    i)
-JNI_SET_STATIC_FIELD(Char,    jchar,    i)
-JNI_SET_STATIC_FIELD(Short,   jshort,   i)
-JNI_SET_STATIC_FIELD(Int,     jint,     i)
-JNI_SET_STATIC_FIELD(Long,    jlong,    l)
-JNI_SET_STATIC_FIELD(Float,   jfloat,   f)
-JNI_SET_STATIC_FIELD(Double,  jdouble,  d)
-
-
-void _Jv_JNI_SetStaticObjectField(JNIEnv *env, jclass clazz, jfieldID fieldID,
-								  jobject value)
-{
-	classinfo *c;
-	fieldinfo *f;
-
-	STATISTICS(jniinvokation());
-
-	c = LLNI_classinfo_unwrap(clazz);
-	f = (fieldinfo *) fieldID;
-
-	if (!(c->state & CLASS_INITIALIZED))
-		if (!initialize_class(c))
-			return;
-
-	f->value->a = value;
-}
->>>>>>> 1da0ac19
-
-*******************************************************************************/
-
-<<<<<<< HEAD
-=======
-/* String Operations **********************************************************/
-
-/* NewString *******************************************************************
-
-   Create new java.lang.String object from an array of Unicode
-   characters.
-
-*******************************************************************************/
-
->>>>>>> 1da0ac19
+
+*******************************************************************************/
+
 jstring _Jv_JNI_NewString(JNIEnv *env, const jchar *buf, jsize len)
 {
 	java_lang_String        *s;
@@ -3293,7 +2616,6 @@
 	
 	s = (java_lang_String *) builtin_new(class_java_lang_String);
 	a = builtin_newarray_char(len);
-<<<<<<< HEAD
 
 	/* javastring or characterarray could not be created */
 	if ((a == NULL) || (s == NULL))
@@ -3303,17 +2625,6 @@
 	for (i = 0; i < len; i++)
 		LLNI_array_direct(a, i) = buf[i];
 
-=======
-
-	/* javastring or characterarray could not be created */
-	if ((a == NULL) || (s == NULL))
-		return NULL;
-
-	/* copy text */
-	for (i = 0; i < len; i++)
-		LLNI_array_direct(a, i) = buf[i];
-
->>>>>>> 1da0ac19
 	LLNI_field_set_ref(s, value , a);
 	LLNI_field_set_val(s, offset, 0);
 	LLNI_field_set_val(s, count , len);
@@ -3323,18 +2634,11 @@
 
 
 static jchar emptyStringJ[]={0,0};
-<<<<<<< HEAD
 
 /* GetStringLength *************************************************************
 
    Returns the length (the count of Unicode characters) of a Java
    string.
-=======
-
-/* GetStringLength *************************************************************
-
-   Returns the length (the count of Unicode characters) of a Java
-   string.
 
 *******************************************************************************/
 
@@ -3351,24 +2655,8 @@
 
 	return len;
 }
->>>>>>> 1da0ac19
-
-
-<<<<<<< HEAD
-jsize _Jv_JNI_GetStringLength(JNIEnv *env, jstring str)
-{
-	java_lang_String *s;
-	jsize             len;
-
-	TRACEJNICALLS("_Jv_JNI_GetStringLength(env=%p, str=%p)", env, str);
-
-	s = (java_lang_String *) str;
-
-	LLNI_field_get_val(s, count, len);
-
-	return len;
-}
-=======
+
+
 /********************  convertes javastring to u2-array ****************************/
 	
 u2 *javastring_tou2(jstring so) 
@@ -3386,28 +2674,6 @@
 
 	if (!s)
 		return NULL;
->>>>>>> 1da0ac19
-
-	LLNI_field_get_ref(s, value, a);
-
-<<<<<<< HEAD
-/********************  convertes javastring to u2-array ****************************/
-	
-u2 *javastring_tou2(jstring so) 
-{
-	java_lang_String        *s;
-	java_handle_chararray_t *a;
-	u2                      *stringbuffer;
-	u4                       i;
-	int32_t                  count;
-	int32_t                  offset;
-
-	STATISTICS(jniinvokation());
-	
-	s = (java_lang_String *) so;
-
-	if (!s)
-		return NULL;
 
 	LLNI_field_get_ref(s, value, a);
 
@@ -3432,39 +2698,8 @@
 
 	return stringbuffer;
 }
-=======
-	if (!a)
-		return NULL;
-
-	LLNI_field_get_val(s, count, count);
-	LLNI_field_get_val(s, offset, offset);
-
-	/* allocate memory */
-
-	stringbuffer = MNEW(u2, count + 1);
-
-	/* copy text */
-
-	for (i = 0; i < count; i++)
-		stringbuffer[i] = LLNI_array_direct(a, offset + i);
-	
-	/* terminate string */
-
-	stringbuffer[i] = '\0';
-
-	return stringbuffer;
-}
-
-
-/* GetStringChars **************************************************************
-
-   Returns a pointer to the array of Unicode characters of the
-   string. This pointer is valid until ReleaseStringChars() is called.
->>>>>>> 1da0ac19
-
-*******************************************************************************/
-
-<<<<<<< HEAD
+
+
 /* GetStringChars **************************************************************
 
    Returns a pointer to the array of Unicode characters of the
@@ -3475,10 +2710,6 @@
 const jchar *_Jv_JNI_GetStringChars(JNIEnv *env, jstring str, jboolean *isCopy)
 {	
 	jchar *jc;
-=======
-const jchar *_Jv_JNI_GetStringChars(JNIEnv *env, jstring str, jboolean *isCopy)
-{	
-	jchar *jc;
 
 	STATISTICS(jniinvokation());
 
@@ -3490,39 +2721,16 @@
 
 		return jc;
 	}
->>>>>>> 1da0ac19
 
 	if (isCopy)
 		*isCopy = JNI_TRUE;
 
-<<<<<<< HEAD
-	jc = javastring_tou2(str);
-
-	if (jc)	{
-		if (isCopy)
-			*isCopy = JNI_TRUE;
-
-		return jc;
-	}
-=======
 	return emptyStringJ;
 }
->>>>>>> 1da0ac19
-
-	if (isCopy)
-		*isCopy = JNI_TRUE;
-
-<<<<<<< HEAD
-	return emptyStringJ;
-}
 
 
 /* ReleaseStringChars **********************************************************
 
-=======
-/* ReleaseStringChars **********************************************************
-
->>>>>>> 1da0ac19
    Informs the VM that the native code no longer needs access to
    chars. The chars argument is a pointer obtained from string using
    GetStringChars().
@@ -3730,11 +2938,7 @@
 	/* check if the class of value is a subclass of the element class
 	   of the array */
 
-<<<<<<< HEAD
 	if (!builtin_canstore(LLNI_DIRECT(oa), LLNI_DIRECT(o)))
-=======
-	if (!builtin_canstore(oa, o))
->>>>>>> 1da0ac19
 		return;
 
 	LLNI_objectarray_element_set(oa, index, o);
@@ -4223,11 +3427,7 @@
 	/* search external hash chain for the entry */
 
 	while (gre) {
-<<<<<<< HEAD
 		if (gre->o == LLNI_DIRECT(o)) {
-=======
-		if (gre->o == o) {
->>>>>>> 1da0ac19
 			/* global object found, increment the reference */
 
 			gre->refs++;
@@ -4252,12 +3452,7 @@
 		gre->o    = LLNI_DIRECT(o);
 		gre->refs = 1;
 
-<<<<<<< HEAD
 		/* insert entry into hashtable */
-=======
-	gre->o    = o;
-	gre->refs = 1;
->>>>>>> 1da0ac19
 
 		gre->hashlink = hashtable_global_ref->ptr[slot];
 
@@ -4319,11 +3514,7 @@
 	/* search external hash chain for the entry */
 
 	while (gre) {
-<<<<<<< HEAD
 		if (gre->o == LLNI_DIRECT(o)) {
-=======
-		if (gre->o == o) {
->>>>>>> 1da0ac19
 			/* global object found, decrement the reference count */
 
 			gre->refs--;
@@ -4397,12 +3588,8 @@
 
 jobject _Jv_JNI_NewDirectByteBuffer(JNIEnv *env, void *address, jlong capacity)
 {
-<<<<<<< HEAD
-#if defined(ENABLE_JAVASE) && defined(WITH_CLASSPATH_GNU)
-=======
 #if defined(ENABLE_JAVASE)
 # if defined(WITH_CLASSPATH_GNU)
->>>>>>> 1da0ac19
 	java_handle_t           *nbuf;
 
 # if SIZEOF_VOID_P == 8
@@ -4481,15 +3668,6 @@
 
 void *_Jv_JNI_GetDirectBufferAddress(JNIEnv *env, jobject buf)
 {
-<<<<<<< HEAD
-#if defined(ENABLE_JAVASE) && defined(WITH_CLASSPATH_GNU)
-	java_nio_DirectByteBufferImpl *nbuf;
-# if SIZEOF_VOID_P == 8
-	gnu_classpath_Pointer64       *paddress;
-# else
-	gnu_classpath_Pointer32       *paddress;
-# endif
-=======
 #if defined(ENABLE_JAVASE)
 # if defined(WITH_CLASSPATH_GNU)
 
@@ -4499,7 +3677,6 @@
 #  else
 	gnu_classpath_Pointer32       *paddress;
 #  endif
->>>>>>> 1da0ac19
 	void                          *address;
 
 	TRACEJNICALLS("_Jv_JNI_GetDirectBufferAddress(env=%p, buf=%p)", env, buf);
@@ -4509,23 +3686,6 @@
 
 	nbuf = (java_nio_DirectByteBufferImpl *) buf;
 
-<<<<<<< HEAD
-# if SIZEOF_VOID_P == 8
-	LLNI_field_get_ref(nbuf, address, paddress);
-	/* this was the cast to avaoid warning: (gnu_classpath_Pointer64 *) nbuf->address; */
-# else
-	LLNI_field_get_ref(nbuf, address, paddress); 
-	/* this was the cast to avaoid warning: (gnu_classpath_Pointer32 *) nbuf->address; */
-# endif
-
-	if (paddress == NULL)
-		return NULL;
-
-	LLNI_field_get_val(paddress, data, address);
-	/* this was the cast to avaoid warning: (void *) paddress->data */
-
-	return address;
-=======
 #  if SIZEOF_VOID_P == 8
 	LLNI_field_get_ref(nbuf, address, paddress);
 	/* this was the cast to avaoid warning: (gnu_classpath_Pointer64 *) nbuf->address; */
@@ -4565,7 +3725,6 @@
 #  error unknown classpath configuration
 # endif
 
->>>>>>> 1da0ac19
 #else
 
 	vm_abort("_Jv_JNI_GetDirectBufferAddress: not implemented in this configuration");
