--- conflicted
+++ resolved
@@ -22,11 +22,6 @@
    Foundation, Inc., 51 Franklin Street, Fifth Floor, Boston, MA
    02110-1301, USA.
 
-<<<<<<< HEAD
-   $Id: native.h 8337 2007-08-17 18:41:19Z michi $
-
-=======
->>>>>>> 1da0ac19
 */
 
 
