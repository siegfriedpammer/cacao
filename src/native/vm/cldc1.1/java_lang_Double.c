--- conflicted
+++ resolved
@@ -22,11 +22,6 @@
    Foundation, Inc., 51 Franklin Street, Fifth Floor, Boston, MA
    02110-1301, USA.
 
-<<<<<<< HEAD
-   $Id: java_lang_VMRuntime.c 5900 2006-11-04 17:30:44Z michi $
-
-=======
->>>>>>> 1da0ac19
 */
 
 
