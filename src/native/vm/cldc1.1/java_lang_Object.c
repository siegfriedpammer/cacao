/* src/native/vm/cldc1.1/java_lang_Object.c

   Copyright (C) 2006, 2007 R. Grafl, A. Krall, C. Kruegel, C. Oates,
   R. Obermaisser, M. Platter, M. Probst, S. Ring, E. Steiner,
   C. Thalinger, D. Thuernbeck, P. Tomsich, C. Ullrich, J. Wenninger,
   Institut f. Computersprachen - TU Wien

   This file is part of CACAO.

   This program is free software; you can redistribute it and/or
   modify it under the terms of the GNU General Public License as
   published by the Free Software Foundation; either version 2, or (at
   your option) any later version.

   This program is distributed in the hope that it will be useful, but
   WITHOUT ANY WARRANTY; without even the implied warranty of
   MERCHANTABILITY or FITNESS FOR A PARTICULAR PURPOSE.  See the GNU
   General Public License for more details.

   You should have received a copy of the GNU General Public License
   along with this program; if not, write to the Free Software
   Foundation, Inc., 51 Franklin Street, Fifth Floor, Boston, MA
   02110-1301, USA.

*/


#include "config.h"

#include <stdlib.h>

#include "vm/types.h"

#include "native/jni.h"
<<<<<<< HEAD
=======
#include "native/llni.h"
>>>>>>> 1da0ac19
#include "native/native.h"

#include "native/include/java_lang_String.h"             /* required by j.l.C */
#include "native/include/java_lang_Class.h"

#include "native/include/java_lang_Object.h"

#include "native/vm/java_lang_Object.h"


/* native methods implemented by this file ************************************/
 
static JNINativeMethod methods[] = {
	{ "getClass",  "()Ljava/lang/Class;",                   (void *) (ptrint) &Java_java_lang_Object_getClass  },
	{ "hashCode",  "()I",                                   (void *) (ptrint) &Java_java_lang_Object_hashCode  },
	{ "notify",    "()V",                                   (void *) (ptrint) &Java_java_lang_Object_notify    },
	{ "notifyAll", "()V",                                   (void *) (ptrint) &Java_java_lang_Object_notifyAll },
	{ "wait",      "(J)V",                                  (void *) (ptrint) &Java_java_lang_Object_wait      },
};
 
 
/* _Jv_java_lang_Object_init ***************************************************
 
   Register native functions.
 
*******************************************************************************/
 
void _Jv_java_lang_Object_init(void)
{
	utf *u;
 
	u = utf_new_char("java/lang/Object");
 
	native_method_register(u, methods, NATIVE_METHODS_COUNT);
}


/*
 * Class:     java/lang/Object
 * Method:    getClass
 * Signature: ()Ljava/lang/Class;
 */
JNIEXPORT java_lang_Class* JNICALL Java_java_lang_Object_getClass(JNIEnv *env, java_lang_Object *obj)
{
	java_handle_t *o;
	classinfo     *c;

	o = (java_handle_t *) obj;

	if (o == NULL)
		return NULL;

	c = o->vftbl->class;

	return LLNI_classinfo_wrap(c);
}


/*
 * Class:     java/lang/Object
 * Method:    hashCode
 * Signature: ()I
 */
JNIEXPORT s4 JNICALL Java_java_lang_Object_hashCode(JNIEnv *env, java_lang_Object *this)
{
#if defined(ENABLE_GC_CACAO)
	assert(0);
#else
	return (s4) ((ptrint) this);
#endif
}


/*
 * Class:     java/lang/Object
 * Method:    notify
 * Signature: ()V
 */
JNIEXPORT void JNICALL Java_java_lang_Object_notify(JNIEnv *env, java_lang_Object *this)
{
	_Jv_java_lang_Object_notify(this);
}


/*
 * Class:     java/lang/Object
 * Method:    notifyAll
 * Signature: ()V
 */
JNIEXPORT void JNICALL Java_java_lang_Object_notifyAll(JNIEnv *env, java_lang_Object *this)
{
	_Jv_java_lang_Object_notifyAll(this);
}


/*
 * Class:     java/lang/Object
 * Method:    wait
 * Signature: (J)V
 */
JNIEXPORT void JNICALL Java_java_lang_Object_wait(JNIEnv *env, java_lang_Object *this, s8 timeout)
{
	_Jv_java_lang_Object_wait(this, timeout, 0);
}


/*
 * These are local overrides for various environment variables in Emacs.
 * Please do not remove this and leave it at the end of the file, where
 * Emacs will automagically detect them.
 * ---------------------------------------------------------------------
 * Local variables:
 * mode: c
 * indent-tabs-mode: t
 * c-basic-offset: 4
 * tab-width: 4
 * End:
 * vim:noexpandtab:sw=4:ts=4:
 */<|MERGE_RESOLUTION|>--- conflicted
+++ resolved
@@ -32,10 +32,7 @@
 #include "vm/types.h"
 
 #include "native/jni.h"
-<<<<<<< HEAD
-=======
 #include "native/llni.h"
->>>>>>> 1da0ac19
 #include "native/native.h"
 
 #include "native/include/java_lang_String.h"             /* required by j.l.C */
