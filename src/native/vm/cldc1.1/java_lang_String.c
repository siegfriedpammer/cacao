--- conflicted
+++ resolved
@@ -174,15 +174,11 @@
  */
 JNIEXPORT s4 JNICALL Java_java_lang_String_lastIndexOf__I(JNIEnv *env, java_lang_String *this, s4 ch)
 {
-<<<<<<< HEAD
-	return Java_java_lang_String_lastIndexOf__II(env, this, ch, this->count - 1);
-=======
 	int32_t	count;
 	
 	LLNI_field_get_val(this, count, count);
 	
 	return Java_java_lang_String_lastIndexOf__II(env, this, ch, count - 1);
->>>>>>> 1da0ac19
 }
 
 
@@ -269,11 +265,6 @@
  */
 JNIEXPORT java_lang_String* JNICALL Java_java_lang_String_intern(JNIEnv *env, java_lang_String *this)
 {
-<<<<<<< HEAD
-	java_handle_t *o;
-
-=======
->>>>>>> 1da0ac19
 	if (this == NULL)
 		return NULL;
 
