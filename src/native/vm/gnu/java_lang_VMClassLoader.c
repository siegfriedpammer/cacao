/* src/native/vm/gnu/VMClassLoader.c

   Copyright (C) 1996-2005, 2006, 2007 R. Grafl, A. Krall, C. Kruegel,
   C. Oates, R. Obermaisser, M. Platter, M. Probst, S. Ring,
   E. Steiner, C. Thalinger, D. Thuernbeck, P. Tomsich, C. Ullrich,
   J. Wenninger, Institut f. Computersprachen - TU Wien

   This file is part of CACAO.

   This program is free software; you can redistribute it and/or
   modify it under the terms of the GNU General Public License as
   published by the Free Software Foundation; either version 2, or (at
   your option) any later version.

   This program is distributed in the hope that it will be useful, but
   WITHOUT ANY WARRANTY; without even the implied warranty of
   MERCHANTABILITY or FITNESS FOR A PARTICULAR PURPOSE.  See the GNU
   General Public License for more details.

   You should have received a copy of the GNU General Public License
   along with this program; if not, write to the Free Software
   Foundation, Inc., 51 Franklin Street, Fifth Floor, Boston, MA
   02110-1301, USA.

<<<<<<< HEAD
   $Id: java_lang_VMClassLoader.c 8343 2007-08-17 21:39:32Z michi $

=======
>>>>>>> 1da0ac19
*/


#include "config.h"

#include <assert.h>
#include <sys/stat.h>

#include "vm/types.h"

#include "mm/memory.h"

#include "native/jni.h"
#include "native/llni.h"
#include "native/native.h"
#include "native/include/java_lang_Class.h"
#include "native/include/java_lang_String.h"
#include "native/include/java_security_ProtectionDomain.h"  /* required by... */
#include "native/include/java_lang_ClassLoader.h"
#include "native/include/java_util_Vector.h"

#include "native/include/java_lang_VMClassLoader.h"

#include "native/vm/java_lang_ClassLoader.h"

#include "toolbox/logging.h"

#include "vm/builtin.h"
#include "vm/exceptions.h"
#include "vm/initialize.h"
#include "vm/primitive.h"
#include "vm/stringlocal.h"
#include "vm/vm.h"

#include "vm/jit/asmpart.h"

#include "vmcore/class.h"
#include "vmcore/classcache.h"
#include "vmcore/linker.h"
#include "vmcore/loader.h"
#include "vmcore/options.h"
#include "vmcore/statistics.h"
#include "vmcore/suck.h"
#include "vmcore/zip.h"

#if defined(ENABLE_JVMTI)
#include "native/jvmti/cacaodbg.h"
#endif


/* native methods implemented by this file ************************************/

static JNINativeMethod methods[] = {
	{ "defineClass",            "(Ljava/lang/ClassLoader;Ljava/lang/String;[BIILjava/security/ProtectionDomain;)Ljava/lang/Class;", (void *) (ptrint) &Java_java_lang_VMClassLoader_defineClass            },
	{ "getPrimitiveClass",      "(C)Ljava/lang/Class;",                                                                             (void *) (ptrint) &Java_java_lang_VMClassLoader_getPrimitiveClass      },
	{ "resolveClass",           "(Ljava/lang/Class;)V",                                                                             (void *) (ptrint) &Java_java_lang_VMClassLoader_resolveClass           },
	{ "loadClass",              "(Ljava/lang/String;Z)Ljava/lang/Class;",                                                           (void *) (ptrint) &Java_java_lang_VMClassLoader_loadClass              },
	{ "nativeGetResources",     "(Ljava/lang/String;)Ljava/util/Vector;",                                                           (void *) (ptrint) &Java_java_lang_VMClassLoader_nativeGetResources     },
	{ "defaultAssertionStatus", "()Z",                                                                                              (void *) (ptrint) &Java_java_lang_VMClassLoader_defaultAssertionStatus },
	{ "findLoadedClass",        "(Ljava/lang/ClassLoader;Ljava/lang/String;)Ljava/lang/Class;",                                     (void *) (ptrint) &Java_java_lang_VMClassLoader_findLoadedClass        },
};


/* _Jv_java_lang_VMClassLoader_init ********************************************

   Register native functions.

*******************************************************************************/

void _Jv_java_lang_VMClassLoader_init(void)
{
	utf *u;

	u = utf_new_char("java/lang/VMClassLoader");

	native_method_register(u, methods, NATIVE_METHODS_COUNT);
}


/*
 * Class:     java/lang/VMClassLoader
 * Method:    defineClass
 * Signature: (Ljava/lang/ClassLoader;Ljava/lang/String;[BIILjava/security/ProtectionDomain;)Ljava/lang/Class;
 */
JNIEXPORT java_lang_Class* JNICALL Java_java_lang_VMClassLoader_defineClass(JNIEnv *env, jclass clazz, java_lang_ClassLoader *cl, java_lang_String *name, java_handle_bytearray_t *data, s4 offset, s4 len, java_security_ProtectionDomain *pd)
{
	return _Jv_java_lang_ClassLoader_defineClass(cl, name, data, offset, len, pd);
}


/*
 * Class:     java/lang/VMClassLoader
 * Method:    getPrimitiveClass
 * Signature: (C)Ljava/lang/Class;
 */
JNIEXPORT java_lang_Class* JNICALL Java_java_lang_VMClassLoader_getPrimitiveClass(JNIEnv *env, jclass clazz, s4 type)
{
	classinfo *c;

	c = primitive_class_get_by_char(type);
<<<<<<< HEAD

	if (c == NULL) {
		exceptions_throw_classnotfoundexception(utf_null);
		return NULL;
	}

=======

	if (c == NULL) {
		exceptions_throw_classnotfoundexception(utf_null);
		return NULL;
	}

>>>>>>> 1da0ac19
	return LLNI_classinfo_wrap(c);
}


/*
 * Class:     java/lang/VMClassLoader
 * Method:    resolveClass
 * Signature: (Ljava/lang/Class;)V
 */
JNIEXPORT void JNICALL Java_java_lang_VMClassLoader_resolveClass(JNIEnv *env, jclass clazz, java_lang_Class *c)
{
	classinfo *ci;

	ci = LLNI_classinfo_unwrap(c);

	if (!ci) {
		exceptions_throw_nullpointerexception();
		return;
	}

	/* link the class */

	if (!(ci->state & CLASS_LINKED))
		(void) link_class(ci);

	return;
}


/*
 * Class:     java/lang/VMClassLoader
 * Method:    loadClass
 * Signature: (Ljava/lang/String;Z)Ljava/lang/Class;
 */
JNIEXPORT java_lang_Class* JNICALL Java_java_lang_VMClassLoader_loadClass(JNIEnv *env, jclass clazz, java_lang_String *name, s4 resolve)
{
	classinfo *c;
	utf       *u;

	if (name == NULL) {
		exceptions_throw_nullpointerexception();
		return NULL;
	}

	/* create utf string in which '.' is replaced by '/' */

	u = javastring_toutf((java_handle_t *) name, true);

	/* load class */

	c = load_class_bootstrap(u);

	if (c == NULL)
		return NULL;

	/* resolve class -- if requested */

/*  	if (resolve) */
		if (!link_class(c))
			return NULL;

	return LLNI_classinfo_wrap(c);
}


/*
 * Class:     java/lang/VMClassLoader
 * Method:    nativeGetResources
 * Signature: (Ljava/lang/String;)Ljava/util/Vector;
 */
JNIEXPORT java_util_Vector* JNICALL Java_java_lang_VMClassLoader_nativeGetResources(JNIEnv *env, jclass clazz, java_lang_String *name)
{
	java_handle_t        *o;         /* vector being created     */
	methodinfo           *m;         /* "add" method of vector   */
	java_handle_t        *path;      /* path to be added         */
	list_classpath_entry *lce;       /* classpath entry          */
	utf                  *utfname;   /* utf to look for          */
	char                 *buffer;    /* char buffer              */
	char                 *namestart; /* start of name to use     */
	char                 *tmppath;   /* temporary buffer         */
	s4                    namelen;   /* length of name to use    */
	s4                    searchlen; /* length of name to search */
	s4                    bufsize;   /* size of buffer allocated */
	s4                    pathlen;   /* name of path to assemble */
	struct stat           buf;       /* buffer for stat          */
	jboolean              ret;       /* return value of "add"    */

	/* get the resource name as utf string */

	utfname = javastring_toutf((java_handle_t *) name, false);

	if (utfname == NULL)
		return NULL;

	/* copy it to a char buffer */

	namelen   = utf_bytes(utfname);
	searchlen = namelen;
	bufsize   = namelen + strlen("0");
	buffer    = MNEW(char, bufsize);

	utf_copy(buffer, utfname);
	namestart = buffer;

	/* skip leading '/' */

	if (namestart[0] == '/') {
		namestart++;
		namelen--;
		searchlen--;
	}

	/* remove trailing `.class' */

	if (namelen >= 6 && strcmp(namestart + (namelen - 6), ".class") == 0) {
		searchlen -= 6;
	}

	/* create a new needle to look for, if necessary */

	if (searchlen != bufsize-1) {
		utfname = utf_new(namestart, searchlen);
		if (utfname == NULL)
			goto return_NULL;
	}
			
	/* new Vector() */

	o = native_new_and_init(class_java_util_Vector);

	if (o == NULL)
		goto return_NULL;

	/* get Vector.add() method */

	m = class_resolveclassmethod(class_java_util_Vector,
								 utf_add,
								 utf_new_char("(Ljava/lang/Object;)Z"),
								 NULL,
								 true);

	if (m == NULL)
		goto return_NULL;

	/* iterate over all classpath entries */

	for (lce = list_first(list_classpath_entries); lce != NULL;
		 lce = list_next(list_classpath_entries, lce)) {
		/* clear path pointer */
  		path = NULL;

#if defined(ENABLE_ZLIB)
		if (lce->type == CLASSPATH_ARCHIVE) {

			if (zip_find(lce, utfname)) {
				pathlen = strlen("jar:file://") + lce->pathlen + strlen("!/") +
					namelen + strlen("0");

				tmppath = MNEW(char, pathlen);

				sprintf(tmppath, "jar:file://%s!/%s", lce->path, namestart);
				path = javastring_new_from_utf_string(tmppath),

				MFREE(tmppath, char, pathlen);
			}

		} else {
#endif /* defined(ENABLE_ZLIB) */
			pathlen = strlen("file://") + lce->pathlen + namelen + strlen("0");

			tmppath = MNEW(char, pathlen);

			sprintf(tmppath, "file://%s%s", lce->path, namestart);

			/* Does this file exist? */

			if (stat(tmppath + strlen("file://") - 1, &buf) == 0)
				if (!S_ISDIR(buf.st_mode))
					path = javastring_new_from_utf_string(tmppath);

			MFREE(tmppath, char, pathlen);
#if defined(ENABLE_ZLIB)
		}
#endif

		/* if a resource was found, add it to the vector */

		if (path != NULL) {
			ret = vm_call_method_int(m, o, path);

			if (exceptions_get_exception() != NULL)
				goto return_NULL;

			if (ret == 0) 
				goto return_NULL;
		}
	}

	MFREE(buffer, char, bufsize);

	return (java_util_Vector *) o;

return_NULL:
	MFREE(buffer, char, bufsize);

	return NULL;
}


/*
 * Class:     java/lang/VMClassLoader
 * Method:    defaultAssertionStatus
 * Signature: ()Z
 */
JNIEXPORT s4 JNICALL Java_java_lang_VMClassLoader_defaultAssertionStatus(JNIEnv *env, jclass clazz)
{
	return _Jv_jvm->Java_java_lang_VMClassLoader_defaultAssertionStatus;
}


/*
 * Class:     java/lang/VMClassLoader
 * Method:    findLoadedClass
 * Signature: (Ljava/lang/ClassLoader;Ljava/lang/String;)Ljava/lang/Class;
 */
JNIEXPORT java_lang_Class* JNICALL Java_java_lang_VMClassLoader_findLoadedClass(JNIEnv *env, jclass clazz, java_lang_ClassLoader *loader, java_lang_String *name)
{
	classloader *cl;
	classinfo   *c;
	utf         *u;

<<<<<<< HEAD
	cl = loader_hashtable_classloader_find((java_handle_t *) loader);

	if (cl == NULL)
		vm_abort("unable to find classloader");
=======
	cl = (classloader *) loader;
>>>>>>> 1da0ac19

	/* replace `.' by `/', this is required by the classcache */

	u = javastring_toutf((java_handle_t *) name, true);

	/* lookup for defining classloader */

	c = classcache_lookup_defined(cl, u);

	/* if not found, lookup for initiating classloader */

	if (c == NULL)
		c = classcache_lookup(cl, u);

	return LLNI_classinfo_wrap(c);
}


/*
 * These are local overrides for various environment variables in Emacs.
 * Please do not remove this and leave it at the end of the file, where
 * Emacs will automagically detect them.
 * ---------------------------------------------------------------------
 * Local variables:
 * mode: c
 * indent-tabs-mode: t
 * c-basic-offset: 4
 * tab-width: 4
 * End:
 * vim:noexpandtab:sw=4:ts=4:
 */<|MERGE_RESOLUTION|>--- conflicted
+++ resolved
@@ -22,11 +22,6 @@
    Foundation, Inc., 51 Franklin Street, Fifth Floor, Boston, MA
    02110-1301, USA.
 
-<<<<<<< HEAD
-   $Id: java_lang_VMClassLoader.c 8343 2007-08-17 21:39:32Z michi $
-
-=======
->>>>>>> 1da0ac19
 */
 
 
@@ -127,21 +122,12 @@
 	classinfo *c;
 
 	c = primitive_class_get_by_char(type);
-<<<<<<< HEAD
 
 	if (c == NULL) {
 		exceptions_throw_classnotfoundexception(utf_null);
 		return NULL;
 	}
 
-=======
-
-	if (c == NULL) {
-		exceptions_throw_classnotfoundexception(utf_null);
-		return NULL;
-	}
-
->>>>>>> 1da0ac19
 	return LLNI_classinfo_wrap(c);
 }
 
@@ -373,14 +359,10 @@
 	classinfo   *c;
 	utf         *u;
 
-<<<<<<< HEAD
 	cl = loader_hashtable_classloader_find((java_handle_t *) loader);
 
 	if (cl == NULL)
 		vm_abort("unable to find classloader");
-=======
-	cl = (classloader *) loader;
->>>>>>> 1da0ac19
 
 	/* replace `.' by `/', this is required by the classcache */
 
