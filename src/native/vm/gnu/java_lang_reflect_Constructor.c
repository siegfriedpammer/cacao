--- conflicted
+++ resolved
@@ -22,11 +22,6 @@
    Foundation, Inc., 51 Franklin Street, Fifth Floor, Boston, MA
    02110-1301, USA.
 
-<<<<<<< HEAD
-   $Id: java_lang_reflect_Constructor.c 8380 2007-08-21 12:43:00Z michi $
-
-=======
->>>>>>> 1da0ac19
 */
 
 
@@ -102,11 +97,7 @@
 {
 	/* just to be sure */
 
-<<<<<<< HEAD
 	assert(LLNI_field_direct(this, clazz) == LLNI_DIRECT(declaringClass));
-=======
-	assert(LLNI_field_direct(this, clazz) == declaringClass);
->>>>>>> 1da0ac19
 	assert(LLNI_field_direct(this, slot)  == slot);
 
 	return _Jv_java_lang_reflect_Constructor_newInstance(env, this, args);
@@ -121,24 +112,6 @@
  */
 JNIEXPORT struct java_util_Map* JNICALL Java_java_lang_reflect_Constructor_declaredAnnotations(JNIEnv *env, java_lang_reflect_Constructor *this)
 {
-<<<<<<< HEAD
-	java_handle_t           *o                   = (java_handle_t*)this;
-	struct java_util_Map    *declaredAnnotations = NULL;
-	java_handle_bytearray_t *annotations         = NULL;
-	java_lang_Class         *declaringClass      = NULL;
-
-	LLNI_field_get_ref(this, declaredAnnotations, declaredAnnotations);
-
-	if (declaredAnnotations == NULL) {
-		LLNI_field_get_val(this, annotations, annotations);
-		LLNI_field_get_ref(this, clazz, declaringClass);
-
-		declaredAnnotations = reflect_get_declaredannotatios(annotations, declaringClass, o->vftbl->class);
-
-		LLNI_field_set_ref(this, declaredAnnotations, declaredAnnotations);
-	}
-
-=======
 	struct java_util_Map    *declaredAnnotations = NULL;
 	java_handle_bytearray_t *annotations         = NULL;
 	java_lang_Class         *declaringClass      = NULL;
@@ -156,7 +129,6 @@
 		LLNI_field_set_ref(this, declaredAnnotations, declaredAnnotations);
 	}
 
->>>>>>> 1da0ac19
 	return declaredAnnotations;
 }
 
@@ -168,29 +140,17 @@
  */
 JNIEXPORT java_handle_objectarray_t* JNICALL Java_java_lang_reflect_Constructor_getParameterAnnotations(JNIEnv *env, java_lang_reflect_Constructor *this)
 {
-<<<<<<< HEAD
-	java_handle_t           *o                    = (java_handle_t*)this;
-	java_handle_bytearray_t *parameterAnnotations = NULL;
-	int32_t                  slot                 = -1;
-	java_lang_Class         *declaringClass       = NULL;
-=======
 	java_handle_bytearray_t *parameterAnnotations = NULL;
 	int32_t                  slot                 = -1;
 	java_lang_Class         *declaringClass       = NULL;
 	classinfo               *referer              = NULL;
->>>>>>> 1da0ac19
 
 	LLNI_field_get_ref(this, parameterAnnotations, parameterAnnotations);
 	LLNI_field_get_val(this, slot, slot);
 	LLNI_field_get_ref(this, clazz, declaringClass);
-<<<<<<< HEAD
-
-	return reflect_get_parameterannotations((java_handle_t*)parameterAnnotations, slot, declaringClass, o->vftbl->class);
-=======
 	LLNI_class_get(this, referer);
 
 	return reflect_get_parameterannotations((java_handle_t*)parameterAnnotations, slot, declaringClass, referer);
->>>>>>> 1da0ac19
 }
 #endif
 
