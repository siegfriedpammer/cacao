--- conflicted
+++ resolved
@@ -253,11 +253,8 @@
 	if (!_field_access_check(rvmf, f, ho))
 		return NULL;
 
-<<<<<<< HEAD
-=======
 	imm_union value;
 
->>>>>>> 7613657a
 	switch (f->parseddesc->primitivetype) {
 	case PRIMITIVETYPE_BOOLEAN:
 	case PRIMITIVETYPE_BYTE:
@@ -285,11 +282,7 @@
 
 	/* Now box the primitive types. */
 
-<<<<<<< HEAD
-	object = Primitive::box(f->parseddesc->primitivetype, value);
-=======
 	java_handle_t* object = Primitive::box(f->parseddesc->primitivetype, value);
->>>>>>> 7613657a
 
 	return (jobject) object;
 }
