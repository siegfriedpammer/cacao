--- conflicted
+++ resolved
@@ -22,11 +22,6 @@
    Foundation, Inc., 51 Franklin Street, Fifth Floor, Boston, MA
    02110-1301, USA.
 
-<<<<<<< HEAD
-   $Id: java_lang_Class.c 8363 2007-08-20 19:10:46Z michi $
-
-=======
->>>>>>> 1da0ac19
 */
 
 
@@ -65,11 +60,6 @@
 #endif
 
 #include "native/vm/java_lang_Class.h"
-#include "native/vm/java_lang_String.h"
-
-#if defined(ENABLE_JAVASE)
-# include "native/vm/reflect.h"
-#endif
 
 #if defined(ENABLE_JAVASE)
 # include "native/vm/reflect.h"
@@ -89,17 +79,11 @@
 #include "vmcore/loader.h"
 
 #if defined(WITH_CLASSPATH_GNU) && defined(ENABLE_ANNOTATIONS)
-<<<<<<< HEAD
+#include "native/include/sun_reflect_ConstantPool.h"
+
 #include "vm/vm.h"
+
 #include "vmcore/annotation.h"
-#include "native/include/sun_reflect_ConstantPool.h"
-=======
-#include "native/include/sun_reflect_ConstantPool.h"
-
-#include "vm/vm.h"
-
-#include "vmcore/annotation.h"
->>>>>>> 1da0ac19
 #endif
 
 /*
@@ -109,17 +93,10 @@
  */
 java_lang_String *_Jv_java_lang_Class_getName(java_lang_Class *klass)
 {
-<<<<<<< HEAD
 	classinfo               *c;
 	java_lang_String        *s;
 	java_handle_chararray_t *ca;
 	u4                       i;
-=======
-	classinfo        *c;
-	java_lang_String *s;
-	java_chararray_t *ca;
-	u4                i;
->>>>>>> 1da0ac19
 
 	c = LLNI_classinfo_unwrap(klass);
 
@@ -164,11 +141,7 @@
 	s4           i;
 
 #if defined(ENABLE_JAVASE)
-<<<<<<< HEAD
 	cl = loader_hashtable_classloader_add((java_handle_t *) loader);
-=======
-	cl = (classloader *) loader;
->>>>>>> 1da0ac19
 #endif
 
 	/* illegal argument */
@@ -296,15 +269,9 @@
 s4 _Jv_java_lang_Class_isPrimitive(java_lang_Class *klass)
 {
 	classinfo *c;
-<<<<<<< HEAD
-
-	c = LLNI_classinfo_unwrap(klass);
-
-=======
-
-	c = LLNI_classinfo_unwrap(klass);
-
->>>>>>> 1da0ac19
+
+	c = LLNI_classinfo_unwrap(klass);
+
 	return class_is_primitive(c);
 }
 
@@ -605,12 +572,8 @@
 	classinfo   *c;
 	classloader *cl;
 
-<<<<<<< HEAD
 	c  = LLNI_classinfo_unwrap(klass);
 	cl = c->classloader;
-=======
-	c = LLNI_classinfo_unwrap(klass);
->>>>>>> 1da0ac19
 
 	if (cl == NULL)
 		return NULL;
@@ -667,50 +630,23 @@
  */
 java_handle_objectarray_t *_Jv_java_lang_Class_getDeclaredAnnotations(java_lang_Class* klass)
 {
-<<<<<<< HEAD
-	classinfo                *c               = LLNI_classinfo_unwrap(klass);
-=======
 	classinfo                *c               = NULL;
->>>>>>> 1da0ac19
 	static methodinfo        *m_parseAnnotationsIntoArray   = NULL;
 	utf                      *utf_parseAnnotationsIntoArray = NULL;
 	utf                      *utf_desc        = NULL;
 	java_handle_bytearray_t  *annotations     = NULL;
 	sun_reflect_ConstantPool *constantPool    = NULL;
-<<<<<<< HEAD
-	uint32_t                  size            = 0;
 	java_lang_Object         *constantPoolOop = (java_lang_Object*)klass;
 
-	if (c == NULL) {
-=======
-	java_lang_Object         *constantPoolOop = (java_lang_Object*)klass;
-
 	if (klass == NULL) {
->>>>>>> 1da0ac19
 		exceptions_throw_nullpointerexception();
 		return NULL;
 	}
 	
-<<<<<<< HEAD
-	/* Return null for arrays and primitives: */
-	if (class_is_primitive(c) || class_is_array(c)) {
-		return NULL;
-	}
-
-	if (c->annotations != NULL) {
-		size        = c->annotations->size;
-		annotations = builtin_newarray_byte(size);
-
-		if(annotations != NULL) {
-			MCOPY(annotations->data, c->annotations->data, uint8_t, size);
-		}
-	}
-=======
 	c = LLNI_classinfo_unwrap(klass);
 
 	/* get annotations: */
 	annotations = class_get_annotations(c);
->>>>>>> 1da0ac19
 
 	constantPool = 
 		(sun_reflect_ConstantPool*)native_new_and_init(
