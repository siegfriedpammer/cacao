--- conflicted
+++ resolved
@@ -22,11 +22,6 @@
    Foundation, Inc., 51 Franklin Street, Fifth Floor, Boston, MA
    02110-1301, USA.
 
-<<<<<<< HEAD
-   $Id: java_lang_Thread.c 8380 2007-08-21 12:43:00Z michi $
-
-=======
->>>>>>> 1da0ac19
 */
 
 
@@ -112,11 +107,7 @@
 	threadobject *thread;
 
 #if defined(WITH_CLASSPATH_GNU)
-<<<<<<< HEAD
 	thread = (threadobject *) LLNI_field_direct(this, vmThread)->vmdata;
-=======
-	thread = (threadobject *) LLNI_field_direct(LLNI_field_direct(this, vmThread), vmdata);
->>>>>>> 1da0ac19
 #elif defined(WITH_CLASSPATH_CLDC1_1)
 	thread = (threadobject *) this->vm_thread;
 #endif
@@ -138,11 +129,7 @@
 
 # if defined(WITH_CLASSPATH_GNU)
 
-<<<<<<< HEAD
 	t = (threadobject *) LLNI_field_direct(this, vmThread)->vmdata;
-=======
-	t = (threadobject *) LLNI_field_direct(LLNI_field_direct(this, vmThread), vmdata);
->>>>>>> 1da0ac19
 
 # elif defined(WITH_CLASSPATH_SUN)
 
@@ -190,11 +177,7 @@
 	threadobject *t;
 
 # if defined(WITH_CLASSPATH_GNU)
-<<<<<<< HEAD
 	t = (threadobject *) LLNI_field_direct(this, vmThread)->vmdata;
-=======
-	t = (threadobject *) LLNI_field_direct(LLNI_field_direct(this, vmThread), vmdata);
->>>>>>> 1da0ac19
 # elif defined(WITH_CLASSPATH_SUN)
 	/* XXX this is just a quick hack */
 
@@ -250,11 +233,7 @@
 	threadobject *t;
 
 # if defined(WITH_CLASSPATH_GNU)
-<<<<<<< HEAD
 	t = (threadobject *) LLNI_field_direct(this, vmThread)->vmdata;
-=======
-	t = (threadobject *) LLNI_field_direct(LLNI_field_direct(this, vmThread), vmdata);
->>>>>>> 1da0ac19
 # elif defined(WITH_CLASSPATH_SUN)
 	/* XXX this is just a quick hack */
 
@@ -312,11 +291,7 @@
 #if defined(ENABLE_THREADS)
 	thread = THREADOBJECT;
 
-<<<<<<< HEAD
 	t = LLNI_WRAP(thread->object);
-=======
-	t = thread->object;
->>>>>>> 1da0ac19
 
 	if (t == NULL)
 		log_text("t ptr is NULL\n");
@@ -408,11 +383,7 @@
 	java_handle_t *o;
 
 # if defined(WITH_CLASSPATH_GNU)
-<<<<<<< HEAD
 	thread = (threadobject *) LLNI_field_direct(this, vmThread)->vmdata;
-=======
-	thread = (threadobject *) LLNI_field_direct(LLNI_field_direct(this, vmThread), vmdata);
->>>>>>> 1da0ac19
 # elif defined(WITH_CLASSPATH_CLDC1_1)
 	thread = (threadobject *) this->vm_thread;
 # endif
