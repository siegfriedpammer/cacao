/* src/threads/native/threads.c - native threads support

   Copyright (C) 1996-2005, 2006, 2007 R. Grafl, A. Krall, C. Kruegel,
   C. Oates, R. Obermaisser, M. Platter, M. Probst, S. Ring,
   E. Steiner, C. Thalinger, D. Thuernbeck, P. Tomsich, C. Ullrich,
   J. Wenninger, Institut f. Computersprachen - TU Wien

   This file is part of CACAO.

   This program is free software; you can redistribute it and/or
   modify it under the terms of the GNU General Public License as
   published by the Free Software Foundation; either version 2, or (at
   your option) any later version.

   This program is distributed in the hope that it will be useful, but
   WITHOUT ANY WARRANTY; without even the implied warranty of
   MERCHANTABILITY or FITNESS FOR A PARTICULAR PURPOSE.  See the GNU
   General Public License for more details.

   You should have received a copy of the GNU General Public License
   along with this program; if not, write to the Free Software
   Foundation, Inc., 51 Franklin Street, Fifth Floor, Boston, MA
   02110-1301, USA.

<<<<<<< HEAD
   $Id: threads.c 8374 2007-08-21 10:20:33Z michi $

=======
>>>>>>> 1da0ac19
*/


#include "config.h"

/* XXX cleanup these includes */

#include <stdlib.h>
#include <string.h>
#include <assert.h>
#include <sys/types.h>
#include <unistd.h>
#include <signal.h>
#include <sys/time.h>
#include <time.h>
#include <errno.h>

#include <pthread.h>

#include "vm/types.h"

#include "arch.h"

#if !defined(USE_FAKE_ATOMIC_INSTRUCTIONS)
# include "machine-instr.h"
#else
# include "threads/native/generic-primitives.h"
#endif

#include "mm/gc-common.h"
#include "mm/memory.h"

#if defined(ENABLE_GC_CACAO)
# include "mm/cacao-gc/gc.h"
#endif

#include "native/jni.h"
#include "native/llni.h"
#include "native/native.h"
#include "native/include/java_lang_Object.h"
#include "native/include/java_lang_String.h"
#include "native/include/java_lang_Throwable.h"
#include "native/include/java_lang_Thread.h"

#if defined(ENABLE_JAVASE)
# include "native/include/java_lang_ThreadGroup.h"
#endif

#if defined(WITH_CLASSPATH_GNU)
# include "native/include/java_lang_VMThread.h"
#endif

#include "threads/lock-common.h"
#include "threads/threads-common.h"

#include "threads/native/threads.h"

#include "toolbox/logging.h"

#include "vm/builtin.h"
#include "vm/exceptions.h"
#include "vm/global.h"
#include "vm/stringlocal.h"
#include "vm/vm.h"

#include "vm/jit/asmpart.h"

#include "vmcore/options.h"

#if defined(ENABLE_STATISTICS)
# include "vmcore/statistics.h"
#endif

#if !defined(__DARWIN__)
# if defined(__LINUX__)
#  define GC_LINUX_THREADS
# elif defined(__MIPS__)
#  define GC_IRIX_THREADS
# endif
# include <semaphore.h>
# if defined(ENABLE_GC_BOEHM)
#  include "mm/boehm-gc/include/gc.h"
# endif
#endif

#if defined(ENABLE_JVMTI)
#include "native/jvmti/cacaodbg.h"
#endif

#if defined(__DARWIN__)
/* Darwin has no working semaphore implementation.  This one is taken
   from Boehm-GC. */

/*
   This is a very simple semaphore implementation for darwin. It
   is implemented in terms of pthreads calls so it isn't async signal
   safe. This isn't a problem because signals aren't used to
   suspend threads on darwin.
*/
   
static int sem_init(sem_t *sem, int pshared, int value)
{
	if (pshared)
		assert(0);

	sem->value = value;
    
	if (pthread_mutex_init(&sem->mutex, NULL) < 0)
		return -1;

	if (pthread_cond_init(&sem->cond, NULL) < 0)
		return -1;

	return 0;
}

static int sem_post(sem_t *sem)
{
	if (pthread_mutex_lock(&sem->mutex) < 0)
		return -1;

	sem->value++;

	if (pthread_cond_signal(&sem->cond) < 0) {
		pthread_mutex_unlock(&sem->mutex);
		return -1;
	}

	if (pthread_mutex_unlock(&sem->mutex) < 0)
		return -1;

	return 0;
}

static int sem_wait(sem_t *sem)
{
	if (pthread_mutex_lock(&sem->mutex) < 0)
		return -1;

	while (sem->value == 0) {
		pthread_cond_wait(&sem->cond, &sem->mutex);
	}

	sem->value--;

	if (pthread_mutex_unlock(&sem->mutex) < 0)
		return -1;    

	return 0;
}

static int sem_destroy(sem_t *sem)
{
	if (pthread_cond_destroy(&sem->cond) < 0)
		return -1;

	if (pthread_mutex_destroy(&sem->mutex) < 0)
		return -1;

	return 0;
}
#endif /* defined(__DARWIN__) */


/* internally used constants **************************************************/

/* CAUTION: Do not change these values. Boehm GC code depends on them.        */
#define STOPWORLD_FROM_GC               1
#define STOPWORLD_FROM_CLASS_NUMBERING  2


/* startupinfo *****************************************************************

   Struct used to pass info from threads_start_thread to 
   threads_startup_thread.

******************************************************************************/

typedef struct {
	threadobject *thread;      /* threadobject for this thread             */
	functionptr   function;    /* function to run in the new thread        */
	sem_t        *psem;        /* signals when thread has been entered     */
	                           /* in the thread list                       */
	sem_t        *psem_first;  /* signals when pthread_create has returned */
} startupinfo;


/* prototypes *****************************************************************/

static void threads_calc_absolute_time(struct timespec *tm, s8 millis, s4 nanos);


/******************************************************************************/
/* GLOBAL VARIABLES                                                           */
/******************************************************************************/

static methodinfo *method_thread_init;

/* the thread object of the current thread                                    */
/* This is either a thread-local variable defined with __thread, or           */
/* a thread-specific value stored with key threads_current_threadobject_key.  */
#if defined(HAVE___THREAD)
__thread threadobject *threads_current_threadobject;
#else
pthread_key_t threads_current_threadobject_key;
#endif

/* global mutex for the threads table */
static pthread_mutex_t mutex_threads_list;

/* global mutex for stop-the-world                                            */
static pthread_mutex_t stopworldlock;

/* global mutex and condition for joining threads on exit */
static pthread_mutex_t mutex_join;
static pthread_cond_t  cond_join;

/* XXX We disable that whole bunch of code until we have the exact-GC
   running. */

<<<<<<< HEAD
#if 1
=======
#if 0
>>>>>>> 1da0ac19

/* this is one of the STOPWORLD_FROM_ constants, telling why the world is     */
/* being stopped                                                              */
static volatile int stopworldwhere;

/* semaphore used for acknowleding thread suspension                          */
static sem_t suspend_ack;
#if defined(__MIPS__)
static pthread_mutex_t suspend_ack_lock = PTHREAD_MUTEX_INITIALIZER;
static pthread_cond_t suspend_cond = PTHREAD_COND_INITIALIZER;
#endif

#endif /* 0 */

/* mutexes used by the fake atomic instructions                               */
#if defined(USE_FAKE_ATOMIC_INSTRUCTIONS)
pthread_mutex_t _atomic_add_lock = PTHREAD_MUTEX_INITIALIZER;
pthread_mutex_t _cas_lock = PTHREAD_MUTEX_INITIALIZER;
pthread_mutex_t _mb_lock = PTHREAD_MUTEX_INITIALIZER;
#endif


/* threads_sem_init ************************************************************
 
   Initialize a semaphore. Checks against errors and interruptions.

   IN:
       sem..............the semaphore to initialize
	   shared...........true if this semaphore will be shared between processes
	   value............the initial value for the semaphore
   
*******************************************************************************/

void threads_sem_init(sem_t *sem, bool shared, int value)
{
	int r;

	assert(sem);

	do {
		r = sem_init(sem, shared, value);
		if (r == 0)
			return;
	} while (errno == EINTR);

	vm_abort("sem_init failed: %s", strerror(errno));
}


/* threads_sem_wait ************************************************************
 
   Wait for a semaphore, non-interruptible.

   IMPORTANT: Always use this function instead of `sem_wait` directly, as
              `sem_wait` may be interrupted by signals!
  
   IN:
       sem..............the semaphore to wait on
   
*******************************************************************************/

void threads_sem_wait(sem_t *sem)
{
	int r;

	assert(sem);

	do {
		r = sem_wait(sem);
		if (r == 0)
			return;
	} while (errno == EINTR);

	vm_abort("sem_wait failed: %s", strerror(errno));
}


/* threads_sem_post ************************************************************
 
   Increase the count of a semaphore. Checks for errors.

   IN:
       sem..............the semaphore to increase the count of
   
*******************************************************************************/

void threads_sem_post(sem_t *sem)
{
	int r;

	assert(sem);

	/* unlike sem_wait, sem_post is not interruptible */

	r = sem_post(sem);
	if (r == 0)
		return;

	vm_abort("sem_post failed: %s", strerror(errno));
}


/* lock_stopworld **************************************************************

   Enter the stopworld lock, specifying why the world shall be stopped.

   IN:
      where........ STOPWORLD_FROM_GC              (1) from within GC
                    STOPWORLD_FROM_CLASS_NUMBERING (2) class numbering

******************************************************************************/

void lock_stopworld(int where)
{
	pthread_mutex_lock(&stopworldlock);
/* 	stopworldwhere = where; */
}


/* unlock_stopworld ************************************************************

   Release the stopworld lock.

******************************************************************************/

void unlock_stopworld(void)
{
/* 	stopworldwhere = 0; */
	pthread_mutex_unlock(&stopworldlock);
}

/* XXX We disable that whole bunch of code until we have the exact-GC
   running. */

#if 0

#if !defined(__DARWIN__)
/* Caller must hold threadlistlock */
static s4 threads_cast_sendsignals(s4 sig)
{
	threadobject *t;
	threadobject *self;
	s4            count;

	self = THREADOBJECT;

	/* iterate over all started threads */

	count = 0;
<<<<<<< HEAD

	for (t = threads_list_first(); t != NULL; t = threads_list_next(t)) {
		/* don't send the signal to ourself */

		if (t == self)
			continue;

		/* don't send the signal to NEW threads (because they are not
		   completely initialized) */

		if (t->state == THREAD_STATE_NEW)
			continue;

		/* send the signal */

		pthread_kill(t->tid, sig);

		/* increase threads count */

=======

	for (t = threads_list_first(); t != NULL; t = threads_list_next(t)) {
		/* don't send the signal to ourself */

		if (t == self)
			continue;

		/* don't send the signal to NEW threads (because they are not
		   completely initialized) */

		if (t->state == THREAD_STATE_NEW)
			continue;

		/* send the signal */

		pthread_kill(t->tid, sig);

		/* increase threads count */

>>>>>>> 1da0ac19
		count++;
	}

	return count;
}

#else

static void threads_cast_darwinstop(void)
{
	threadobject *tobj = mainthreadobj;
	threadobject *self = THREADOBJECT;

	do {
		if (tobj != self)
		{
			thread_state_flavor_t flavor = MACHINE_THREAD_STATE;
			mach_msg_type_number_t thread_state_count = MACHINE_THREAD_STATE_COUNT;
#if defined(__I386__)
			i386_thread_state_t thread_state;
#else
			ppc_thread_state_t thread_state;
#endif
			mach_port_t thread = tobj->mach_thread;
			kern_return_t r;

			r = thread_suspend(thread);

			if (r != KERN_SUCCESS)
				vm_abort("thread_suspend failed");

			r = thread_get_state(thread, flavor, (natural_t *) &thread_state,
								 &thread_state_count);

			if (r != KERN_SUCCESS)
				vm_abort("thread_get_state failed");

			md_critical_section_restart((ucontext_t *) &thread_state);

			r = thread_set_state(thread, flavor, (natural_t *) &thread_state,
								 thread_state_count);

			if (r != KERN_SUCCESS)
				vm_abort("thread_set_state failed");
		}

		tobj = tobj->next;
	} while (tobj != mainthreadobj);
}

static void threads_cast_darwinresume(void)
{
	threadobject *tobj = mainthreadobj;
	threadobject *self = THREADOBJECT;

	do {
		if (tobj != self)
		{
			mach_port_t thread = tobj->mach_thread;
			kern_return_t r;

			r = thread_resume(thread);

			if (r != KERN_SUCCESS)
				vm_abort("thread_resume failed");
		}

		tobj = tobj->next;
	} while (tobj != mainthreadobj);
}

#endif

#if defined(__MIPS__)
static void threads_cast_irixresume(void)
{
	pthread_mutex_lock(&suspend_ack_lock);
	pthread_cond_broadcast(&suspend_cond);
	pthread_mutex_unlock(&suspend_ack_lock);
}
#endif
#endif

#if defined(ENABLE_GC_BOEHM) && !defined(__DARWIN__)
static void threads_sigsuspend_handler(ucontext_t *_uc)
{
	int sig;
	sigset_t sigs;

	/* XXX TWISTI: this is just a quick hack */
#if defined(ENABLE_JIT)
	md_critical_section_restart(_uc);
#endif

	/* Do as Boehm does. On IRIX a condition variable is used for wake-up
	   (not POSIX async-safe). */
#if defined(__IRIX__)
	pthread_mutex_lock(&suspend_ack_lock);
	threads_sem_post(&suspend_ack);
	pthread_cond_wait(&suspend_cond, &suspend_ack_lock);
	pthread_mutex_unlock(&suspend_ack_lock);
#elif defined(__CYGWIN__)
	/* TODO */
	assert(0);
#else

	sig = GC_signum2();
	sigfillset(&sigs);
	sigdelset(&sigs, sig);
	sigsuspend(&sigs);
#endif
}
#endif

/* threads_stopworld ***********************************************************

   Stops the world from turning. All threads except the calling one
   are suspended. The function returns as soon as all threads have
   acknowledged their suspension.

*******************************************************************************/

#if !defined(DISABLE_GC)
void threads_stopworld(void)
{
#if !defined(__DARWIN__) && !defined(__CYGWIN__)
<<<<<<< HEAD
	threadobject *t;
	threadobject *self;
	bool result;
=======
>>>>>>> 1da0ac19
	s4 count, i;
#endif

	lock_stopworld(STOPWORLD_FROM_CLASS_NUMBERING);

	/* lock the threads lists */

	threads_list_lock();

#if defined(__DARWIN__)
	threads_cast_darwinstop();
#elif defined(__CYGWIN__)
	/* TODO */
	assert(0);
#else
<<<<<<< HEAD
	self = THREADOBJECT;

	count = 0;

	/* suspend all running threads */
	for (t = threads_list_first(); t != NULL; t = threads_list_next(t)) {
		/* don't send the signal to ourself */

		if (t == self)
			continue;

		/* don't send the signal to NEW threads (because they are not
		   completely initialized) */

		if (t->state == THREAD_STATE_NEW)
			continue;

		/* send the signal */

		result = threads_suspend_thread(t, SUSPEND_REASON_STOPWORLD);
		assert(result);

		/* increase threads count */

		count++;
	}

	/* wait for all threads signaled to suspend */
=======
	/* send all threads the suspend signal */

	count = threads_cast_sendsignals(GC_signum1());

	/* wait for all threads signaled to suspend */

>>>>>>> 1da0ac19
	for (i = 0; i < count; i++)
		threads_sem_wait(&suspend_ack);
#endif

	/* ATTENTION: Don't unlock the threads-lists here so that
	   non-signaled NEW threads can't change their state and execute
	   code. */
}
#endif /* !defined(DISABLE_GC) */


<<<<<<< HEAD
/* threads_startworld **********************************************************

   Starts the world again after it has previously been stopped. 

*******************************************************************************/

#if !defined(DISABLE_GC)
void threads_startworld(void)
{
#if !defined(__DARWIN__) && !defined(__CYGWIN__)
	threadobject *t;
	threadobject *self;
	bool result;
	s4 count, i;
#endif

=======
void threads_cast_startworld(void)
{
>>>>>>> 1da0ac19
#if defined(__DARWIN__)
	threads_cast_darwinresume();
#elif defined(__MIPS__)
	threads_cast_irixresume();
#elif defined(__CYGWIN__)
	/* TODO */
	assert(0);
#else
<<<<<<< HEAD
	self = THREADOBJECT;
=======
	(void) threads_cast_sendsignals(GC_signum2());
#endif

	/* unlock the threads lists */

	threads_list_unlock();

	unlock_stopworld();
}
>>>>>>> 1da0ac19

	count = 0;

<<<<<<< HEAD
	/* resume all thread we haltet */
	for (t = threads_list_first(); t != NULL; t = threads_list_next(t)) {
		/* don't send the signal to ourself */

		if (t == self)
			continue;
=======
#if !defined(__DARWIN__)
static void threads_sigsuspend_handler(ucontext_t *_uc)
{
	int sig;
	sigset_t sigs;

	/* XXX TWISTI: this is just a quick hack */
#if defined(ENABLE_JIT)
	md_critical_section_restart(_uc);
#endif
>>>>>>> 1da0ac19

		/* don't send the signal to NEW threads (because they are not
		   completely initialized) */

		if (t->state == THREAD_STATE_NEW)
			continue;

		/* send the signal */

		result = threads_resume_thread(t);
		assert(result);

		/* increase threads count */

		count++;
	}

	/* wait for all threads signaled to suspend */
	for (i = 0; i < count; i++)
		threads_sem_wait(&suspend_ack);

#endif

<<<<<<< HEAD
	/* unlock the threads lists */

	threads_list_unlock();

	unlock_stopworld();
=======
#endif


/* This function is called from Boehm GC code. */

int cacao_suspendhandler(ucontext_t *_uc)
{
	if (stopworldwhere != STOPWORLD_FROM_CLASS_NUMBERING)
		return 0;

	threads_sigsuspend_handler(_uc);
	return 1;
>>>>>>> 1da0ac19
}


#endif /* 0 */


/* threads_set_current_threadobject ********************************************

   Set the current thread object.
   
   IN:
      thread.......the thread object to set

*******************************************************************************/

void threads_set_current_threadobject(threadobject *thread)
{
#if !defined(HAVE___THREAD)
	if (pthread_setspecific(threads_current_threadobject_key, thread) != 0)
		vm_abort("threads_set_current_threadobject: pthread_setspecific failed: %s", strerror(errno));
#else
	threads_current_threadobject = thread;
#endif
}


/* threads_impl_thread_new *****************************************************

   Initialize implementation fields of a threadobject.

   IN:
      t....the threadobject

*******************************************************************************/

void threads_impl_thread_new(threadobject *t)
{
	/* get the pthread id */

	t->tid = pthread_self();

	/* initialize the mutex and the condition */

	pthread_mutex_init(&(t->waitmutex), NULL);
	pthread_cond_init(&(t->waitcond), NULL);
<<<<<<< HEAD
	pthread_mutex_init(&(t->suspendmutex), NULL);
	pthread_cond_init(&(t->suspendcond), NULL);
=======
>>>>>>> 1da0ac19

#if defined(ENABLE_DEBUG_FILTER)
	/* Initialize filter counters */
	t->filterverbosecallctr[0] = 0;
	t->filterverbosecallctr[1] = 0;
#endif

#if !defined(NDEBUG)
	t->tracejavacallindent = 0;
	t->tracejavacallcount = 0;
#endif
}


/* threads_impl_thread_free ****************************************************

   Cleanup thread stuff.

   IN:
      t....the threadobject

*******************************************************************************/

void threads_impl_thread_free(threadobject *t)
{
	/* destroy the mutex and the condition */

	if (pthread_mutex_destroy(&(t->waitmutex)) != 0)
		vm_abort("threads_impl_thread_free: pthread_mutex_destroy failed: %s",
				 strerror(errno));

	if (pthread_cond_destroy(&(t->waitcond)) != 0)
		vm_abort("threads_impl_thread_free: pthread_cond_destroy failed: %s",
				 strerror(errno));
<<<<<<< HEAD

	if (pthread_mutex_destroy(&(t->suspendmutex)) != 0)
		vm_abort("threads_impl_thread_free: pthread_mutex_destroy failed: %s",
				 strerror(errno));

	if (pthread_cond_destroy(&(t->suspendcond)) != 0)
		vm_abort("threads_impl_thread_free: pthread_cond_destroy failed: %s",
				 strerror(errno));
=======
>>>>>>> 1da0ac19
}


/* threads_get_current_threadobject ********************************************

   Return the threadobject of the current thread.
   
   RETURN VALUE:
       the current threadobject *

*******************************************************************************/

threadobject *threads_get_current_threadobject(void)
{
	return THREADOBJECT;
}


/* threads_impl_preinit ********************************************************

   Do some early initialization of stuff required.

   ATTENTION: Do NOT use any Java heap allocation here, as gc_init()
   is called AFTER this function!

*******************************************************************************/

void threads_impl_preinit(void)
{
	pthread_mutex_init(&stopworldlock, NULL);

	/* initialize exit mutex and condition (on exit we join all
	   threads) */

	pthread_mutex_init(&mutex_join, NULL);
	pthread_cond_init(&cond_join, NULL);

	/* initialize the threads-list mutex */

	pthread_mutex_init(&mutex_threads_list, NULL);

#if !defined(HAVE___THREAD)
	pthread_key_create(&threads_current_threadobject_key, NULL);
#endif

<<<<<<< HEAD
 	threads_sem_init(&suspend_ack, 0, 0);
}


/* threads_list_lock ***********************************************************

   Enter the threads table mutex.

   NOTE: We need this function as we can't use an internal lock for
         the threads lists because the thread's lock is initialized in
         threads_table_add (when we have the thread index), but we
         already need the lock at the entry of the function.

*******************************************************************************/

void threads_list_lock(void)
{
	if (pthread_mutex_lock(&mutex_threads_list) != 0)
		vm_abort("threads_list_lock: pthread_mutex_lock failed: %s",
				 strerror(errno));
}


/* threads_list_unlock *********************************************************

   Leave the threads list mutex.

*******************************************************************************/

=======
/* 	threads_sem_init(&suspend_ack, 0, 0); */
}


/* threads_list_lock ***********************************************************

   Enter the threads table mutex.

   NOTE: We need this function as we can't use an internal lock for
         the threads lists because the thread's lock is initialized in
         threads_table_add (when we have the thread index), but we
         already need the lock at the entry of the function.

*******************************************************************************/

void threads_list_lock(void)
{
	if (pthread_mutex_lock(&mutex_threads_list) != 0)
		vm_abort("threads_list_lock: pthread_mutex_lock failed: %s",
				 strerror(errno));
}


/* threads_list_unlock *********************************************************

   Leave the threads list mutex.

*******************************************************************************/

>>>>>>> 1da0ac19
void threads_list_unlock(void)
{
	if (pthread_mutex_unlock(&mutex_threads_list) != 0)
		vm_abort("threads_list_unlock: pthread_mutex_unlock failed: %s",
				 strerror(errno));
}


/* threads_mutex_join_lock *****************************************************

   Enter the join mutex.

*******************************************************************************/

void threads_mutex_join_lock(void)
{
	if (pthread_mutex_lock(&mutex_join) != 0)
		vm_abort("threads_mutex_join_lock: pthread_mutex_lock failed: %s",
				 strerror(errno));
}


/* threads_mutex_join_unlock ***************************************************

   Leave the join mutex.

*******************************************************************************/

void threads_mutex_join_unlock(void)
{
	if (pthread_mutex_unlock(&mutex_join) != 0)
		vm_abort("threads_mutex_join_unlock: pthread_mutex_unlock failed: %s",
				 strerror(errno));
}


/* threads_init ****************************************************************

   Initializes the threads required by the JVM: main, finalizer.

*******************************************************************************/

bool threads_init(void)
{
	threadobject     *mainthread;
	java_handle_t    *threadname;
	java_lang_Thread *t;
	java_handle_t    *o;

#if defined(ENABLE_JAVASE)
	java_lang_ThreadGroup *threadgroup;
	methodinfo            *m;
#endif

#if defined(WITH_CLASSPATH_GNU)
	java_lang_VMThread    *vmt;
#endif

	pthread_attr_t attr;

	/* get methods we need in this file */

#if defined(WITH_CLASSPATH_GNU)
	method_thread_init =
		class_resolveclassmethod(class_java_lang_Thread,
								 utf_init,
								 utf_new_char("(Ljava/lang/VMThread;Ljava/lang/String;IZ)V"),
								 class_java_lang_Thread,
								 true);
#elif defined(WITH_CLASSPATH_SUN)
	method_thread_init =
		class_resolveclassmethod(class_java_lang_Thread,
								 utf_init,
								 utf_new_char("(Ljava/lang/String;)V"),
								 class_java_lang_Thread,
								 true);
#elif defined(WITH_CLASSPATH_CLDC1_1)
	method_thread_init =
		class_resolveclassmethod(class_java_lang_Thread,
								 utf_init,
								 utf_new_char("(Ljava/lang/String;)V"),
								 class_java_lang_Thread,
								 true);
#else
# error unknown classpath configuration
#endif

	if (method_thread_init == NULL)
		return false;

	/* Get the main-thread (NOTE: The main threads is always the first
	   thread in the list). */
<<<<<<< HEAD

	mainthread = threads_list_first();

#if defined(ENABLE_GC_CACAO)
	/* register reference to java.lang.Thread with the GC */

	gc_reference_register((java_object_t **) &(mainthread->object), GC_REFTYPE_THREADOBJECT);
#endif
=======

	mainthread = threads_list_first();
>>>>>>> 1da0ac19

	/* create a java.lang.Thread for the main thread */

	t = (java_lang_Thread *) builtin_new(class_java_lang_Thread);

	if (t == NULL)
		return false;

	/* set the object in the internal data structure */

	mainthread->object = t;

#if defined(ENABLE_INTRP)
	/* create interpreter stack */

	if (opt_intrp) {
		MSET(intrp_main_stack, 0, u1, opt_stacksize);
		mainthread->_global_sp = (Cell*) (intrp_main_stack + opt_stacksize);
	}
#endif

	threadname = javastring_new(utf_new_char("main"));

#if defined(ENABLE_JAVASE)
	/* allocate and init ThreadGroup */

	threadgroup = (java_lang_ThreadGroup *)
		native_new_and_init(class_java_lang_ThreadGroup);

	if (threadgroup == NULL)
		return false;
#endif

#if defined(WITH_CLASSPATH_GNU)
	/* create a java.lang.VMThread for the main thread */

	vmt = (java_lang_VMThread *) builtin_new(class_java_lang_VMThread);

	if (vmt == NULL)
		return false;

	/* set the thread */

	LLNI_field_set_ref(vmt, thread, t);
	LLNI_field_set_val(vmt, vmdata, (java_lang_Object *) mainthread);

	/* call java.lang.Thread.<init>(Ljava/lang/VMThread;Ljava/lang/String;IZ)V */
	o = (java_handle_t *) t;

	(void) vm_call_method(method_thread_init, o, vmt, threadname, NORM_PRIORITY,
						  false);

#elif defined(WITH_CLASSPATH_SUN)

<<<<<<< HEAD
	/* We trick java.lang.Thread.init, which sets the priority of the
	   current thread to the parent's one. */

	t->priority = NORM_PRIORITY;

=======
	/* We trick java.lang.Thread.<init>, which sets the priority of
	   the current thread to the parent's one. */

	t->priority = NORM_PRIORITY;

	/* Call java.lang.Thread.<init>(Ljava/lang/String;)V */

	o = (java_object_t *) t;

	(void) vm_call_method(method_thread_init, o, threadname);

>>>>>>> 1da0ac19
#elif defined(WITH_CLASSPATH_CLDC1_1)

	/* set the thread */

	t->vm_thread = (java_lang_Object *) mainthread;

	/* call public Thread(String name) */

	o = (java_handle_t *) t;

	(void) vm_call_method(method_thread_init, o, threadname);
#else
# error unknown classpath configuration
#endif

	if (exceptions_get_exception())
		return false;

#if defined(ENABLE_JAVASE)
	LLNI_field_set_ref(t, group, threadgroup);

# if defined(WITH_CLASSPATH_GNU)
	/* add main thread to java.lang.ThreadGroup */

	m = class_resolveclassmethod(class_java_lang_ThreadGroup,
								 utf_addThread,
								 utf_java_lang_Thread__V,
								 class_java_lang_ThreadGroup,
								 true);

	o = (java_handle_t *) threadgroup;

	(void) vm_call_method(m, o, t);

	if (exceptions_get_exception())
		return false;
# else
#  warning Do not know what to do here
# endif
#endif

	threads_set_thread_priority(pthread_self(), NORM_PRIORITY);

	/* initialize the thread attribute object */

	if (pthread_attr_init(&attr) != 0)
		vm_abort("threads_init: pthread_attr_init failed: %s", strerror(errno));

	if (pthread_attr_setdetachstate(&attr, PTHREAD_CREATE_DETACHED) != 0)
		vm_abort("threads_init: pthread_attr_setdetachstate failed: %s",
				 strerror(errno));

#if !defined(NDEBUG)
	if (opt_verbosethreads) {
		printf("[Starting thread ");
		threads_thread_print_info(mainthread);
		printf("]\n");
	}
#endif

	/* everything's ok */

	return true;
}


/* threads_startup_thread ******************************************************

   Thread startup function called by pthread_create.

   Thread which have a startup.function != NULL are marked as internal
   threads. All other threads are threated as normal Java threads.

   NOTE: This function is not called directly by pthread_create. The Boehm GC
         inserts its own GC_start_routine in between, which then calls
		 threads_startup.

   IN:
      arg..........the argument passed to pthread_create, ie. a pointer to
	               a startupinfo struct. CAUTION: When the `psem` semaphore
				   is posted, the startupinfo struct becomes invalid! (It
				   is allocated on the stack of threads_start_thread.)

******************************************************************************/

static void *threads_startup_thread(void *arg)
{
	startupinfo        *startup;
	threadobject       *thread;
#if defined(WITH_CLASSPATH_GNU)
	java_lang_VMThread *vmt;
#endif
	sem_t              *psem;
	classinfo          *c;
	methodinfo         *m;
	java_handle_t      *o;
	functionptr         function;

#if defined(ENABLE_INTRP)
	u1 *intrp_thread_stack;

	/* create interpreter stack */

	if (opt_intrp) {
		intrp_thread_stack = GCMNEW(u1, opt_stacksize);
		MSET(intrp_thread_stack, 0, u1, opt_stacksize);
	}
	else
		intrp_thread_stack = NULL;
#endif

	/* get passed startupinfo structure and the values in there */

	startup = arg;

	thread   = startup->thread;
	function = startup->function;
	psem     = startup->psem;

	/* Seems like we've encountered a situation where thread->tid was
	   not set by pthread_create. We alleviate this problem by waiting
	   for pthread_create to return. */

	threads_sem_wait(startup->psem_first);

#if defined(__DARWIN__)
	thread->mach_thread = mach_thread_self();
#endif

	/* store the internal thread data-structure in the TSD */

	threads_set_current_threadobject(thread);

	/* set our priority */

	threads_set_thread_priority(thread->tid, LLNI_field_direct(thread->object, priority));

	/* thread is completely initialized */

	threads_thread_state_runnable(thread);

	/* tell threads_startup_thread that we registered ourselves */
	/* CAUTION: *startup becomes invalid with this!             */

	startup = NULL;
	threads_sem_post(psem);

#if defined(ENABLE_INTRP)
	/* set interpreter stack */

	if (opt_intrp)
		thread->_global_sp = (Cell *) (intrp_thread_stack + opt_stacksize);
#endif

#if defined(ENABLE_JVMTI)
	/* fire thread start event */

	if (jvmti) 
		jvmti_ThreadStartEnd(JVMTI_EVENT_THREAD_START);
#endif

#if !defined(NDEBUG)
	if (opt_verbosethreads) {
		printf("[Starting thread ");
		threads_thread_print_info(thread);
		printf("]\n");
	}
#endif

	/* find and run the Thread.run()V method if no other function was passed */

	if (function == NULL) {
#if defined(WITH_CLASSPATH_GNU)
		/* We need to start the run method of
		   java.lang.VMThread. Since this is a final class, we can use
		   the class object directly. */

		c = class_java_lang_VMThread;
#elif defined(WITH_CLASSPATH_SUN) || defined(WITH_CLASSPATH_CLDC1_1)
		c = thread->object->header.vftbl->class;
#else
# error unknown classpath configuration
#endif

		m = class_resolveclassmethod(c, utf_run, utf_void__void, c, true);

		if (m == NULL)
			vm_abort("threads_startup_thread: run() method not found in class");

		/* set ThreadMXBean variables */

		_Jv_jvm->java_lang_management_ThreadMXBean_ThreadCount++;
		_Jv_jvm->java_lang_management_ThreadMXBean_TotalStartedThreadCount++;

		if (_Jv_jvm->java_lang_management_ThreadMXBean_ThreadCount >
			_Jv_jvm->java_lang_management_ThreadMXBean_PeakThreadCount)
			_Jv_jvm->java_lang_management_ThreadMXBean_PeakThreadCount =
				_Jv_jvm->java_lang_management_ThreadMXBean_ThreadCount;

#if defined(WITH_CLASSPATH_GNU)
		/* we need to start the run method of java.lang.VMThread */

		vmt = (java_lang_VMThread *) LLNI_field_direct(thread->object, vmThread);
		o   = (java_handle_t *) vmt;

#elif defined(WITH_CLASSPATH_SUN) || defined(WITH_CLASSPATH_CLDC1_1)
		o   = (java_handle_t *) thread->object;
#else
# error unknown classpath configuration
#endif

		/* run the thread */

		(void) vm_call_method(m, o);
	}
	else {
		/* set ThreadMXBean variables */

		_Jv_jvm->java_lang_management_ThreadMXBean_ThreadCount++;
		_Jv_jvm->java_lang_management_ThreadMXBean_TotalStartedThreadCount++;

		if (_Jv_jvm->java_lang_management_ThreadMXBean_ThreadCount >
			_Jv_jvm->java_lang_management_ThreadMXBean_PeakThreadCount)
			_Jv_jvm->java_lang_management_ThreadMXBean_PeakThreadCount =
				_Jv_jvm->java_lang_management_ThreadMXBean_ThreadCount;

		/* call passed function, e.g. finalizer_thread */

		(function)();
	}

#if !defined(NDEBUG)
	if (opt_verbosethreads) {
		printf("[Stopping thread ");
		threads_thread_print_info(thread);
		printf("]\n");
	}
#endif

#if defined(ENABLE_JVMTI)
	/* fire thread end event */

	if (jvmti)
		jvmti_ThreadStartEnd(JVMTI_EVENT_THREAD_END);
#endif

<<<<<<< HEAD
	if (!threads_detach_thread(thread))
		vm_abort("threads_startup_thread: threads_detach_thread failed");
=======
	/* We ignore the return value. */

	(void) threads_detach_thread(thread);
>>>>>>> 1da0ac19

	/* set ThreadMXBean variables */

	_Jv_jvm->java_lang_management_ThreadMXBean_ThreadCount--;

	return NULL;
}


/* threads_impl_thread_start ***************************************************

   Start a thread in the JVM.  Both (vm internal and java) thread
   objects exist.

   IN:
      thread....the thread object
	  f.........function to run in the new thread. NULL means that the
	            "run" method of the object `t` should be called

******************************************************************************/

void threads_impl_thread_start(threadobject *thread, functionptr f)
{
	sem_t          sem;
	sem_t          sem_first;
	pthread_attr_t attr;
	startupinfo    startup;
	int            ret;

	/* fill startupinfo structure passed by pthread_create to
	 * threads_startup_thread */

	startup.thread     = thread;
	startup.function   = f;              /* maybe we don't call Thread.run()V */
	startup.psem       = &sem;
	startup.psem_first = &sem_first;

	threads_sem_init(&sem, 0, 0);
	threads_sem_init(&sem_first, 0, 0);

	/* initialize thread attributes */
<<<<<<< HEAD

	if (pthread_attr_init(&attr) != 0)
		vm_abort("threads_impl_thread_start: pthread_attr_init failed: %s",
				 strerror(errno));

=======

	if (pthread_attr_init(&attr) != 0)
		vm_abort("threads_impl_thread_start: pthread_attr_init failed: %s",
				 strerror(errno));

>>>>>>> 1da0ac19
    if (pthread_attr_setdetachstate(&attr, PTHREAD_CREATE_DETACHED) != 0)
		vm_abort("threads_impl_thread_start: pthread_attr_setdetachstate failed: %s",
				 strerror(errno));

	/* initialize thread stacksize */

	if (pthread_attr_setstacksize(&attr, opt_stacksize))
		vm_abort("threads_impl_thread_start: pthread_attr_setstacksize failed: %s",
				 strerror(errno));

	/* create the thread */

	ret = pthread_create(&(thread->tid), &attr, threads_startup_thread, &startup);

	/* destroy the thread attributes */

	if (pthread_attr_destroy(&attr) != 0)
		vm_abort("threads_impl_thread_start: pthread_attr_destroy failed: %s",
				 strerror(errno));

	/* check for pthread_create error */

	if (ret != 0)
		vm_abort("threads_impl_thread_start: pthread_create failed: %s",
				 strerror(errno));

	/* signal that pthread_create has returned, so thread->tid is valid */

	threads_sem_post(&sem_first);

	/* wait here until the thread has entered itself into the thread list */

	threads_sem_wait(&sem);

	/* cleanup */

	sem_destroy(&sem);
	sem_destroy(&sem_first);
}


/* threads_set_thread_priority *************************************************

   Set the priority of the given thread.

   IN:
      tid..........thread id
	  priority.....priority to set

******************************************************************************/

void threads_set_thread_priority(pthread_t tid, int priority)
{
	struct sched_param schedp;
	int policy;

	pthread_getschedparam(tid, &policy, &schedp);
	schedp.sched_priority = priority;
	pthread_setschedparam(tid, policy, &schedp);
}


/* threads_attach_current_thread ***********************************************

   Attaches the current thread to the VM.  Used in JNI.

*******************************************************************************/

bool threads_attach_current_thread(JavaVMAttachArgs *vm_aargs, bool isdaemon)
{
	threadobject          *thread;
	utf                   *u;
	java_handle_t         *s;
	java_handle_t         *o;
	java_lang_Thread      *t;

#if defined(ENABLE_JAVASE)
	java_lang_ThreadGroup *group;
	threadobject          *mainthread;
	classinfo             *c;
	methodinfo            *m;
#endif

#if defined(WITH_CLASSPATH_GNU)
	java_lang_VMThread    *vmt;
#endif

	/* Enter the join-mutex, so if the main-thread is currently
	   waiting to join all threads, the number of non-daemon threads
	   is correct. */

	threads_mutex_join_lock();

	/* create internal thread data-structure */

	thread = threads_thread_new();

	/* thread is a Java thread and running */

	thread->flags = THREAD_FLAG_JAVA;

	if (isdaemon)
		thread->flags |= THREAD_FLAG_DAEMON;

	/* The thread is flagged and (non-)daemon thread, we can leave the
	   mutex. */

	threads_mutex_join_unlock();

	/* create a java.lang.Thread object */

	t = (java_lang_Thread *) builtin_new(class_java_lang_Thread);

	/* XXX memory leak!!! */
	if (t == NULL)
		return false;

	thread->object = t;

	/* thread is completely initialized */

	threads_thread_state_runnable(thread);

#if !defined(NDEBUG)
	if (opt_verbosethreads) {
		printf("[Attaching thread ");
		threads_thread_print_info(thread);
		printf("]\n");
	}
#endif

#if defined(ENABLE_INTRP)
	/* create interpreter stack */

	if (opt_intrp) {
		MSET(intrp_main_stack, 0, u1, opt_stacksize);
		thread->_global_sp = (Cell *) (intrp_main_stack + opt_stacksize);
	}
#endif

#if defined(WITH_CLASSPATH_GNU)

	/* create a java.lang.VMThread object */

	vmt = (java_lang_VMThread *) builtin_new(class_java_lang_VMThread);

	/* XXX memory leak!!! */
	if (vmt == NULL)
		return false;

	/* set the thread */

	LLNI_field_set_ref(vmt, thread, t);
	LLNI_field_set_val(vmt, vmdata, (java_lang_Object *) thread);

#elif defined(WITH_CLASSPATH_SUN)

	vm_abort("threads_attach_current_thread: IMPLEMENT ME!");

#elif defined(WITH_CLASSPATH_CLDC1_1)

	LLNI_field_set_val(t, vm_thread, (java_lang_Object *) thread);

#else
# error unknown classpath configuration
#endif

	if (vm_aargs != NULL) {
		u     = utf_new_char(vm_aargs->name);
#if defined(ENABLE_JAVASE)
		group = (java_lang_ThreadGroup *) vm_aargs->group;
#endif
	}
	else {
		u     = utf_null;
#if defined(ENABLE_JAVASE)
		/* get the main thread */

		mainthread = threads_list_first();
		group = LLNI_field_direct(mainthread->object, group);
#endif
	}

	/* the the thread name */

	s = javastring_new(u);

	/* for convenience */

	o = (java_handle_t *) thread->object;

#if defined(WITH_CLASSPATH_GNU)
	(void) vm_call_method(method_thread_init, o, vmt, s, NORM_PRIORITY,
						  isdaemon);
#elif defined(WITH_CLASSPATH_CLDC1_1)
	(void) vm_call_method(method_thread_init, o, s);
#endif

	if (exceptions_get_exception())
		return false;

#if defined(ENABLE_JAVASE)
	/* store the thread group in the object */

	LLNI_field_direct(thread->object, group) = group;

	/* add thread to given thread-group */

	LLNI_class_get(group, c);

	m = class_resolveclassmethod(c,
								 utf_addThread,
								 utf_java_lang_Thread__V,
								 class_java_lang_ThreadGroup,
								 true);

	o = (java_handle_t *) group;

	(void) vm_call_method(m, o, t);

	if (exceptions_get_exception())
		return false;
#endif

	return true;
}


/* threads_detach_thread *******************************************************

   Detaches the passed thread from the VM.  Used in JNI.

*******************************************************************************/

bool threads_detach_thread(threadobject *t)
{
#if defined(ENABLE_JAVASE)
	java_lang_Thread      *object;
	java_lang_ThreadGroup *group;
<<<<<<< HEAD
	classinfo             *c;
	methodinfo            *m;
	java_handle_t         *o;
	java_lang_Thread      *t;
#endif

	/* XXX implement uncaught exception stuff (like JamVM does) */
=======
	java_handle_t         *e;
	java_lang_Object      *handler;
	classinfo             *c;
	methodinfo            *m;
	java_handle_t         *o;
#endif

#if defined(ENABLE_JAVASE)
	object = t->object;

	group = LLNI_field_direct(object, group);

    /* If there's an uncaught exception, call uncaughtException on the
       thread's exception handler, or the thread's group if this is
       unset. */
>>>>>>> 1da0ac19

	e = exceptions_get_and_clear_exception();

    if (e != NULL) {
		/* We use a java_lang_Object here, as it's not trivial to
		   build the java_lang_Thread_UncaughtExceptionHandler header
		   file. */

# if defined(WITH_CLASSPATH_GNU)
		handler = (java_lang_Object *) LLNI_field_direct(object, exceptionHandler);
# elif defined(WITH_CLASSPATH_SUN)
		handler = (java_lang_Object *) LLNI_field_direct(object, uncaughtExceptionHandler);
# endif

<<<<<<< HEAD
	group = LLNI_field_direct(thread->object, group);
=======
		if (handler != NULL) {
			LLNI_class_get(handler, c);
			o = (java_handle_t *) handler;
		}
		else {
			LLNI_class_get(group, c);
			o = (java_handle_t *) group;
		}

		m = class_resolveclassmethod(c,
									 utf_uncaughtException,
									 utf_java_lang_Thread_java_lang_Throwable__V,
									 NULL,
									 true);

		if (m == NULL)
			return false;

		(void) vm_call_method(m, o, object, e);

		if (exceptions_get_exception())
			return false;
    }
>>>>>>> 1da0ac19

	/* XXX TWISTI: should all threads be in a ThreadGroup? */

	/* Remove thread from the thread group. */

	if (group != NULL) {
		LLNI_class_get(group, c);

# if defined(WITH_CLASSPATH_GNU)
		m = class_resolveclassmethod(c,
									 utf_removeThread,
									 utf_java_lang_Thread__V,
									 class_java_lang_ThreadGroup,
									 true);
# elif defined(WITH_CLASSPATH_SUN)
		m = class_resolveclassmethod(c,
									 utf_remove,
									 utf_java_lang_Thread__V,
									 class_java_lang_ThreadGroup,
									 true);
# else
#  error unknown classpath configuration
# endif

		if (m == NULL)
			return false;

		o = (java_handle_t *) group;
<<<<<<< HEAD
		t = thread->object;
=======
>>>>>>> 1da0ac19

		(void) vm_call_method(m, o, object);

		if (exceptions_get_exception())
			return false;
	}
#endif

	/* thread is terminated */

<<<<<<< HEAD
	threads_thread_state_terminated(thread);
=======
	threads_thread_state_terminated(t);
>>>>>>> 1da0ac19

#if !defined(NDEBUG)
	if (opt_verbosethreads) {
		printf("[Detaching thread ");
<<<<<<< HEAD
		threads_thread_print_info(thread);
		printf("]\n");
	}
#endif

	/* Enter the join-mutex before calling threads_thread_free, so
	   threads_join_all_threads gets the correct number of non-daemon
	   threads. */

	threads_mutex_join_lock();

	/* free the vm internal thread object */

	threads_thread_free(thread);

	/* Signal that this thread has finished and leave the mutex. */

	pthread_cond_signal(&cond_join);
	threads_mutex_join_unlock();

	return true;
}


/* threads_suspend_thread ******************************************************

   Suspend the passed thread. Execution stops until the thread
   is explicitly resumend again.

   IN:
     reason.....Reason for suspending this thread.

*******************************************************************************/

bool threads_suspend_thread(threadobject *thread, s4 reason)
{
	/* acquire the suspendmutex */
	if (pthread_mutex_lock(&(thread->suspendmutex)) != 0)
		vm_abort("threads_suspend_thread: pthread_mutex_lock failed: %s",
				 strerror(errno));

	if (thread->suspended) {
		pthread_mutex_unlock(&(thread->suspendmutex));
		return false;
	}

	/* set the reason for the suspension */
	thread->suspend_reason = reason;

	/* send the suspend signal to the thread */
	assert(thread != THREADOBJECT);
	if (pthread_kill(thread->tid, SIGUSR1) != 0)
		vm_abort("threads_suspend_thread: pthread_kill failed: %s",
				 strerror(errno));

	/* REMEMBER: do not release the suspendmutex, this is done
	   by the thread itself in threads_suspend_ack().  */
=======
		threads_thread_print_info(t);
		printf("]\n");
	}
#endif

	/* Enter the join-mutex before calling threads_thread_free, so
	   threads_join_all_threads gets the correct number of non-daemon
	   threads. */

	threads_mutex_join_lock();

	/* free the vm internal thread object */

	threads_thread_free(t);

	/* Signal that this thread has finished and leave the mutex. */

	pthread_cond_signal(&cond_join);
	threads_mutex_join_unlock();
>>>>>>> 1da0ac19

	return true;
}


<<<<<<< HEAD
/* threads_suspend_ack *********************************************************

   Acknowledges the suspension of the current thread.

   IN:
     pc.....The PC where the thread suspended its execution.
     sp.....The SP before the thread suspended its execution.

*******************************************************************************/

void threads_suspend_ack(u1* pc, u1* sp)
{
	threadobject *thread;

	thread = THREADOBJECT;

	assert(thread->suspend_reason != 0);

	/* TODO: remember dump memory size */

#if defined(ENABLE_GC_CACAO)
	/* inform the GC about the suspension */
	if (thread->suspend_reason == SUSPEND_REASON_STOPWORLD && gc_pending) {

		/* check if the GC wants to leave the thread running */
		if (!gc_suspend(thread, pc, sp)) {

			/* REMEMBER: we do not unlock the suspendmutex because the thread
			   will suspend itself again at a later time */
			return;

		}
	}
#endif

	/* mark this thread as suspended and remember the PC */
	thread->pc        = pc;
	thread->suspended = true;

	/* if we are stopping the world, we should send a global ack */
	if (thread->suspend_reason == SUSPEND_REASON_STOPWORLD) {
		threads_sem_post(&suspend_ack);
	}

	/* release the suspension mutex and wait till we are resumed */
	/*printf("thread down %p\n", thread);*/
	pthread_cond_wait(&(thread->suspendcond), &(thread->suspendmutex));
	/*printf("thread up %p\n", thread);*/

	/* if we are stopping the world, we should send a global ack */
	if (thread->suspend_reason == SUSPEND_REASON_STOPWORLD) {
		threads_sem_post(&suspend_ack);
	}

	/* TODO: free dump memory */

	/* release the suspendmutex */
	if (pthread_mutex_unlock(&(thread->suspendmutex)) != 0)
		vm_abort("threads_suspend_ack: pthread_mutex_unlock failed: %s",
				 strerror(errno));
}


/* threads_resume_thread *******************************************************

   Resumes the execution of the passed thread.

*******************************************************************************/

bool threads_resume_thread(threadobject *thread)
{
	/* acquire the suspendmutex */
	if (pthread_mutex_lock(&(thread->suspendmutex)) != 0)
		vm_abort("threads_resume_ack: pthread_mutex_unlock failed: %s",
				 strerror(errno));

	if (!thread->suspended) {
		pthread_mutex_unlock(&(thread->suspendmutex));
		return false;
	}

	thread->suspended = false;

	/* tell everyone that the thread should resume */
	assert(thread != THREADOBJECT);
	pthread_cond_broadcast(&(thread->suspendcond));

	/* release the suspendmutex */
	pthread_mutex_unlock(&(thread->suspendmutex));

	return true;
}


=======
>>>>>>> 1da0ac19
/* threads_join_all_threads ****************************************************

   Join all non-daemon threads.

*******************************************************************************/

void threads_join_all_threads(void)
{
	threadobject *t;

	/* get current thread */

	t = THREADOBJECT;

	/* this thread is waiting for all non-daemon threads to exit */

	threads_thread_state_waiting(t);

	/* enter join mutex */

	threads_mutex_join_lock();

	/* Wait for condition as long as we have non-daemon threads.  We
	   compare against 1 because the current (main thread) is also a
	   non-daemon thread. */

	while (threads_list_get_non_daemons() > 1)
		pthread_cond_wait(&cond_join, &mutex_join);

	/* leave join mutex */

	threads_mutex_join_unlock();
}


/* threads_timespec_earlier ****************************************************

   Return true if timespec tv1 is earlier than timespec tv2.

   IN:
      tv1..........first timespec
	  tv2..........second timespec

   RETURN VALUE:
      true, if the first timespec is earlier

*******************************************************************************/

static inline bool threads_timespec_earlier(const struct timespec *tv1,
											const struct timespec *tv2)
{
	return (tv1->tv_sec < tv2->tv_sec)
				||
		(tv1->tv_sec == tv2->tv_sec && tv1->tv_nsec < tv2->tv_nsec);
}


/* threads_current_time_is_earlier_than ****************************************

   Check if the current time is earlier than the given timespec.

   IN:
      tv...........the timespec to compare against

   RETURN VALUE:
      true, if the current time is earlier

*******************************************************************************/

static bool threads_current_time_is_earlier_than(const struct timespec *tv)
{
	struct timeval tvnow;
	struct timespec tsnow;

	/* get current time */

	if (gettimeofday(&tvnow, NULL) != 0)
		vm_abort("gettimeofday failed: %s\n", strerror(errno));

	/* convert it to a timespec */

	tsnow.tv_sec = tvnow.tv_sec;
	tsnow.tv_nsec = tvnow.tv_usec * 1000;

	/* compare current time with the given timespec */

	return threads_timespec_earlier(&tsnow, tv);
}


/* threads_wait_with_timeout ***************************************************

   Wait until the given point in time on a monitor until either
   we are notified, we are interrupted, or the time is up.

   IN:
      t............the current thread
	  wakeupTime...absolute (latest) wakeup time
	                   If both tv_sec and tv_nsec are zero, this function
					   waits for an unlimited amount of time.

   RETURN VALUE:
      true.........if the wait has been interrupted,
	  false........if the wait was ended by notification or timeout

*******************************************************************************/

static bool threads_wait_with_timeout(threadobject *thread,
									  struct timespec *wakeupTime)
{
	bool wasinterrupted;

	/* acquire the waitmutex */

	pthread_mutex_lock(&thread->waitmutex);

	/* mark us as sleeping */

	thread->sleeping = true;

	/* wait on waitcond */

	if (wakeupTime->tv_sec || wakeupTime->tv_nsec) {
		/* with timeout */
		while (!thread->interrupted && !thread->signaled
			   && threads_current_time_is_earlier_than(wakeupTime))
		{
			threads_thread_state_timed_waiting(thread);

			pthread_cond_timedwait(&thread->waitcond, &thread->waitmutex,
								   wakeupTime);

			threads_thread_state_runnable(thread);
		}
	}
	else {
		/* no timeout */
		while (!thread->interrupted && !thread->signaled) {
			threads_thread_state_waiting(thread);

			pthread_cond_wait(&thread->waitcond, &thread->waitmutex);

			threads_thread_state_runnable(thread);
		}
	}

	/* check if we were interrupted */

	wasinterrupted = thread->interrupted;

	/* reset all flags */

	thread->interrupted = false;
	thread->signaled    = false;
	thread->sleeping    = false;

	/* release the waitmutex */

	pthread_mutex_unlock(&thread->waitmutex);

	return wasinterrupted;
}


/* threads_wait_with_timeout_relative ******************************************

   Wait for the given maximum amount of time on a monitor until either
   we are notified, we are interrupted, or the time is up.

   IN:
      t............the current thread
	  millis.......milliseconds to wait
	  nanos........nanoseconds to wait

   RETURN VALUE:
      true.........if the wait has been interrupted,
	  false........if the wait was ended by notification or timeout

*******************************************************************************/

bool threads_wait_with_timeout_relative(threadobject *thread, s8 millis,
										s4 nanos)
{
	struct timespec wakeupTime;

	/* calculate the the (latest) wakeup time */

	threads_calc_absolute_time(&wakeupTime, millis, nanos);

	/* wait */

	return threads_wait_with_timeout(thread, &wakeupTime);
}


/* threads_calc_absolute_time **************************************************

   Calculate the absolute point in time a given number of ms and ns from now.

   IN:
      millis............milliseconds from now
	  nanos.............nanoseconds from now

   OUT:
      *tm...............receives the timespec of the absolute point in time

*******************************************************************************/

static void threads_calc_absolute_time(struct timespec *tm, s8 millis, s4 nanos)
{
	if ((millis != 0x7fffffffffffffffLLU) && (millis || nanos)) {
		struct timeval tv;
		long nsec;
		gettimeofday(&tv, NULL);
		tv.tv_sec += millis / 1000;
		millis %= 1000;
		nsec = tv.tv_usec * 1000 + (s4) millis * 1000000 + nanos;
		tm->tv_sec = tv.tv_sec + nsec / 1000000000;
		tm->tv_nsec = nsec % 1000000000;
	}
	else {
		tm->tv_sec = 0;
		tm->tv_nsec = 0;
	}
}


/* threads_thread_interrupt ****************************************************

   Interrupt the given thread.

   The thread gets the "waitcond" signal and 
   its interrupted flag is set to true.

   IN:
      thread............the thread to interrupt

*******************************************************************************/

void threads_thread_interrupt(threadobject *thread)
{
	/* Signal the thread a "waitcond" and tell it that it has been
	   interrupted. */

	pthread_mutex_lock(&thread->waitmutex);

	/* Interrupt blocking system call using a signal. */

	pthread_kill(thread->tid, SIGHUP);

	if (thread->sleeping)
		pthread_cond_signal(&thread->waitcond);

	thread->interrupted = true;

	pthread_mutex_unlock(&thread->waitmutex);
}


/* threads_check_if_interrupted_and_reset **************************************

   Check if the current thread has been interrupted and reset the
   interruption flag.

   RETURN VALUE:
      true, if the current thread had been interrupted

*******************************************************************************/

bool threads_check_if_interrupted_and_reset(void)
{
	threadobject *thread;
	bool intr;

	thread = THREADOBJECT;

	/* get interrupted flag */

	intr = thread->interrupted;

	/* reset interrupted flag */

	thread->interrupted = false;

	return intr;
}


/* threads_thread_has_been_interrupted *****************************************

   Check if the given thread has been interrupted

   IN:
      t............the thread to check

   RETURN VALUE:
      true, if the given thread had been interrupted

*******************************************************************************/

bool threads_thread_has_been_interrupted(threadobject *thread)
{
	return thread->interrupted;
}


/* threads_sleep ***************************************************************

   Sleep the current thread for the specified amount of time.

*******************************************************************************/

void threads_sleep(s8 millis, s4 nanos)
{
	threadobject    *thread;
	struct timespec  wakeupTime;
	bool             wasinterrupted;

	thread = THREADOBJECT;

	threads_calc_absolute_time(&wakeupTime, millis, nanos);

	wasinterrupted = threads_wait_with_timeout(thread, &wakeupTime);

	if (wasinterrupted)
		exceptions_throw_interruptedexception();
}


/* threads_yield ***************************************************************

   Yield to the scheduler.

*******************************************************************************/

void threads_yield(void)
{
	sched_yield();
}


/*
 * These are local overrides for various environment variables in Emacs.
 * Please do not remove this and leave it at the end of the file, where
 * Emacs will automagically detect them.
 * ---------------------------------------------------------------------
 * Local variables:
 * mode: c
 * indent-tabs-mode: t
 * c-basic-offset: 4
 * tab-width: 4
 * End:
 * vim:noexpandtab:sw=4:ts=4:
 */<|MERGE_RESOLUTION|>--- conflicted
+++ resolved
@@ -22,11 +22,6 @@
    Foundation, Inc., 51 Franklin Street, Fifth Floor, Boston, MA
    02110-1301, USA.
 
-<<<<<<< HEAD
-   $Id: threads.c 8374 2007-08-21 10:20:33Z michi $
-
-=======
->>>>>>> 1da0ac19
 */
 
 
@@ -247,11 +242,7 @@
 /* XXX We disable that whole bunch of code until we have the exact-GC
    running. */
 
-<<<<<<< HEAD
 #if 1
-=======
-#if 0
->>>>>>> 1da0ac19
 
 /* this is one of the STOPWORLD_FROM_ constants, telling why the world is     */
 /* being stopped                                                              */
@@ -401,7 +392,6 @@
 	/* iterate over all started threads */
 
 	count = 0;
-<<<<<<< HEAD
 
 	for (t = threads_list_first(); t != NULL; t = threads_list_next(t)) {
 		/* don't send the signal to ourself */
@@ -421,27 +411,6 @@
 
 		/* increase threads count */
 
-=======
-
-	for (t = threads_list_first(); t != NULL; t = threads_list_next(t)) {
-		/* don't send the signal to ourself */
-
-		if (t == self)
-			continue;
-
-		/* don't send the signal to NEW threads (because they are not
-		   completely initialized) */
-
-		if (t->state == THREAD_STATE_NEW)
-			continue;
-
-		/* send the signal */
-
-		pthread_kill(t->tid, sig);
-
-		/* increase threads count */
-
->>>>>>> 1da0ac19
 		count++;
 	}
 
@@ -568,12 +537,9 @@
 void threads_stopworld(void)
 {
 #if !defined(__DARWIN__) && !defined(__CYGWIN__)
-<<<<<<< HEAD
 	threadobject *t;
 	threadobject *self;
 	bool result;
-=======
->>>>>>> 1da0ac19
 	s4 count, i;
 #endif
 
@@ -589,7 +555,6 @@
 	/* TODO */
 	assert(0);
 #else
-<<<<<<< HEAD
 	self = THREADOBJECT;
 
 	count = 0;
@@ -618,14 +583,6 @@
 	}
 
 	/* wait for all threads signaled to suspend */
-=======
-	/* send all threads the suspend signal */
-
-	count = threads_cast_sendsignals(GC_signum1());
-
-	/* wait for all threads signaled to suspend */
-
->>>>>>> 1da0ac19
 	for (i = 0; i < count; i++)
 		threads_sem_wait(&suspend_ack);
 #endif
@@ -637,7 +594,6 @@
 #endif /* !defined(DISABLE_GC) */
 
 
-<<<<<<< HEAD
 /* threads_startworld **********************************************************
 
    Starts the world again after it has previously been stopped. 
@@ -654,10 +610,6 @@
 	s4 count, i;
 #endif
 
-=======
-void threads_cast_startworld(void)
-{
->>>>>>> 1da0ac19
 #if defined(__DARWIN__)
 	threads_cast_darwinresume();
 #elif defined(__MIPS__)
@@ -666,41 +618,16 @@
 	/* TODO */
 	assert(0);
 #else
-<<<<<<< HEAD
 	self = THREADOBJECT;
-=======
-	(void) threads_cast_sendsignals(GC_signum2());
-#endif
-
-	/* unlock the threads lists */
-
-	threads_list_unlock();
-
-	unlock_stopworld();
-}
->>>>>>> 1da0ac19
 
 	count = 0;
 
-<<<<<<< HEAD
 	/* resume all thread we haltet */
 	for (t = threads_list_first(); t != NULL; t = threads_list_next(t)) {
 		/* don't send the signal to ourself */
 
 		if (t == self)
 			continue;
-=======
-#if !defined(__DARWIN__)
-static void threads_sigsuspend_handler(ucontext_t *_uc)
-{
-	int sig;
-	sigset_t sigs;
-
-	/* XXX TWISTI: this is just a quick hack */
-#if defined(ENABLE_JIT)
-	md_critical_section_restart(_uc);
-#endif
->>>>>>> 1da0ac19
 
 		/* don't send the signal to NEW threads (because they are not
 		   completely initialized) */
@@ -724,30 +651,13 @@
 
 #endif
 
-<<<<<<< HEAD
 	/* unlock the threads lists */
 
 	threads_list_unlock();
 
 	unlock_stopworld();
-=======
-#endif
-
-
-/* This function is called from Boehm GC code. */
-
-int cacao_suspendhandler(ucontext_t *_uc)
-{
-	if (stopworldwhere != STOPWORLD_FROM_CLASS_NUMBERING)
-		return 0;
-
-	threads_sigsuspend_handler(_uc);
-	return 1;
->>>>>>> 1da0ac19
-}
-
-
-#endif /* 0 */
+}
+#endif
 
 
 /* threads_set_current_threadobject ********************************************
@@ -789,11 +699,8 @@
 
 	pthread_mutex_init(&(t->waitmutex), NULL);
 	pthread_cond_init(&(t->waitcond), NULL);
-<<<<<<< HEAD
 	pthread_mutex_init(&(t->suspendmutex), NULL);
 	pthread_cond_init(&(t->suspendcond), NULL);
-=======
->>>>>>> 1da0ac19
 
 #if defined(ENABLE_DEBUG_FILTER)
 	/* Initialize filter counters */
@@ -828,7 +735,6 @@
 	if (pthread_cond_destroy(&(t->waitcond)) != 0)
 		vm_abort("threads_impl_thread_free: pthread_cond_destroy failed: %s",
 				 strerror(errno));
-<<<<<<< HEAD
 
 	if (pthread_mutex_destroy(&(t->suspendmutex)) != 0)
 		vm_abort("threads_impl_thread_free: pthread_mutex_destroy failed: %s",
@@ -837,8 +743,6 @@
 	if (pthread_cond_destroy(&(t->suspendcond)) != 0)
 		vm_abort("threads_impl_thread_free: pthread_cond_destroy failed: %s",
 				 strerror(errno));
-=======
->>>>>>> 1da0ac19
 }
 
 
@@ -884,7 +788,6 @@
 	pthread_key_create(&threads_current_threadobject_key, NULL);
 #endif
 
-<<<<<<< HEAD
  	threads_sem_init(&suspend_ack, 0, 0);
 }
 
@@ -914,37 +817,6 @@
 
 *******************************************************************************/
 
-=======
-/* 	threads_sem_init(&suspend_ack, 0, 0); */
-}
-
-
-/* threads_list_lock ***********************************************************
-
-   Enter the threads table mutex.
-
-   NOTE: We need this function as we can't use an internal lock for
-         the threads lists because the thread's lock is initialized in
-         threads_table_add (when we have the thread index), but we
-         already need the lock at the entry of the function.
-
-*******************************************************************************/
-
-void threads_list_lock(void)
-{
-	if (pthread_mutex_lock(&mutex_threads_list) != 0)
-		vm_abort("threads_list_lock: pthread_mutex_lock failed: %s",
-				 strerror(errno));
-}
-
-
-/* threads_list_unlock *********************************************************
-
-   Leave the threads list mutex.
-
-*******************************************************************************/
-
->>>>>>> 1da0ac19
 void threads_list_unlock(void)
 {
 	if (pthread_mutex_unlock(&mutex_threads_list) != 0)
@@ -1037,7 +909,6 @@
 
 	/* Get the main-thread (NOTE: The main threads is always the first
 	   thread in the list). */
-<<<<<<< HEAD
 
 	mainthread = threads_list_first();
 
@@ -1046,10 +917,6 @@
 
 	gc_reference_register((java_object_t **) &(mainthread->object), GC_REFTYPE_THREADOBJECT);
 #endif
-=======
-
-	mainthread = threads_list_first();
->>>>>>> 1da0ac19
 
 	/* create a java.lang.Thread for the main thread */
 
@@ -1104,13 +971,6 @@
 
 #elif defined(WITH_CLASSPATH_SUN)
 
-<<<<<<< HEAD
-	/* We trick java.lang.Thread.init, which sets the priority of the
-	   current thread to the parent's one. */
-
-	t->priority = NORM_PRIORITY;
-
-=======
 	/* We trick java.lang.Thread.<init>, which sets the priority of
 	   the current thread to the parent's one. */
 
@@ -1122,7 +982,6 @@
 
 	(void) vm_call_method(method_thread_init, o, threadname);
 
->>>>>>> 1da0ac19
 #elif defined(WITH_CLASSPATH_CLDC1_1)
 
 	/* set the thread */
@@ -1369,14 +1228,9 @@
 		jvmti_ThreadStartEnd(JVMTI_EVENT_THREAD_END);
 #endif
 
-<<<<<<< HEAD
-	if (!threads_detach_thread(thread))
-		vm_abort("threads_startup_thread: threads_detach_thread failed");
-=======
 	/* We ignore the return value. */
 
 	(void) threads_detach_thread(thread);
->>>>>>> 1da0ac19
 
 	/* set ThreadMXBean variables */
 
@@ -1418,19 +1272,11 @@
 	threads_sem_init(&sem_first, 0, 0);
 
 	/* initialize thread attributes */
-<<<<<<< HEAD
 
 	if (pthread_attr_init(&attr) != 0)
 		vm_abort("threads_impl_thread_start: pthread_attr_init failed: %s",
 				 strerror(errno));
 
-=======
-
-	if (pthread_attr_init(&attr) != 0)
-		vm_abort("threads_impl_thread_start: pthread_attr_init failed: %s",
-				 strerror(errno));
-
->>>>>>> 1da0ac19
     if (pthread_attr_setdetachstate(&attr, PTHREAD_CREATE_DETACHED) != 0)
 		vm_abort("threads_impl_thread_start: pthread_attr_setdetachstate failed: %s",
 				 strerror(errno));
@@ -1670,15 +1516,6 @@
 #if defined(ENABLE_JAVASE)
 	java_lang_Thread      *object;
 	java_lang_ThreadGroup *group;
-<<<<<<< HEAD
-	classinfo             *c;
-	methodinfo            *m;
-	java_handle_t         *o;
-	java_lang_Thread      *t;
-#endif
-
-	/* XXX implement uncaught exception stuff (like JamVM does) */
-=======
 	java_handle_t         *e;
 	java_lang_Object      *handler;
 	classinfo             *c;
@@ -1694,7 +1531,6 @@
     /* If there's an uncaught exception, call uncaughtException on the
        thread's exception handler, or the thread's group if this is
        unset. */
->>>>>>> 1da0ac19
 
 	e = exceptions_get_and_clear_exception();
 
@@ -1709,9 +1545,6 @@
 		handler = (java_lang_Object *) LLNI_field_direct(object, uncaughtExceptionHandler);
 # endif
 
-<<<<<<< HEAD
-	group = LLNI_field_direct(thread->object, group);
-=======
 		if (handler != NULL) {
 			LLNI_class_get(handler, c);
 			o = (java_handle_t *) handler;
@@ -1735,7 +1568,6 @@
 		if (exceptions_get_exception())
 			return false;
     }
->>>>>>> 1da0ac19
 
 	/* XXX TWISTI: should all threads be in a ThreadGroup? */
 
@@ -1764,10 +1596,6 @@
 			return false;
 
 		o = (java_handle_t *) group;
-<<<<<<< HEAD
-		t = thread->object;
-=======
->>>>>>> 1da0ac19
 
 		(void) vm_call_method(m, o, object);
 
@@ -1778,17 +1606,12 @@
 
 	/* thread is terminated */
 
-<<<<<<< HEAD
-	threads_thread_state_terminated(thread);
-=======
 	threads_thread_state_terminated(t);
->>>>>>> 1da0ac19
 
 #if !defined(NDEBUG)
 	if (opt_verbosethreads) {
 		printf("[Detaching thread ");
-<<<<<<< HEAD
-		threads_thread_print_info(thread);
+		threads_thread_print_info(t);
 		printf("]\n");
 	}
 #endif
@@ -1801,7 +1624,7 @@
 
 	/* free the vm internal thread object */
 
-	threads_thread_free(thread);
+	threads_thread_free(t);
 
 	/* Signal that this thread has finished and leave the mutex. */
 
@@ -1845,33 +1668,11 @@
 
 	/* REMEMBER: do not release the suspendmutex, this is done
 	   by the thread itself in threads_suspend_ack().  */
-=======
-		threads_thread_print_info(t);
-		printf("]\n");
-	}
-#endif
-
-	/* Enter the join-mutex before calling threads_thread_free, so
-	   threads_join_all_threads gets the correct number of non-daemon
-	   threads. */
-
-	threads_mutex_join_lock();
-
-	/* free the vm internal thread object */
-
-	threads_thread_free(t);
-
-	/* Signal that this thread has finished and leave the mutex. */
-
-	pthread_cond_signal(&cond_join);
-	threads_mutex_join_unlock();
->>>>>>> 1da0ac19
 
 	return true;
 }
 
 
-<<<<<<< HEAD
 /* threads_suspend_ack *********************************************************
 
    Acknowledges the suspension of the current thread.
@@ -1966,8 +1767,6 @@
 }
 
 
-=======
->>>>>>> 1da0ac19
 /* threads_join_all_threads ****************************************************
 
    Join all non-daemon threads.
