--- conflicted
+++ resolved
@@ -22,11 +22,6 @@
    Foundation, Inc., 51 Franklin Street, Fifth Floor, Boston, MA
    02110-1301, USA.
 
-<<<<<<< HEAD
-   $Id: threads.h 8321 2007-08-16 11:37:25Z michi $
-
-=======
->>>>>>> 1da0ac19
 */
 
 
@@ -112,10 +107,7 @@
 #define SUSPEND_REASON_JNI       1      /* suspended from JNI                 */
 #define SUSPEND_REASON_STOPWORLD 2      /* suspended from stop-thw-world      */
 
-<<<<<<< HEAD
-
-=======
->>>>>>> 1da0ac19
+
 struct threadobject {
 	java_lang_Thread     *object;       /* link to java.lang.Thread object    */
 
@@ -185,7 +177,6 @@
 /* stackframeinfo *************************************************************/
 
 #define STACKFRAMEINFO    (THREADOBJECT->_stackframeinfo)
-<<<<<<< HEAD
 
 
 /* native-world flags *********************************************************/
@@ -201,11 +192,6 @@
 
 /* counter for verbose call filter ********************************************/
 
-=======
-
-/* counter for verbose call filter ********************************************/
-
->>>>>>> 1da0ac19
 #if defined(ENABLE_DEBUG_FILTER)
 #	define FILTERVERBOSECALLCTR (THREADOBJECT->filterverbosecallctr)
 #endif
@@ -248,15 +234,10 @@
 bool threads_check_if_interrupted_and_reset(void);
 bool threads_thread_has_been_interrupted(threadobject *thread);
 
-<<<<<<< HEAD
 #if !defined(DISABLE_GC)
 void threads_stopworld(void);
 void threads_startworld(void);
 #endif
-=======
-void threads_cast_stopworld(void);
-void threads_cast_startworld(void);
->>>>>>> 1da0ac19
 
 #endif /* _THREADS_H */
 
