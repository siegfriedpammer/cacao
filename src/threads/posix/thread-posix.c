--- conflicted
+++ resolved
@@ -473,26 +473,12 @@
 	t->waitmutex = Mutex_new();
 	t->waitcond = Condition_new();
 
-<<<<<<< HEAD
-	mutex_init(&(t->waitmutex));
-
-	result = pthread_cond_init(&(t->waitcond), NULL);
-	if (result != 0)
-		vm_abort_errnum(result, "threads_impl_thread_new: pthread_cond_init failed");
-
-	mutex_init(&(t->suspendmutex));
-
-	result = pthread_cond_init(&(t->suspendcond), NULL);
-	if (result != 0)
-		vm_abort_errnum(result, "threads_impl_thread_new: pthread_cond_init failed");
+	t->suspendmutex = Mutex_new();
+	t->suspendcond = Condition_new();
 
 #if defined(ENABLE_TLH)
 	tlh_init(&(t->tlh));
 #endif
-=======
-	t->suspendmutex = Mutex_new();
-	t->suspendcond = Condition_new();
->>>>>>> 17b6b1fe
 }
 
 /* threads_impl_thread_clear ***************************************************
