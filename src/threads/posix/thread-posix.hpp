--- conflicted
+++ resolved
@@ -43,11 +43,6 @@
 #include "threads/condition.hpp"
 #include "threads/mutex.hpp"
 
-<<<<<<< HEAD
-#include "toolbox/list.h"
-
-=======
->>>>>>> f027f7fc
 #include "vm/global.h"
 
 
