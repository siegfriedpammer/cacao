/* src/threads/threads-common.c - machine independent thread functions

   Copyright (C) 2007 R. Grafl, A. Krall, C. Kruegel,
   C. Oates, R. Obermaisser, M. Platter, M. Probst, S. Ring,
   E. Steiner, C. Thalinger, D. Thuernbeck, P. Tomsich, C. Ullrich,
   J. Wenninger, Institut f. Computersprachen - TU Wien

   This file is part of CACAO.

   This program is free software; you can redistribute it and/or
   modify it under the terms of the GNU General Public License as
   published by the Free Software Foundation; either version 2, or (at
   your option) any later version.

   This program is distributed in the hope that it will be useful, but
   WITHOUT ANY WARRANTY; without even the implied warranty of
   MERCHANTABILITY or FITNESS FOR A PARTICULAR PURPOSE.  See the GNU
   General Public License for more details.

   You should have received a copy of the GNU General Public License
   along with this program; if not, write to the Free Software
   Foundation, Inc., 51 Franklin Street, Fifth Floor, Boston, MA
   02110-1301, USA.

<<<<<<< HEAD
   $Id: threads-common.c 8374 2007-08-21 10:20:33Z michi $

=======
>>>>>>> 1da0ac19
*/


#include "config.h"

#include <assert.h>
#include <stdint.h>
#include <unistd.h>

#include "vm/types.h"

#include "mm/memory.h"

#include "native/jni.h"
#include "native/llni.h"

#include "native/include/java_lang_Object.h"
#include "native/include/java_lang_String.h"
#include "native/include/java_lang_Thread.h"

#if defined(WITH_CLASSPATH_GNU)
# include "native/include/java_lang_VMThread.h"
#endif

#include "threads/critical.h"
#include "threads/lock-common.h"
#include "threads/threads-common.h"

#include "toolbox/list.h"

#include "vm/builtin.h"
#include "vm/stringlocal.h"
#include "vm/vm.h"

#include "vm/jit/stacktrace.h"

#include "vmcore/class.h"

#if defined(ENABLE_STATISTICS)
# include "vmcore/options.h"
# include "vmcore/statistics.h"
#endif

#include "vmcore/utf8.h"


/* global variables ***********************************************************/

/* global threads list */
static list_t *list_threads;
<<<<<<< HEAD

/* global threads free-list */
static list_t *list_threads_free;

#if defined(__LINUX__)
/* XXX Remove for exact-GC. */
bool threads_pthreads_implementation_nptl;
#endif

=======

/* global threads free-list */
static list_t *list_threads_free;

#if defined(__LINUX__)
/* XXX Remove for exact-GC. */
bool threads_pthreads_implementation_nptl;
#endif

>>>>>>> 1da0ac19

/* threads_preinit *************************************************************

   Do some early initialization of stuff required.

   ATTENTION: Do NOT use any Java heap allocation here, as gc_init()
   is called AFTER this function!

*******************************************************************************/

void threads_preinit(void)
{
	threadobject *mainthread;
#if defined(__LINUX__) && defined(_CS_GNU_LIBPTHREAD_VERSION)
	char         *pathbuf;
	size_t        len;
#endif

#if defined(__LINUX__)
	/* XXX Remove for exact-GC. */

	/* On Linux we need to check the pthread implementation. */

	/* _CS_GNU_LIBPTHREAD_VERSION (GNU C library only; since glibc 2.3.2) */
	/* If the glibc is a pre-2.3.2 version, we fall back to
	   linuxthreads. */

# if defined(_CS_GNU_LIBPTHREAD_VERSION)
	len = confstr(_CS_GNU_LIBPTHREAD_VERSION, NULL, (size_t) 0);

	/* Some systems return as length 0 (maybe cross-compilation
	   related).  In this case we also fall back to linuxthreads. */

	if (len > 0) {
		pathbuf = MNEW(char, len);

		(void) confstr(_CS_GNU_LIBPTHREAD_VERSION, pathbuf, len);

		if (strstr(pathbuf, "NPTL") != NULL)
			threads_pthreads_implementation_nptl = true;
		else
			threads_pthreads_implementation_nptl = false;
	}
	else
		threads_pthreads_implementation_nptl = false;
# else
	threads_pthreads_implementation_nptl = false;
# endif
#endif

	/* initialize the threads lists */

	list_threads      = list_create(OFFSET(threadobject, linkage));
	list_threads_free = list_create(OFFSET(threadobject, linkage));

	/* Initialize the threads implementation (sets the thinlock on the
	   main thread). */

	threads_impl_preinit();

	/* create internal thread data-structure for the main thread */

	mainthread = threads_thread_new();

	/* thread is a Java thread and running */

	mainthread->flags = THREAD_FLAG_JAVA;
	mainthread->state = THREAD_STATE_RUNNABLE;

	/* store the internal thread data-structure in the TSD */

	threads_set_current_threadobject(mainthread);

	/* initialize locking subsystems */

	lock_init();

	/* initialize the critical section */

	critical_init();
}


/* threads_list_first **********************************************************

   Return the first entry in the threads list.

   NOTE: This function does not lock the lists.

*******************************************************************************/

threadobject *threads_list_first(void)
{
	threadobject *t;

	t = list_first_unsynced(list_threads);

	return t;
}


/* threads_list_next ***********************************************************

   Return the next entry in the threads list.

   NOTE: This function does not lock the lists.

*******************************************************************************/

threadobject *threads_list_next(threadobject *t)
{
	threadobject *next;

	next = list_next_unsynced(list_threads, t);

	return next;
}


/* threads_list_get_non_daemons ************************************************

   Return the number of non-daemon threads.

   NOTE: This function does a linear-search over the threads list,
         because it's only used for joining the threads.

*******************************************************************************/

s4 threads_list_get_non_daemons(void)
{
	threadobject *t;
	s4            nondaemons;

	/* lock the threads lists */

	threads_list_lock();

	nondaemons = 0;

	for (t = threads_list_first(); t != NULL; t = threads_list_next(t)) {
		if (!(t->flags & THREAD_FLAG_DAEMON))
			nondaemons++;
	}

	/* unlock the threads lists */

	threads_list_unlock();

	return nondaemons;
}


/* threads_thread_new **********************************************************

   Allocates and initializes an internal thread data-structure and
   adds it to the threads list.

*******************************************************************************/

threadobject *threads_thread_new(void)
{
	threadobject *t;

	/* lock the threads-lists */

	threads_list_lock();

	/* try to get a thread from the free-list */

	t = list_first_unsynced(list_threads_free);

	/* is a free thread available? */

	if (t != NULL) {
		/* yes, remove it from the free list */

		list_remove_unsynced(list_threads_free, t);
	}
	else {
		/* no, allocate a new one */

#if defined(ENABLE_GC_BOEHM)
		t = GCNEW_UNCOLLECTABLE(threadobject, 1);
#else
		t = NEW(threadobject);
#endif

#if defined(ENABLE_STATISTICS)
		if (opt_stat)
			size_threadobject += sizeof(threadobject);
#endif

		/* clear memory */

		MZERO(t, threadobject, 1);

		/* set the threads-index */

		t->index = list_threads->size + 1;
<<<<<<< HEAD

#if defined(ENABLE_GC_CACAO)
		/* register reference to java.lang.Thread with the GC */

		gc_reference_register((java_object_t **) &(t->object), GC_REFTYPE_THREADOBJECT);
#endif
=======
>>>>>>> 1da0ac19
	}

	/* pre-compute the thinlock-word */

	assert(t->index != 0);

	t->thinlock = lock_pre_compute_thinlock(t->index);
<<<<<<< HEAD
	t->flags    = 0;
	t->state    = THREAD_STATE_NEW;

#if defined(ENABLE_GC_CACAO)
	t->flags |= THREAD_FLAG_IN_NATIVE; 
#endif

=======
	t->state    = THREAD_STATE_NEW;

>>>>>>> 1da0ac19
	/* initialize the implementation-specific bits */

	threads_impl_thread_new(t);

	/* add the thread to the threads-list */

	list_add_last_unsynced(list_threads, t);

	/* unlock the threads-lists */

	threads_list_unlock();

	return t;
}


/* threads_thread_free *********************************************************

   Frees an internal thread data-structure by removing it from the
   threads-list and adding it to the free-list.

   NOTE: The data-structure is NOT freed, the pointer keeps valid!

*******************************************************************************/

void threads_thread_free(threadobject *t)
{
	int32_t  index;
	uint32_t state;

	/* lock the threads-lists */

	threads_list_lock();

	/* cleanup the implementation-specific bits */

	threads_impl_thread_free(t);

	/* remove the thread from the threads-list */

	list_remove_unsynced(list_threads, t);

	/* Clear memory, but keep the thread-index and the
	   thread-state. */

	/* ATTENTION: Do this after list_remove, otherwise the linkage
	   pointers are invalid. */

	index = t->index;
	state = t->state;

	MZERO(t, threadobject, 1);

	t->index = index;
	t->state = state;

	/* add the thread to the free list */

	list_add_first_unsynced(list_threads_free, t);

	/* unlock the threads-lists */

	threads_list_unlock();
}


/* threads_thread_start_internal ***********************************************

   Start an internal thread in the JVM.  No Java thread objects exists
   so far.

   IN:
      name.......UTF-8 name of the thread
      f..........function pointer to C function to start

*******************************************************************************/

bool threads_thread_start_internal(utf *name, functionptr f)
{
	threadobject       *t;
	java_lang_Thread   *object;
#if defined(WITH_CLASSPATH_GNU)
	java_lang_VMThread *vmt;
#endif

	/* Enter the join-mutex, so if the main-thread is currently
	   waiting to join all threads, the number of non-daemon threads
	   is correct. */

	threads_mutex_join_lock();

	/* create internal thread data-structure */

	t = threads_thread_new();

<<<<<<< HEAD
	t->flags |= THREAD_FLAG_INTERNAL | THREAD_FLAG_DAEMON;
=======
	t->flags = THREAD_FLAG_INTERNAL | THREAD_FLAG_DAEMON;
>>>>>>> 1da0ac19

	/* The thread is flagged as (non-)daemon thread, we can leave the
	   mutex. */

	threads_mutex_join_unlock();

	/* create the java thread object */

	object = (java_lang_Thread *) builtin_new(class_java_lang_Thread);

	/* XXX memory leak!!! */
	if (object == NULL)
		return false;

#if defined(WITH_CLASSPATH_GNU)
	vmt = (java_lang_VMThread *) builtin_new(class_java_lang_VMThread);

	/* XXX memory leak!!! */
	if (vmt == NULL)
		return false;

	LLNI_field_set_ref(vmt, thread, object);
	LLNI_field_set_val(vmt, vmdata, (java_lang_Object *) t);

	LLNI_field_set_ref(object, vmThread, vmt);
#elif defined(WITH_CLASSPATH_CLDC1_1)
	LLNI_field_set_val(object, vm_thread, (java_lang_Object *) t);
#endif

	t->object = object;

	/* set java.lang.Thread fields */

#if defined(WITH_CLASSPATH_GNU)
	LLNI_field_set_ref(object, name    , (java_lang_String *) javastring_new(name));
#elif defined(WITH_CLASSPATH_CLDC1_1)
	/* FIXME: In cldc the name is a char[] */
/* 	LLNI_field_set_ref(object, name    , (java_chararray *) javastring_new(name)); */
	LLNI_field_set_ref(object, name    , NULL);
#endif

#if defined(ENABLE_JAVASE)
	LLNI_field_set_val(object, daemon  , true);
#endif

	LLNI_field_set_val(object, priority, NORM_PRIORITY);

	/* start the thread */

	threads_impl_thread_start(t, f);

	/* everything's ok */

	return true;
}


/* threads_thread_start ********************************************************

   Start a Java thread in the JVM.  Only the java thread object exists
   so far.

   IN:
      object.....the java thread object java.lang.Thread

*******************************************************************************/

void threads_thread_start(java_lang_Thread *object)
{
	threadobject *thread;
#if defined(WITH_CLASSPATH_GNU)
	java_lang_VMThread *vmt;
#endif

	/* Enter the join-mutex, so if the main-thread is currently
	   waiting to join all threads, the number of non-daemon threads
	   is correct. */

	threads_mutex_join_lock();

	/* create internal thread data-structure */

	thread = threads_thread_new();

	/* this is a normal Java thread */

<<<<<<< HEAD
	thread->flags |= THREAD_FLAG_JAVA;
=======
	thread->flags = THREAD_FLAG_JAVA;
>>>>>>> 1da0ac19

#if defined(ENABLE_JAVASE)
	/* is this a daemon thread? */

	if (LLNI_field_direct(object, daemon) == true)
		thread->flags |= THREAD_FLAG_DAEMON;
<<<<<<< HEAD
#endif

	/* The thread is flagged and (non-)daemon thread, we can leave the
	   mutex. */

	threads_mutex_join_unlock();

	/* link the two objects together */

	thread->object = object;

#if defined(WITH_CLASSPATH_GNU)
	LLNI_field_get_ref(object, vmThread, vmt);

	assert(vmt);
	assert(LLNI_field_direct(vmt, vmdata) == NULL);

	LLNI_field_set_val(vmt, vmdata, (java_lang_Object *) thread);
#elif defined(WITH_CLASSPATH_CLDC1_1)
	LLNI_field_set_val(object, vm_thread, (java_lang_Object *) thread);
#endif

	/* Start the thread.  Don't pass a function pointer (NULL) since
	   we want Thread.run()V here. */

	threads_impl_thread_start(thread, NULL);
}


/* threads_thread_print_info ***************************************************

   Print information of the passed thread.
   
*******************************************************************************/

void threads_thread_print_info(threadobject *t)
{
	java_lang_Thread *object;
#if defined(WITH_CLASSPATH_GNU)
	java_lang_String *namestring;
#endif
	utf              *name;

	assert(t->state != THREAD_STATE_NEW);

	/* the thread may be currently in initalization, don't print it */

	object = t->object;

	if (object != NULL) {
		/* get thread name */

#if defined(WITH_CLASSPATH_GNU)
		LLNI_field_get_ref(object, name, namestring);
		name = javastring_toutf((java_handle_t *) namestring, false);
#elif defined(WITH_CLASSPATH_SUN) || defined(WITH_CLASSPATH_CLDC1_1)
		/* FIXME: In cldc the name is a char[] */
/* 		name = object->name; */
		name = utf_null;
#else
# error unknown classpath configuration
#endif

		printf("\"");
		utf_display_printable_ascii(name);
		printf("\"");

		if (t->flags & THREAD_FLAG_DAEMON)
			printf(" daemon");

=======
#endif

	/* The thread is flagged and (non-)daemon thread, we can leave the
	   mutex. */

	threads_mutex_join_unlock();

	/* link the two objects together */

	thread->object = object;

#if defined(WITH_CLASSPATH_GNU)
	LLNI_field_get_ref(object, vmThread, vmt);

	assert(vmt);
	assert(LLNI_field_direct(vmt, vmdata) == NULL);

	LLNI_field_set_val(vmt, vmdata, (java_lang_Object *) thread);
#elif defined(WITH_CLASSPATH_CLDC1_1)
	LLNI_field_set_val(object, vm_thread, (java_lang_Object *) thread);
#endif

	/* Start the thread.  Don't pass a function pointer (NULL) since
	   we want Thread.run()V here. */

	threads_impl_thread_start(thread, NULL);
}


/* threads_thread_print_info ***************************************************

   Print information of the passed thread.
   
*******************************************************************************/

void threads_thread_print_info(threadobject *t)
{
	java_lang_Thread *object;
	utf              *name;

	assert(t->state != THREAD_STATE_NEW);

	/* the thread may be currently in initalization, don't print it */

	object = t->object;

	if (object != NULL) {
		/* get thread name */

#if defined(WITH_CLASSPATH_GNU)
		name = javastring_toutf((java_handle_t *) LLNI_field_direct(object, name), false);
#elif defined(WITH_CLASSPATH_SUN) || defined(WITH_CLASSPATH_CLDC1_1)
		/* FIXME: In cldc the name is a char[] */
/* 		name = object->name; */
		name = utf_null;
#else
# error unknown classpath configuration
#endif

		printf("\"");
		utf_display_printable_ascii(name);
		printf("\"");

		if (t->flags & THREAD_FLAG_DAEMON)
			printf(" daemon");

>>>>>>> 1da0ac19
		printf(" prio=%d", LLNI_field_direct(object, priority));

#if SIZEOF_VOID_P == 8
		printf(" t=0x%016lx tid=0x%016lx (%ld)",
			   (ptrint) t, (ptrint) t->tid, (ptrint) t->tid);
#else
		printf(" t=0x%08x tid=0x%08x (%d)",
			   (ptrint) t, (ptrint) t->tid, (ptrint) t->tid);
#endif

		printf(" index=%d", t->index);

		/* print thread state */

		switch (t->state) {
		case THREAD_STATE_NEW:
			printf(" new");
			break;
		case THREAD_STATE_RUNNABLE:
			printf(" runnable");
			break;
		case THREAD_STATE_BLOCKED:
			printf(" blocked");
			break;
		case THREAD_STATE_WAITING:
			printf(" waiting");
			break;
		case THREAD_STATE_TIMED_WAITING:
			printf(" waiting on condition");
			break;
		case THREAD_STATE_TERMINATED:
			printf(" terminated");
			break;
		default:
			vm_abort("threads_thread_print_info: unknown thread state %d",
					 t->state);
		}
	}
}


/* threads_get_current_tid *****************************************************

   Return the tid of the current thread.
   
   RETURN VALUE:
       the current tid

*******************************************************************************/

ptrint threads_get_current_tid(void)
{
	threadobject *thread;

	thread = THREADOBJECT;

	/* this may happen during bootstrap */

	if (thread == NULL)
		return 0;

	return (ptrint) thread->tid;
}


/* threads_thread_state_runnable ***********************************************

   Set the current state of the given thread to THREAD_STATE_RUNNABLE.

*******************************************************************************/

void threads_thread_state_runnable(threadobject *t)
{
	/* set the state inside the lock */

	threads_list_lock();

	t->state = THREAD_STATE_RUNNABLE;

	threads_list_unlock();
}


/* threads_thread_state_waiting ************************************************

   Set the current state of the given thread to THREAD_STATE_WAITING.

*******************************************************************************/

void threads_thread_state_waiting(threadobject *t)
{
	/* set the state in the lock */

	threads_list_lock();

	t->state = THREAD_STATE_WAITING;

	threads_list_unlock();
}


/* threads_thread_state_timed_waiting ******************************************

   Set the current state of the given thread to
   THREAD_STATE_TIMED_WAITING.

*******************************************************************************/

void threads_thread_state_timed_waiting(threadobject *t)
{
	/* set the state in the lock */

	threads_list_lock();

	t->state = THREAD_STATE_TIMED_WAITING;

	threads_list_unlock();
}


/* threads_thread_state_terminated *********************************************

   Set the current state of the given thread to
   THREAD_STATE_TERMINATED.

*******************************************************************************/

void threads_thread_state_terminated(threadobject *t)
{
	/* set the state in the lock */

	threads_list_lock();

	t->state = THREAD_STATE_TERMINATED;

	threads_list_unlock();
}


/* threads_thread_get_state ****************************************************

   Returns the current state of the given thread.

*******************************************************************************/

utf *threads_thread_get_state(threadobject *t)
{
	utf *u;

	switch (t->state) {
	case THREAD_STATE_NEW:
		u = utf_new_char("NEW");
		break;
	case THREAD_STATE_RUNNABLE:
		u = utf_new_char("RUNNABLE");
		break;
	case THREAD_STATE_BLOCKED:
		u = utf_new_char("BLOCKED");
		break;
	case THREAD_STATE_WAITING:
		u = utf_new_char("WAITING");
		break;
	case THREAD_STATE_TIMED_WAITING:
		u = utf_new_char("TIMED_WAITING");
		break;
	case THREAD_STATE_TERMINATED:
		u = utf_new_char("TERMINATED");
		break;
	default:
		vm_abort("threads_get_state: unknown thread state %d", t->state);

		/* keep compiler happy */

		u = NULL;
	}

	return u;
}


/* threads_thread_is_alive *****************************************************

   Returns if the give thread is alive.

*******************************************************************************/

bool threads_thread_is_alive(threadobject *thread)
{
	bool result;

	switch (thread->state) {
	case THREAD_STATE_NEW:
	case THREAD_STATE_TERMINATED:
		result = false;
		break;

	case THREAD_STATE_RUNNABLE:
	case THREAD_STATE_BLOCKED:
	case THREAD_STATE_WAITING:
	case THREAD_STATE_TIMED_WAITING:
		result = true;
		break;

	default:
		vm_abort("threads_is_alive: unknown thread state %d", thread->state);

		/* keep compiler happy */

		result = false;
	}

	return result;
}


/* threads_dump ****************************************************************

   Dumps info for all threads running in the JVM.  This function is
   called when SIGQUIT (<ctrl>-\) is sent to CACAO.

*******************************************************************************/

void threads_dump(void)
{
	threadobject *t;

	/* XXX we should stop the world here */

	/* lock the threads lists */

	threads_list_lock();

	printf("Full thread dump CACAO "VERSION":\n");

	/* iterate over all started threads */

	for (t = threads_list_first(); t != NULL; t = threads_list_next(t)) {
		/* print thread info */

		printf("\n");
		threads_thread_print_info(t);
		printf("\n");

		/* print trace of thread */

		threads_thread_print_stacktrace(t);
	}

	/* unlock the threads lists */

	threads_list_unlock();
}


/* threads_thread_print_stacktrace *********************************************

   Print the current stacktrace of the current thread.

*******************************************************************************/

void threads_thread_print_stacktrace(threadobject *thread)
{
	stackframeinfo   *sfi;
	stacktracebuffer *stb;
	s4                dumpsize;

	/* mark start of dump memory area */

	dumpsize = dump_size();

	/* create a stacktrace for the passed thread */

	sfi = thread->_stackframeinfo;

	stb = stacktrace_create(sfi);

	/* print stacktrace */

	if (stb != NULL)
		stacktrace_print_trace_from_buffer(stb);
	else {
		puts("\t<<No stacktrace available>>");
		fflush(stdout);
	}

	dump_release(dumpsize);
}


/* threads_print_stacktrace ****************************************************

   Print the current stacktrace of the current thread.

*******************************************************************************/

void threads_print_stacktrace(void)
{
	threadobject *thread;

	thread = THREADOBJECT;

	threads_thread_print_stacktrace(thread);
}


/*
 * These are local overrides for various environment variables in Emacs.
 * Please do not remove this and leave it at the end of the file, where
 * Emacs will automagically detect them.
 * ---------------------------------------------------------------------
 * Local variables:
 * mode: c
 * indent-tabs-mode: t
 * c-basic-offset: 4
 * tab-width: 4
 * End:
 * vim:noexpandtab:sw=4:ts=4:
 */<|MERGE_RESOLUTION|>--- conflicted
+++ resolved
@@ -22,11 +22,6 @@
    Foundation, Inc., 51 Franklin Street, Fifth Floor, Boston, MA
    02110-1301, USA.
 
-<<<<<<< HEAD
-   $Id: threads-common.c 8374 2007-08-21 10:20:33Z michi $
-
-=======
->>>>>>> 1da0ac19
 */
 
 
@@ -77,7 +72,6 @@
 
 /* global threads list */
 static list_t *list_threads;
-<<<<<<< HEAD
 
 /* global threads free-list */
 static list_t *list_threads_free;
@@ -87,17 +81,6 @@
 bool threads_pthreads_implementation_nptl;
 #endif
 
-=======
-
-/* global threads free-list */
-static list_t *list_threads_free;
-
-#if defined(__LINUX__)
-/* XXX Remove for exact-GC. */
-bool threads_pthreads_implementation_nptl;
-#endif
-
->>>>>>> 1da0ac19
 
 /* threads_preinit *************************************************************
 
@@ -297,15 +280,12 @@
 		/* set the threads-index */
 
 		t->index = list_threads->size + 1;
-<<<<<<< HEAD
 
 #if defined(ENABLE_GC_CACAO)
 		/* register reference to java.lang.Thread with the GC */
 
 		gc_reference_register((java_object_t **) &(t->object), GC_REFTYPE_THREADOBJECT);
 #endif
-=======
->>>>>>> 1da0ac19
 	}
 
 	/* pre-compute the thinlock-word */
@@ -313,7 +293,6 @@
 	assert(t->index != 0);
 
 	t->thinlock = lock_pre_compute_thinlock(t->index);
-<<<<<<< HEAD
 	t->flags    = 0;
 	t->state    = THREAD_STATE_NEW;
 
@@ -321,10 +300,6 @@
 	t->flags |= THREAD_FLAG_IN_NATIVE; 
 #endif
 
-=======
-	t->state    = THREAD_STATE_NEW;
-
->>>>>>> 1da0ac19
 	/* initialize the implementation-specific bits */
 
 	threads_impl_thread_new(t);
@@ -420,11 +395,7 @@
 
 	t = threads_thread_new();
 
-<<<<<<< HEAD
 	t->flags |= THREAD_FLAG_INTERNAL | THREAD_FLAG_DAEMON;
-=======
-	t->flags = THREAD_FLAG_INTERNAL | THREAD_FLAG_DAEMON;
->>>>>>> 1da0ac19
 
 	/* The thread is flagged as (non-)daemon thread, we can leave the
 	   mutex. */
@@ -511,18 +482,13 @@
 
 	/* this is a normal Java thread */
 
-<<<<<<< HEAD
 	thread->flags |= THREAD_FLAG_JAVA;
-=======
-	thread->flags = THREAD_FLAG_JAVA;
->>>>>>> 1da0ac19
 
 #if defined(ENABLE_JAVASE)
 	/* is this a daemon thread? */
 
 	if (LLNI_field_direct(object, daemon) == true)
 		thread->flags |= THREAD_FLAG_DAEMON;
-<<<<<<< HEAD
 #endif
 
 	/* The thread is flagged and (non-)daemon thread, we can leave the
@@ -593,74 +559,6 @@
 		if (t->flags & THREAD_FLAG_DAEMON)
 			printf(" daemon");
 
-=======
-#endif
-
-	/* The thread is flagged and (non-)daemon thread, we can leave the
-	   mutex. */
-
-	threads_mutex_join_unlock();
-
-	/* link the two objects together */
-
-	thread->object = object;
-
-#if defined(WITH_CLASSPATH_GNU)
-	LLNI_field_get_ref(object, vmThread, vmt);
-
-	assert(vmt);
-	assert(LLNI_field_direct(vmt, vmdata) == NULL);
-
-	LLNI_field_set_val(vmt, vmdata, (java_lang_Object *) thread);
-#elif defined(WITH_CLASSPATH_CLDC1_1)
-	LLNI_field_set_val(object, vm_thread, (java_lang_Object *) thread);
-#endif
-
-	/* Start the thread.  Don't pass a function pointer (NULL) since
-	   we want Thread.run()V here. */
-
-	threads_impl_thread_start(thread, NULL);
-}
-
-
-/* threads_thread_print_info ***************************************************
-
-   Print information of the passed thread.
-   
-*******************************************************************************/
-
-void threads_thread_print_info(threadobject *t)
-{
-	java_lang_Thread *object;
-	utf              *name;
-
-	assert(t->state != THREAD_STATE_NEW);
-
-	/* the thread may be currently in initalization, don't print it */
-
-	object = t->object;
-
-	if (object != NULL) {
-		/* get thread name */
-
-#if defined(WITH_CLASSPATH_GNU)
-		name = javastring_toutf((java_handle_t *) LLNI_field_direct(object, name), false);
-#elif defined(WITH_CLASSPATH_SUN) || defined(WITH_CLASSPATH_CLDC1_1)
-		/* FIXME: In cldc the name is a char[] */
-/* 		name = object->name; */
-		name = utf_null;
-#else
-# error unknown classpath configuration
-#endif
-
-		printf("\"");
-		utf_display_printable_ascii(name);
-		printf("\"");
-
-		if (t->flags & THREAD_FLAG_DAEMON)
-			printf(" daemon");
-
->>>>>>> 1da0ac19
 		printf(" prio=%d", LLNI_field_direct(object, priority));
 
 #if SIZEOF_VOID_P == 8
