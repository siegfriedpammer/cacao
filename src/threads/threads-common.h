--- conflicted
+++ resolved
@@ -22,11 +22,6 @@
    Foundation, Inc., 51 Franklin Street, Fifth Floor, Boston, MA
    02110-1301, USA.
 
-<<<<<<< HEAD
-   $Id: threads-common.h 8245 2007-07-31 09:55:04Z michi $
-
-=======
->>>>>>> 1da0ac19
 */
 
 
@@ -55,21 +50,12 @@
 
 /* thread states **************************************************************/
 
-<<<<<<< HEAD
-#define THREAD_STATE_NEW              1
-#define THREAD_STATE_RUNNABLE         2
-#define THREAD_STATE_BLOCKED          3
-#define THREAD_STATE_WAITING          4
-#define THREAD_STATE_TIMED_WAITING    5
-#define THREAD_STATE_TERMINATED       6
-=======
 #define THREAD_STATE_NEW              0
 #define THREAD_STATE_RUNNABLE         1
 #define THREAD_STATE_BLOCKED          2
 #define THREAD_STATE_WAITING          3
 #define THREAD_STATE_TIMED_WAITING    4
 #define THREAD_STATE_TERMINATED       5
->>>>>>> 1da0ac19
 
 
 /* thread priorities **********************************************************/
