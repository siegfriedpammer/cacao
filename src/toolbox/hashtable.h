--- conflicted
+++ resolved
@@ -27,11 +27,6 @@
    Authors: Reinhard Grafl
             Christian Thalinger
 
-<<<<<<< HEAD
-   $Id: hashtable.h 8295 2007-08-11 17:57:24Z michi $
-
-=======
->>>>>>> 1da0ac19
 */
 
 
