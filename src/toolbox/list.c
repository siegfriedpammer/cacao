--- conflicted
+++ resolved
@@ -22,11 +22,6 @@
    Foundation, Inc., 51 Franklin Street, Fifth Floor, Boston, MA
    02110-1301, USA.
 
-<<<<<<< HEAD
-   $Id: list.c 7915 2007-05-18 14:22:19Z twisti $
-
-=======
->>>>>>> 1da0ac19
 */
 
 
