--- conflicted
+++ resolved
@@ -22,11 +22,6 @@
    Foundation, Inc., 51 Franklin Street, Fifth Floor, Boston, MA
    02110-1301, USA.
 
-<<<<<<< HEAD
-   $Id: access.c 8321 2007-08-16 11:37:25Z michi $
-
-=======
->>>>>>> 1da0ac19
 */
 
 
@@ -92,25 +87,14 @@
 	   (Reflection::verify_class_access)): Allow all accesses from
 	   sun/reflect/MagicAccessorImpl subclasses to succeed
 	   trivially. */
-<<<<<<< HEAD
 
 	/* NOTE: This check must be before checks that could return
 	   false. */
 
-	if (class_issubclass(cls, class_sun_reflect_MagicAccessorImpl))
+	if (class_issubclass(referer, class_sun_reflect_MagicAccessorImpl))
 		return true;
 #endif
 
-=======
-
-	/* NOTE: This check must be before checks that could return
-	   false. */
-
-	if (class_issubclass(referer, class_sun_reflect_MagicAccessorImpl))
-		return true;
-#endif
-
->>>>>>> 1da0ac19
 	/* A non-public class in another package is not accessible. */
 
 	return false;
@@ -162,11 +146,7 @@
 	/* NOTE: This check must be before checks that could return
 	   false. */
 
-<<<<<<< HEAD
-	if (class_issubclass(declarer, class_sun_reflect_MagicAccessorImpl))
-=======
 	if (class_issubclass(referer, class_sun_reflect_MagicAccessorImpl))
->>>>>>> 1da0ac19
 		return true;
 #endif
 
