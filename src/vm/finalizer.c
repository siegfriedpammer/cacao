--- conflicted
+++ resolved
@@ -22,11 +22,6 @@
    Foundation, Inc., 51 Franklin Street, Fifth Floor, Boston, MA
    02110-1301, USA.
 
-<<<<<<< HEAD
-   $Id: finalizer.c 8295 2007-08-11 17:57:24Z michi $
-
-=======
->>>>>>> 1da0ac19
 */
 
 
