--- conflicted
+++ resolved
@@ -22,11 +22,6 @@
    Foundation, Inc., 59 Temple Place - Suite 330, Boston, MA
    02111-1307, USA.
 
-<<<<<<< HEAD
-   $Id: simplereg.c 8320 2007-08-16 11:35:14Z michi $
-
-=======
->>>>>>> 1da0ac19
 */
 
 
