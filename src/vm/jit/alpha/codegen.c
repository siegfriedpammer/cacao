--- conflicted
+++ resolved
@@ -2778,26 +2778,6 @@
 					M_ALD(REG_ITMP2, s1, OFFSET(java_object_t, vftbl));
 					M_ALD(REG_ITMP3, REG_PV, disp);
 
-<<<<<<< HEAD
-					M_ILD(REG_ITMP2, REG_ITMP2, OFFSET(vftbl_t, baseval));
-					/*  				if (s1 != REG_ITMP1) { */
-					/*  					M_ILD(REG_ITMP1, REG_ITMP3, OFFSET(vftbl_t, baseval)); */
-					/*  					M_ILD(REG_ITMP3, REG_ITMP3, OFFSET(vftbl_t, diffval)); */
-					/*  #if defined(ENABLE_THREADS) */
-					/*  					codegen_threadcritstop(cd, (u1 *) mcodeptr - cd->mcodebase); */
-					/*  #endif */
-					/*  					M_ISUB(REG_ITMP2, REG_ITMP1, REG_ITMP2); */
-
-					/*  				} else { */
-					M_ILD(REG_ITMP3, REG_ITMP3, OFFSET(vftbl_t, baseval));
-					M_ISUB(REG_ITMP2, REG_ITMP3, REG_ITMP2);
-					M_ALD(REG_ITMP3, REG_PV, disp);
-					M_ILD(REG_ITMP3, REG_ITMP3, OFFSET(vftbl_t, diffval));
-
-					/*  				} */
-					M_CMPULE(REG_ITMP2, REG_ITMP3, REG_ITMP3);
-					emit_classcast_check(cd, iptr, BRANCH_EQ, REG_ITMP3, s1);
-=======
 					if (super == NULL || super->vftbl->subtype_depth >= DISPLAY_SIZE) {
 						M_ILD(REG_ITMP1, REG_ITMP3, OFFSET(vftbl_t, subtype_offset));
 						M_LADD(REG_ITMP1, REG_ITMP2, REG_ITMP1);
@@ -2841,7 +2821,6 @@
 						M_CMPEQ(REG_ITMP2, REG_ITMP3, REG_ITMP2);
 						emit_classcast_check(cd, iptr, BRANCH_EQ, REG_ITMP2, s1);
 					}
->>>>>>> 36454fed
 
 					if (super != NULL)
 						emit_label(cd, BRANCH_LABEL_5);
@@ -2988,14 +2967,6 @@
 				M_ALD(REG_ITMP2, s1, OFFSET(java_object_t, vftbl));
 				M_ALD(REG_ITMP3, REG_PV, disp);
 
-<<<<<<< HEAD
-				M_ILD(REG_ITMP1, REG_ITMP1, OFFSET(vftbl_t, baseval));
-				M_ILD(REG_ITMP3, REG_ITMP2, OFFSET(vftbl_t, baseval));
-				M_ILD(REG_ITMP2, REG_ITMP2, OFFSET(vftbl_t, diffval));
-
-				M_ISUB(REG_ITMP1, REG_ITMP3, REG_ITMP1);
-				M_CMPULE(REG_ITMP1, REG_ITMP2, d);
-=======
 				if (super == NULL || super->vftbl->subtype_depth >= DISPLAY_SIZE) {
 					M_ILD(REG_ITMP1, REG_ITMP3, OFFSET(vftbl_t, subtype_offset));
 					M_LADD(REG_ITMP1, REG_ITMP2, REG_ITMP1);
@@ -3040,7 +3011,6 @@
 					M_ALD(REG_ITMP2, REG_ITMP2, super->vftbl->subtype_offset);
 					M_CMPEQ(REG_ITMP2, REG_ITMP3, d);
 				}
->>>>>>> 36454fed
 
 				if (super != NULL)
 					emit_label(cd, BRANCH_LABEL_5);
