/* src/vm/jit/alpha/codegen.c - machine code generator for Alpha

   Copyright (C) 1996-2005, 2006, 2007 R. Grafl, A. Krall, C. Kruegel,
   C. Oates, R. Obermaisser, M. Platter, M. Probst, S. Ring,
   E. Steiner, C. Thalinger, D. Thuernbeck, P. Tomsich, C. Ullrich,
   J. Wenninger, Institut f. Computersprachen - TU Wien

   This file is part of CACAO.

   This program is free software; you can redistribute it and/or
   modify it under the terms of the GNU General Public License as
   published by the Free Software Foundation; either version 2, or (at
   your option) any later version.

   This program is distributed in the hope that it will be useful, but
   WITHOUT ANY WARRANTY; without even the implied warranty of
   MERCHANTABILITY or FITNESS FOR A PARTICULAR PURPOSE.  See the GNU
   General Public License for more details.

   You should have received a copy of the GNU General Public License
   along with this program; if not, write to the Free Software
   Foundation, Inc., 51 Franklin Street, Fifth Floor, Boston, MA
   02110-1301, USA.

<<<<<<< HEAD
   $Id: codegen.c 8321 2007-08-16 11:37:25Z michi $

=======
>>>>>>> 1da0ac19
*/


#include "config.h"

#include <assert.h>
#include <stdio.h>

#include "vm/types.h"

#include "md.h"
#include "md-abi.h"

#include "vm/jit/alpha/arch.h"
#include "vm/jit/alpha/codegen.h"

#include "mm/memory.h"

#include "native/jni.h"
#include "native/localref.h"
#include "native/native.h"

#include "threads/lock-common.h"

#include "vm/builtin.h"
#include "vm/exceptions.h"
#include "vm/global.h"
#include "vm/vm.h"

#include "vm/jit/abi.h"
#include "vm/jit/asmpart.h"
#include "vm/jit/codegen-common.h"
#include "vm/jit/dseg.h"
#include "vm/jit/emit-common.h"
#include "vm/jit/jit.h"
#include "vm/jit/parse.h"
#include "vm/jit/patcher-common.h"
#include "vm/jit/reg.h"
#include "vm/jit/replace.h"
#include "vm/jit/stacktrace.h"

#if defined(ENABLE_LSRA)
# include "vm/jit/allocator/lsra.h"
#endif

#include "vmcore/loader.h"
#include "vmcore/options.h"


/* codegen_emit ****************************************************************

   Generates machine code.

*******************************************************************************/

bool codegen_emit(jitdata *jd)
{
	methodinfo         *m;
	codeinfo           *code;
	codegendata        *cd;
	registerdata       *rd;
	s4                  len, s1, s2, s3, d, disp;
	varinfo            *var;
	basicblock         *bptr;
	instruction        *iptr;
	exception_entry    *ex;
	u2                  currentline;
	methodinfo         *lm;             /* local methodinfo for ICMD_INVOKE*  */
	unresolved_method  *um;
	builtintable_entry *bte;
	methoddesc         *md;
	fieldinfo          *fi;
	unresolved_field   *uf;
	s4                  fieldtype;
	s4                 varindex;

	/* get required compiler data */

	m    = jd->m;
	code = jd->code;
	cd   = jd->cd;
	rd   = jd->rd;

	/* prevent compiler warnings */

	d           = 0;
	fieldtype   = 0;
	lm          = NULL;
	um          = NULL;
	bte         = NULL;
	currentline = 0;

	{
	s4 i, p, t, l;
	s4 savedregs_num;

	savedregs_num = (jd->isleafmethod) ? 0 : 1;       /* space to save the RA */

	/* space to save used callee saved registers */

	savedregs_num += (INT_SAV_CNT - rd->savintreguse);
	savedregs_num += (FLT_SAV_CNT - rd->savfltreguse);

	cd->stackframesize = rd->memuse + savedregs_num;

#if defined(ENABLE_THREADS)        /* space to save argument of monitor_enter */
	if (checksync && (m->flags & ACC_SYNCHRONIZED))
		cd->stackframesize++;
#endif

	/* create method header */

#if 0
	cd->stackframesize = (cd->stackframesize + 1) & ~1; /* align stack to 16-bytes */
#endif

	(void) dseg_add_unique_address(cd, code);              /* CodeinfoPointer */
	(void) dseg_add_unique_s4(cd, cd->stackframesize * 8); /* FrameSize       */

#if defined(ENABLE_THREADS)
	/* IsSync contains the offset relative to the stack pointer for the
	   argument of monitor_exit used in the exception handler. Since the
	   offset could be zero and give a wrong meaning of the flag it is
	   offset by one.
	*/

	if (checksync && (m->flags & ACC_SYNCHRONIZED))
		(void) dseg_add_unique_s4(cd, (rd->memuse + 1) * 8);       /* IsSync  */
	else
#endif
		(void) dseg_add_unique_s4(cd, 0);                          /* IsSync  */

	(void) dseg_add_unique_s4(cd, jd->isleafmethod);               /* IsLeaf  */
	(void) dseg_add_unique_s4(cd, INT_SAV_CNT - rd->savintreguse); /* IntSave */
	(void) dseg_add_unique_s4(cd, FLT_SAV_CNT - rd->savfltreguse); /* FltSave */

	dseg_addlinenumbertablesize(cd);

	(void) dseg_add_unique_s4(cd, jd->exceptiontablelength);   /* ExTableSize */

	/* create exception table */

	for (ex = jd->exceptiontable; ex != NULL; ex = ex->down) {
		dseg_add_target(cd, ex->start);
   		dseg_add_target(cd, ex->end);
		dseg_add_target(cd, ex->handler);
		(void) dseg_add_unique_address(cd, ex->catchtype.any);
	}
	
	/* create stack frame (if necessary) */

	if (cd->stackframesize)
		M_LDA(REG_SP, REG_SP, -(cd->stackframesize * 8));

	/* save return address and used callee saved registers */

	p = cd->stackframesize;
	if (!jd->isleafmethod) {
		p--; M_AST(REG_RA, REG_SP, p * 8);
	}
	for (i = INT_SAV_CNT - 1; i >= rd->savintreguse; i--) {
		p--; M_LST(rd->savintregs[i], REG_SP, p * 8);
	}
	for (i = FLT_SAV_CNT - 1; i >= rd->savfltreguse; i--) {
		p--; M_DST(rd->savfltregs[i], REG_SP, p * 8);
	}

	/* take arguments out of register or stack frame */

	md = m->parseddesc;

 	for (p = 0, l = 0; p < md->paramcount; p++) {
 		t = md->paramtypes[p].type;

  		varindex = jd->local_map[l * 5 + t];

 		l++;
 		if (IS_2_WORD_TYPE(t))    /* increment local counter for 2 word types */
 			l++;

		if (varindex == UNUSED)
			continue;

 		var = VAR(varindex);

		s1 = md->params[p].regoff;

		if (IS_INT_LNG_TYPE(t)) {                    /* integer args          */
 			if (!md->params[p].inmemory) {           /* register arguments    */
 				if (!IS_INMEMORY(var->flags))
 					M_INTMOVE(s1, var->vv.regoff);
				else
 					M_LST(s1, REG_SP, var->vv.regoff);
			}
			else {                                   /* stack arguments       */
 				if (!IS_INMEMORY(var->flags))
 					M_LLD(var->vv.regoff, REG_SP, cd->stackframesize * 8 + s1);
				else
					var->vv.regoff = cd->stackframesize * 8 + s1;
			}
		}
		else {                                       /* floating args         */
 			if (!md->params[p].inmemory) {           /* register arguments    */
 				if (!IS_INMEMORY(var->flags))
 					M_FLTMOVE(s1, var->vv.regoff);
 				else
 					M_DST(s1, REG_SP, var->vv.regoff * 8);
			}
			else {                                   /* stack arguments       */
 				if (!(var->flags & INMEMORY))
 					M_DLD(var->vv.regoff, REG_SP, cd->stackframesize * 8 + s1);
				else
					var->vv.regoff = cd->stackframesize * 8 + s1;
			}
		}
	}

	/* call monitorenter function */

#if defined(ENABLE_THREADS)
	if (checksync && (m->flags & ACC_SYNCHRONIZED)) {
		/* stack offset for monitor argument */

		s1 = rd->memuse;

#if !defined(NDEBUG)
		if (opt_verbosecall) {
			M_LDA(REG_SP, REG_SP, -(INT_ARG_CNT + FLT_ARG_CNT) * 8);

			for (p = 0; p < INT_ARG_CNT; p++)
				M_LST(abi_registers_integer_argument[p], REG_SP, p * 8);

			for (p = 0; p < FLT_ARG_CNT; p++)
				M_DST(abi_registers_float_argument[p], REG_SP, (INT_ARG_CNT + p) * 8);

			s1 += INT_ARG_CNT + FLT_ARG_CNT;
		}
#endif /* !defined(NDEBUG) */

		/* decide which monitor enter function to call */

		if (m->flags & ACC_STATIC) {
			disp = dseg_add_address(cd, &m->class->object.header);
			M_ALD(REG_A0, REG_PV, disp);
		}
		else {
			M_BNEZ(REG_A0, 1);
			M_ALD_INTERN(REG_ZERO, REG_ZERO, EXCEPTION_HARDWARE_NULLPOINTER);
		}

		M_AST(REG_A0, REG_SP, s1 * 8);
		disp = dseg_add_functionptr(cd, LOCK_monitor_enter);
		M_ALD(REG_PV, REG_PV, disp);
		M_JSR(REG_RA, REG_PV);
		disp = (s4) (cd->mcodeptr - cd->mcodebase);
		M_LDA(REG_PV, REG_RA, -disp);

#if !defined(NDEBUG)
		if (opt_verbosecall) {
			for (p = 0; p < INT_ARG_CNT; p++)
				M_LLD(abi_registers_integer_argument[p], REG_SP, p * 8);

			for (p = 0; p < FLT_ARG_CNT; p++)
				M_DLD(abi_registers_float_argument[p], REG_SP, (INT_ARG_CNT + p) * 8);

			M_LDA(REG_SP, REG_SP, (INT_ARG_CNT + FLT_ARG_CNT) * 8);
		}
#endif /* !defined(NDEBUG) */
	}			
#endif

	/* call trace function */

#if !defined(NDEBUG)
	if (JITDATA_HAS_FLAG_VERBOSECALL(jd))
		emit_verbosecall_enter(jd);
#endif

	}

	/* end of header generation */

	/* create replacement points */

	REPLACEMENT_POINTS_INIT(cd, jd);

	/* walk through all basic blocks */

	for (bptr = jd->basicblocks; bptr != NULL; bptr = bptr->next) {

		bptr->mpc = (s4) (cd->mcodeptr - cd->mcodebase);

		if (bptr->flags >= BBREACHED) {

		/* branch resolving */

		codegen_resolve_branchrefs(cd, bptr);

		/* handle replacement points */

		REPLACEMENT_POINT_BLOCK_START(cd, bptr);

		/* copy interface registers to their destination */

		len = bptr->indepth;
		MCODECHECK(64+len);
#if defined(ENABLE_LSRA)
		if (opt_lsra) {
		while (len) {
			len--;
			src = bptr->invars[len];
			if ((len == bptr->indepth-1) && (bptr->type == BBTYPE_EXH)) {
					/* 				d = reg_of_var(m, src, REG_ITMP1); */
					if (!(src->flags & INMEMORY))
						d = src->vv.regoff;
					else
						d = REG_ITMP1;
					M_INTMOVE(REG_ITMP1, d);
					emit_store(jd, NULL, src, d);
				}
			}
		} else {
#endif
			while (len) {
				len--;
				var = VAR(bptr->invars[len]);
 				if ((len == bptr->indepth-1) && (bptr->type == BBTYPE_EXH)) {
					d = codegen_reg_of_var(0, var, REG_ITMP1);
					M_INTMOVE(REG_ITMP1, d);
					emit_store(jd, NULL, var, d);
				}
				else {
					assert((var->flags & INOUT));
				}
			}
#if defined(ENABLE_LSRA)
		}
#endif

		/* walk through all instructions */
		
		len = bptr->icount;

		for (iptr = bptr->iinstr; len > 0; len--, iptr++) {
			if (iptr->line != currentline) {
				dseg_addlinenumber(cd, iptr->line);
				currentline = iptr->line;
			}

		MCODECHECK(64);       /* an instruction usually needs < 64 words      */
		switch (iptr->opc) {

		case ICMD_NOP:        /* ...  ==> ...                                 */
		case ICMD_POP:        /* ..., value  ==> ...                          */
		case ICMD_POP2:       /* ..., value, value  ==> ...                   */
			break;

		case ICMD_INLINE_START:

			REPLACEMENT_POINT_INLINE_START(cd, iptr);
			break;

		case ICMD_INLINE_BODY:

			REPLACEMENT_POINT_INLINE_BODY(cd, iptr);
			dseg_addlinenumber_inline_start(cd, iptr);
			dseg_addlinenumber(cd, iptr->line);
			break;

		case ICMD_INLINE_END:

			dseg_addlinenumber_inline_end(cd, iptr);
			dseg_addlinenumber(cd, iptr->line);
			break;

		case ICMD_CHECKNULL:  /* ..., objectref  ==> ..., objectref           */

			s1 = emit_load_s1(jd, iptr, REG_ITMP1);
			emit_nullpointer_check(cd, iptr, s1);
			break;

		/* constant operations ************************************************/

		case ICMD_ICONST:     /* ...  ==> ..., constant                       */

			d = codegen_reg_of_dst(jd, iptr, REG_ITMP1);
			ICONST(d, iptr->sx.val.i);
			emit_store_dst(jd, iptr, d);
			break;

		case ICMD_LCONST:     /* ...  ==> ..., constant                       */

			d = codegen_reg_of_dst(jd, iptr, REG_ITMP1);
			LCONST(d, iptr->sx.val.l);
			emit_store_dst(jd, iptr, d);
			break;

		case ICMD_FCONST:     /* ...  ==> ..., constant                       */

			d = codegen_reg_of_dst(jd, iptr, REG_FTMP1);
			disp = dseg_add_float(cd, iptr->sx.val.f);
			M_FLD(d, REG_PV, disp);
			emit_store_dst(jd, iptr, d);
			break;
			
		case ICMD_DCONST:     /* ...  ==> ..., constant                       */

			d = codegen_reg_of_dst(jd, iptr, REG_FTMP1);
			disp = dseg_add_double(cd, iptr->sx.val.d);
			M_DLD(d, REG_PV, disp);
			emit_store_dst(jd, iptr, d);
			break;

		case ICMD_ACONST:     /* ...  ==> ..., constant                       */

			d = codegen_reg_of_dst(jd, iptr, REG_ITMP1);

			if (INSTRUCTION_IS_UNRESOLVED(iptr)) {
				constant_classref *cr = iptr->sx.val.c.ref;

				disp = dseg_add_unique_address(cd, cr);

				/* XXX Only add the patcher, if this position needs to
				   be patched.  If there was a previous position which
				   resolved the same class, the returned displacement
				   of dseg_add_address is ok to use. */

				patcher_add_patch_ref(jd, PATCHER_resolve_classref_to_classinfo,
									  cr, disp);

				M_ALD(d, REG_PV, disp);
			}
			else {
				if (iptr->sx.val.anyptr == NULL)
					M_INTMOVE(REG_ZERO, d);
				else {
					disp = dseg_add_address(cd, iptr->sx.val.anyptr);
					M_ALD(d, REG_PV, disp);
				}
			}
			emit_store_dst(jd, iptr, d);
			break;


		/* load/store/move/copy operations ************************************/

		case ICMD_ILOAD:      /* ...  ==> ..., content of local variable      */
		case ICMD_ALOAD:      /* s1 = local variable                          */
		case ICMD_LLOAD:
		case ICMD_FLOAD:  
		case ICMD_DLOAD:  
		case ICMD_ISTORE:     /* ..., value  ==> ...                          */
		case ICMD_LSTORE:
		case ICMD_FSTORE:
		case ICMD_DSTORE: 
		case ICMD_COPY:
		case ICMD_MOVE:

			emit_copy(jd, iptr);
			break;
	
		case ICMD_ASTORE:

			if (!(iptr->flags.bits & INS_FLAG_RETADDR))
				emit_copy(jd, iptr);
			break;


		/* integer operations *************************************************/

		case ICMD_INEG:       /* ..., value  ==> ..., - value                 */

			s1 = emit_load_s1(jd, iptr, REG_ITMP1); 
			d = codegen_reg_of_dst(jd, iptr, REG_ITMP2);
			M_ISUB(REG_ZERO, s1, d);
			emit_store_dst(jd, iptr, d);
			break;

		case ICMD_LNEG:       /* ..., value  ==> ..., - value                 */

			s1 = emit_load_s1(jd, iptr, REG_ITMP1);
			d = codegen_reg_of_dst(jd, iptr, REG_ITMP2);
			M_LSUB(REG_ZERO, s1, d);
			emit_store_dst(jd, iptr, d);
			break;

		case ICMD_I2L:        /* ..., value  ==> ..., value                   */

			s1 = emit_load_s1(jd, iptr, REG_ITMP1);
			d = codegen_reg_of_dst(jd, iptr, REG_ITMP1);
			M_INTMOVE(s1, d);
			emit_store_dst(jd, iptr, d);
			break;

		case ICMD_L2I:        /* ..., value  ==> ..., value                   */

			s1 = emit_load_s1(jd, iptr, REG_ITMP1);
			d = codegen_reg_of_dst(jd, iptr, REG_ITMP2);
			M_IADD(s1, REG_ZERO, d);
			emit_store_dst(jd, iptr, d);
			break;

		case ICMD_INT2BYTE:   /* ..., value  ==> ..., value                   */

			s1 = emit_load_s1(jd, iptr, REG_ITMP1);
			d = codegen_reg_of_dst(jd, iptr, REG_ITMP2);
			if (has_ext_instr_set) {
				M_BSEXT(s1, d);
			} else {
				M_SLL_IMM(s1, 56, d);
				M_SRA_IMM( d, 56, d);
			}
			emit_store_dst(jd, iptr, d);
			break;

		case ICMD_INT2CHAR:   /* ..., value  ==> ..., value                   */

			s1 = emit_load_s1(jd, iptr, REG_ITMP1);
			d = codegen_reg_of_dst(jd, iptr, REG_ITMP2);
            M_CZEXT(s1, d);
			emit_store_dst(jd, iptr, d);
			break;

		case ICMD_INT2SHORT:  /* ..., value  ==> ..., value                   */

			s1 = emit_load_s1(jd, iptr, REG_ITMP1);
			d = codegen_reg_of_dst(jd, iptr, REG_ITMP2);
			if (has_ext_instr_set) {
				M_SSEXT(s1, d);
			} else {
				M_SLL_IMM(s1, 48, d);
				M_SRA_IMM( d, 48, d);
			}
			emit_store_dst(jd, iptr, d);
			break;


		case ICMD_IADD:       /* ..., val1, val2  ==> ..., val1 + val2        */

			s1 = emit_load_s1(jd, iptr, REG_ITMP1);
			s2 = emit_load_s2(jd, iptr, REG_ITMP2);
			d = codegen_reg_of_dst(jd, iptr, REG_ITMP2);
			M_IADD(s1, s2, d);
			emit_store_dst(jd, iptr, d);
			break;

		case ICMD_IINC:
		case ICMD_IADDCONST:  /* ..., value  ==> ..., value + constant        */
		                      /* sx.val.i = constant                             */

			s1 = emit_load_s1(jd, iptr, REG_ITMP1);
			d = codegen_reg_of_dst(jd, iptr, REG_ITMP2);
			if ((iptr->sx.val.i >= 0) && (iptr->sx.val.i <= 255)) {
				M_IADD_IMM(s1, iptr->sx.val.i, d);
			} else if ((iptr->sx.val.i > -256) && (iptr->sx.val.i < 0)) {
				M_ISUB_IMM(s1, (-iptr->sx.val.i), d);
			} else {
				/* XXX maybe use M_LDA? */
				ICONST(REG_ITMP2, iptr->sx.val.i);
				M_IADD(s1, REG_ITMP2, d);
			}
			emit_store_dst(jd, iptr, d);
			break;

		case ICMD_LADD:       /* ..., val1, val2  ==> ..., val1 + val2        */

			s1 = emit_load_s1(jd, iptr, REG_ITMP1);
			s2 = emit_load_s2(jd, iptr, REG_ITMP2);
			d = codegen_reg_of_dst(jd, iptr, REG_ITMP2);
			M_LADD(s1, s2, d);
			emit_store_dst(jd, iptr, d);
			break;

		case ICMD_LADDCONST:  /* ..., value  ==> ..., value + constant        */
		                      /* sx.val.l = constant                             */

			s1 = emit_load_s1(jd, iptr, REG_ITMP1);
			d = codegen_reg_of_dst(jd, iptr, REG_ITMP2);
			if ((iptr->sx.val.l >= 0) && (iptr->sx.val.l <= 255)) {
				M_LADD_IMM(s1, iptr->sx.val.l, d);
			} else {
				LCONST(REG_ITMP2, iptr->sx.val.l);
				M_LADD(s1, REG_ITMP2, d);
			}
			emit_store_dst(jd, iptr, d);
			break;

		case ICMD_ISUB:       /* ..., val1, val2  ==> ..., val1 - val2        */

			s1 = emit_load_s1(jd, iptr, REG_ITMP1);
			s2 = emit_load_s2(jd, iptr, REG_ITMP2);
			d = codegen_reg_of_dst(jd, iptr, REG_ITMP2);
			M_ISUB(s1, s2, d);
			emit_store_dst(jd, iptr, d);
			break;

		case ICMD_ISUBCONST:  /* ..., value  ==> ..., value + constant        */
		                      /* sx.val.i = constant                             */

			s1 = emit_load_s1(jd, iptr, REG_ITMP1);
			d = codegen_reg_of_dst(jd, iptr, REG_ITMP2);
			if ((iptr->sx.val.i >= 0) && (iptr->sx.val.i <= 255)) {
				M_ISUB_IMM(s1, iptr->sx.val.i, d);
			} else {
				ICONST(REG_ITMP2, iptr->sx.val.i);
				M_ISUB(s1, REG_ITMP2, d);
			}
			emit_store_dst(jd, iptr, d);
			break;

		case ICMD_LSUB:       /* ..., val1, val2  ==> ..., val1 - val2        */

			s1 = emit_load_s1(jd, iptr, REG_ITMP1);
			s2 = emit_load_s2(jd, iptr, REG_ITMP2);
			d = codegen_reg_of_dst(jd, iptr, REG_ITMP2);
			M_LSUB(s1, s2, d);
			emit_store_dst(jd, iptr, d);
			break;

		case ICMD_LSUBCONST:  /* ..., value  ==> ..., value - constant        */
		                      /* sx.val.l = constant                             */

			s1 = emit_load_s1(jd, iptr, REG_ITMP1);
			d = codegen_reg_of_dst(jd, iptr, REG_ITMP2);
			if ((iptr->sx.val.l >= 0) && (iptr->sx.val.l <= 255)) {
				M_LSUB_IMM(s1, iptr->sx.val.l, d);
			} else {
				LCONST(REG_ITMP2, iptr->sx.val.l);
				M_LSUB(s1, REG_ITMP2, d);
			}
			emit_store_dst(jd, iptr, d);
			break;

		case ICMD_IMUL:       /* ..., val1, val2  ==> ..., val1 * val2        */

			s1 = emit_load_s1(jd, iptr, REG_ITMP1);
			s2 = emit_load_s2(jd, iptr, REG_ITMP2);
			d = codegen_reg_of_dst(jd, iptr, REG_ITMP2);
			M_IMUL(s1, s2, d);
			emit_store_dst(jd, iptr, d);
			break;

		case ICMD_IMULCONST:  /* ..., value  ==> ..., value * constant        */
		                      /* sx.val.i = constant                             */

			s1 = emit_load_s1(jd, iptr, REG_ITMP1);
			d = codegen_reg_of_dst(jd, iptr, REG_ITMP2);
			if ((iptr->sx.val.i >= 0) && (iptr->sx.val.i <= 255)) {
				M_IMUL_IMM(s1, iptr->sx.val.i, d);
			} else {
				ICONST(REG_ITMP2, iptr->sx.val.i);
				M_IMUL(s1, REG_ITMP2, d);
			}
			emit_store_dst(jd, iptr, d);
			break;

		case ICMD_LMUL:       /* ..., val1, val2  ==> ..., val1 * val2        */

			s1 = emit_load_s1(jd, iptr, REG_ITMP1);
			s2 = emit_load_s2(jd, iptr, REG_ITMP2);
			d = codegen_reg_of_dst(jd, iptr, REG_ITMP2);
			M_LMUL(s1, s2, d);
			emit_store_dst(jd, iptr, d);
			break;

		case ICMD_LMULCONST:  /* ..., value  ==> ..., value * constant        */
		                      /* sx.val.l = constant                             */

			s1 = emit_load_s1(jd, iptr, REG_ITMP1);
			d = codegen_reg_of_dst(jd, iptr, REG_ITMP2);
			if ((iptr->sx.val.l >= 0) && (iptr->sx.val.l <= 255)) {
				M_LMUL_IMM(s1, iptr->sx.val.l, d);
			} else {
				LCONST(REG_ITMP2, iptr->sx.val.l);
				M_LMUL(s1, REG_ITMP2, d);
			}
			emit_store_dst(jd, iptr, d);
			break;

		case ICMD_IDIV:       /* ..., val1, val2  ==> ..., val1 / val2        */
		case ICMD_IREM:       /* ..., val1, val2  ==> ..., val1 % val2        */

			s1 = emit_load_s1(jd, iptr, REG_A0);
			s2 = emit_load_s2(jd, iptr, REG_A1);
			d = codegen_reg_of_dst(jd, iptr, REG_RESULT);
			emit_arithmetic_check(cd, iptr, s2);

			M_INTMOVE(s1, REG_A0);
			M_INTMOVE(s2, REG_A1);
			bte = iptr->sx.s23.s3.bte;
			disp = dseg_add_functionptr(cd, bte->fp);
			M_ALD(REG_PV, REG_PV, disp);
			M_JSR(REG_RA, REG_PV);
			disp = (s4) (cd->mcodeptr - cd->mcodebase);
			M_LDA(REG_PV, REG_RA, -disp);

			M_IADD(REG_RESULT, REG_ZERO, d); /* sign extend (bugfix for gcc -O2) */
			emit_store_dst(jd, iptr, d);
			break;

		case ICMD_LDIV:       /* ..., val1, val2  ==> ..., val1 / val2        */
		case ICMD_LREM:       /* ..., val1, val2  ==> ..., val1 % val2        */

			s1 = emit_load_s1(jd, iptr, REG_A0);
			s2 = emit_load_s2(jd, iptr, REG_A1);
			d = codegen_reg_of_dst(jd, iptr, REG_RESULT);
			emit_arithmetic_check(cd, iptr, s2);

			M_INTMOVE(s1, REG_A0);
			M_INTMOVE(s2, REG_A1);
			bte = iptr->sx.s23.s3.bte;
			disp = dseg_add_functionptr(cd, bte->fp);
			M_ALD(REG_PV, REG_PV, disp);
			M_JSR(REG_RA, REG_PV);
			disp = (s4) (cd->mcodeptr - cd->mcodebase);
			M_LDA(REG_PV, REG_RA, -disp);

			M_INTMOVE(REG_RESULT, d);
			emit_store_dst(jd, iptr, d);
			break;

		case ICMD_IDIVPOW2:   /* ..., value  ==> ..., value << constant       */
		case ICMD_LDIVPOW2:   /* val.i = constant                             */
		                      
			s1 = emit_load_s1(jd, iptr, REG_ITMP1);
			d = codegen_reg_of_dst(jd, iptr, REG_ITMP2);
			if (iptr->sx.val.i <= 15) {
				M_LDA(REG_ITMP2, s1, (1 << iptr->sx.val.i) -1);
				M_CMOVGE(s1, s1, REG_ITMP2);
			} else {
				M_SRA_IMM(s1, 63, REG_ITMP2);
				M_SRL_IMM(REG_ITMP2, 64 - iptr->sx.val.i, REG_ITMP2);
				M_LADD(s1, REG_ITMP2, REG_ITMP2);
			}
			M_SRA_IMM(REG_ITMP2, iptr->sx.val.i, d);
			emit_store_dst(jd, iptr, d);
			break;

		case ICMD_ISHL:       /* ..., val1, val2  ==> ..., val1 << val2       */

			s1 = emit_load_s1(jd, iptr, REG_ITMP1);
			s2 = emit_load_s2(jd, iptr, REG_ITMP2);
			d = codegen_reg_of_dst(jd, iptr, REG_ITMP2);
			M_AND_IMM(s2, 0x1f, REG_ITMP3);
			M_SLL(s1, REG_ITMP3, d);
			M_IADD(d, REG_ZERO, d);
			emit_store_dst(jd, iptr, d);
			break;

		case ICMD_ISHLCONST:  /* ..., value  ==> ..., value << constant       */
		                      /* sx.val.i = constant                             */

			s1 = emit_load_s1(jd, iptr, REG_ITMP1);
			d = codegen_reg_of_dst(jd, iptr, REG_ITMP2);
			M_SLL_IMM(s1, iptr->sx.val.i & 0x1f, d);
			M_IADD(d, REG_ZERO, d);
			emit_store_dst(jd, iptr, d);
			break;

		case ICMD_ISHR:       /* ..., val1, val2  ==> ..., val1 >> val2       */

			s1 = emit_load_s1(jd, iptr, REG_ITMP1);
			s2 = emit_load_s2(jd, iptr, REG_ITMP2);
			d = codegen_reg_of_dst(jd, iptr, REG_ITMP2);
			M_AND_IMM(s2, 0x1f, REG_ITMP3);
			M_SRA(s1, REG_ITMP3, d);
			emit_store_dst(jd, iptr, d);
			break;

		case ICMD_ISHRCONST:  /* ..., value  ==> ..., value >> constant       */
		                      /* sx.val.i = constant                             */

			s1 = emit_load_s1(jd, iptr, REG_ITMP1);
			d = codegen_reg_of_dst(jd, iptr, REG_ITMP2);
			M_SRA_IMM(s1, iptr->sx.val.i & 0x1f, d);
			emit_store_dst(jd, iptr, d);
			break;

		case ICMD_IUSHR:      /* ..., val1, val2  ==> ..., val1 >>> val2      */

			s1 = emit_load_s1(jd, iptr, REG_ITMP1);
			s2 = emit_load_s2(jd, iptr, REG_ITMP2);
			d = codegen_reg_of_dst(jd, iptr, REG_ITMP2);
			M_AND_IMM(s2, 0x1f, REG_ITMP2);
            M_IZEXT(s1, d);
			M_SRL(d, REG_ITMP2, d);
			M_IADD(d, REG_ZERO, d);
			emit_store_dst(jd, iptr, d);
			break;

		case ICMD_IUSHRCONST: /* ..., value  ==> ..., value >>> constant      */
		                      /* sx.val.i = constant                             */

			s1 = emit_load_s1(jd, iptr, REG_ITMP1);
			d = codegen_reg_of_dst(jd, iptr, REG_ITMP2);
            M_IZEXT(s1, d);
			M_SRL_IMM(d, iptr->sx.val.i & 0x1f, d);
			M_IADD(d, REG_ZERO, d);
			emit_store_dst(jd, iptr, d);
			break;

		case ICMD_LSHL:       /* ..., val1, val2  ==> ..., val1 << val2       */

			s1 = emit_load_s1(jd, iptr, REG_ITMP1);
			s2 = emit_load_s2(jd, iptr, REG_ITMP2);
			d = codegen_reg_of_dst(jd, iptr, REG_ITMP2);
			M_SLL(s1, s2, d);
			emit_store_dst(jd, iptr, d);
			break;

		case ICMD_LSHLCONST:  /* ..., value  ==> ..., value << constant       */
		                      /* sx.val.i = constant                             */

			s1 = emit_load_s1(jd, iptr, REG_ITMP1);
			d = codegen_reg_of_dst(jd, iptr, REG_ITMP2);
			M_SLL_IMM(s1, iptr->sx.val.i & 0x3f, d);
			emit_store_dst(jd, iptr, d);
			break;

		case ICMD_LSHR:       /* ..., val1, val2  ==> ..., val1 >> val2       */

			s1 = emit_load_s1(jd, iptr, REG_ITMP1);
			s2 = emit_load_s2(jd, iptr, REG_ITMP2);
			d = codegen_reg_of_dst(jd, iptr, REG_ITMP2);
			M_SRA(s1, s2, d);
			emit_store_dst(jd, iptr, d);
			break;

		case ICMD_LSHRCONST:  /* ..., value  ==> ..., value >> constant       */
		                      /* sx.val.i = constant                             */

			s1 = emit_load_s1(jd, iptr, REG_ITMP1);
			d = codegen_reg_of_dst(jd, iptr, REG_ITMP2);
			M_SRA_IMM(s1, iptr->sx.val.i & 0x3f, d);
			emit_store_dst(jd, iptr, d);
			break;

		case ICMD_LUSHR:      /* ..., val1, val2  ==> ..., val1 >>> val2      */

			s1 = emit_load_s1(jd, iptr, REG_ITMP1);
			s2 = emit_load_s2(jd, iptr, REG_ITMP2);
			d = codegen_reg_of_dst(jd, iptr, REG_ITMP2);
			M_SRL(s1, s2, d);
			emit_store_dst(jd, iptr, d);
			break;

		case ICMD_LUSHRCONST: /* ..., value  ==> ..., value >>> constant      */
		                      /* sx.val.i = constant                             */

			s1 = emit_load_s1(jd, iptr, REG_ITMP1);
			d = codegen_reg_of_dst(jd, iptr, REG_ITMP2);
			M_SRL_IMM(s1, iptr->sx.val.i & 0x3f, d);
			emit_store_dst(jd, iptr, d);
			break;

		case ICMD_IAND:       /* ..., val1, val2  ==> ..., val1 & val2        */
		case ICMD_LAND:

			s1 = emit_load_s1(jd, iptr, REG_ITMP1);
			s2 = emit_load_s2(jd, iptr, REG_ITMP2);
			d = codegen_reg_of_dst(jd, iptr, REG_ITMP2);
			M_AND(s1, s2, d);
			emit_store_dst(jd, iptr, d);
			break;

		case ICMD_IANDCONST:  /* ..., value  ==> ..., value & constant        */
		                      /* sx.val.i = constant                             */

			s1 = emit_load_s1(jd, iptr, REG_ITMP1);
			d = codegen_reg_of_dst(jd, iptr, REG_ITMP2);
			if ((iptr->sx.val.i >= 0) && (iptr->sx.val.i <= 255)) {
				M_AND_IMM(s1, iptr->sx.val.i, d);
			} else if (iptr->sx.val.i == 0xffff) {
				M_CZEXT(s1, d);
			} else if (iptr->sx.val.i == 0xffffff) {
				M_ZAPNOT_IMM(s1, 0x07, d);
			} else {
				ICONST(REG_ITMP2, iptr->sx.val.i);
				M_AND(s1, REG_ITMP2, d);
			}
			emit_store_dst(jd, iptr, d);
			break;

		case ICMD_IREMPOW2:   /* ..., value  ==> ..., value % constant        */
		                      /* sx.val.i = constant                             */

			s1 = emit_load_s1(jd, iptr, REG_ITMP1);
			d = codegen_reg_of_dst(jd, iptr, REG_ITMP2);
			if (s1 == d) {
				M_MOV(s1, REG_ITMP1);
				s1 = REG_ITMP1;
			}
			if ((iptr->sx.val.i >= 0) && (iptr->sx.val.i <= 255)) {
				M_AND_IMM(s1, iptr->sx.val.i, d);
				M_BGEZ(s1, 3);
				M_ISUB(REG_ZERO, s1, d);
				M_AND_IMM(d, iptr->sx.val.i, d);
			} else if (iptr->sx.val.i == 0xffff) {
				M_CZEXT(s1, d);
				M_BGEZ(s1, 3);
				M_ISUB(REG_ZERO, s1, d);
				M_CZEXT(d, d);
			} else if (iptr->sx.val.i == 0xffffff) {
				M_ZAPNOT_IMM(s1, 0x07, d);
				M_BGEZ(s1, 3);
				M_ISUB(REG_ZERO, s1, d);
				M_ZAPNOT_IMM(d, 0x07, d);
			} else {
				ICONST(REG_ITMP2, iptr->sx.val.i);
				M_AND(s1, REG_ITMP2, d);
				M_BGEZ(s1, 3);
				M_ISUB(REG_ZERO, s1, d);
				M_AND(d, REG_ITMP2, d);
			}
			M_ISUB(REG_ZERO, d, d);
			emit_store_dst(jd, iptr, d);
			break;

		case ICMD_LANDCONST:  /* ..., value  ==> ..., value & constant        */
		                      /* sx.val.l = constant                             */

			s1 = emit_load_s1(jd, iptr, REG_ITMP1);
			d = codegen_reg_of_dst(jd, iptr, REG_ITMP2);
			if ((iptr->sx.val.l >= 0) && (iptr->sx.val.l <= 255)) {
				M_AND_IMM(s1, iptr->sx.val.l, d);
			} else if (iptr->sx.val.l == 0xffffL) {
				M_CZEXT(s1, d);
			} else if (iptr->sx.val.l == 0xffffffL) {
				M_ZAPNOT_IMM(s1, 0x07, d);
			} else if (iptr->sx.val.l == 0xffffffffL) {
				M_IZEXT(s1, d);
			} else if (iptr->sx.val.l == 0xffffffffffL) {
				M_ZAPNOT_IMM(s1, 0x1f, d);
			} else if (iptr->sx.val.l == 0xffffffffffffL) {
				M_ZAPNOT_IMM(s1, 0x3f, d);
			} else if (iptr->sx.val.l == 0xffffffffffffffL) {
				M_ZAPNOT_IMM(s1, 0x7f, d);
			} else {
				LCONST(REG_ITMP2, iptr->sx.val.l);
				M_AND(s1, REG_ITMP2, d);
			}
			emit_store_dst(jd, iptr, d);
			break;

		case ICMD_LREMPOW2:   /* ..., value  ==> ..., value % constant        */
		                      /* sx.val.l = constant                             */

			s1 = emit_load_s1(jd, iptr, REG_ITMP1);
			d = codegen_reg_of_dst(jd, iptr, REG_ITMP2);
			if (s1 == d) {
				M_MOV(s1, REG_ITMP1);
				s1 = REG_ITMP1;
			}
			if ((iptr->sx.val.l >= 0) && (iptr->sx.val.l <= 255)) {
				M_AND_IMM(s1, iptr->sx.val.l, d);
				M_BGEZ(s1, 3);
				M_LSUB(REG_ZERO, s1, d);
				M_AND_IMM(d, iptr->sx.val.l, d);
			} else if (iptr->sx.val.l == 0xffffL) {
				M_CZEXT(s1, d);
				M_BGEZ(s1, 3);
				M_LSUB(REG_ZERO, s1, d);
				M_CZEXT(d, d);
			} else if (iptr->sx.val.l == 0xffffffL) {
				M_ZAPNOT_IMM(s1, 0x07, d);
				M_BGEZ(s1, 3);
				M_LSUB(REG_ZERO, s1, d);
				M_ZAPNOT_IMM(d, 0x07, d);
			} else if (iptr->sx.val.l == 0xffffffffL) {
				M_IZEXT(s1, d);
				M_BGEZ(s1, 3);
				M_LSUB(REG_ZERO, s1, d);
				M_IZEXT(d, d);
			} else if (iptr->sx.val.l == 0xffffffffffL) {
 				M_ZAPNOT_IMM(s1, 0x1f, d);
				M_BGEZ(s1, 3);
				M_LSUB(REG_ZERO, s1, d);
				M_ZAPNOT_IMM(d, 0x1f, d);
			} else if (iptr->sx.val.l == 0xffffffffffffL) {
				M_ZAPNOT_IMM(s1, 0x3f, d);
				M_BGEZ(s1, 3);
				M_LSUB(REG_ZERO, s1, d);
				M_ZAPNOT_IMM(d, 0x3f, d);
			} else if (iptr->sx.val.l == 0xffffffffffffffL) {
				M_ZAPNOT_IMM(s1, 0x7f, d);
				M_BGEZ(s1, 3);
				M_LSUB(REG_ZERO, s1, d);
				M_ZAPNOT_IMM(d, 0x7f, d);
			} else {
				LCONST(REG_ITMP2, iptr->sx.val.l);
				M_AND(s1, REG_ITMP2, d);
				M_BGEZ(s1, 3);
				M_LSUB(REG_ZERO, s1, d);
				M_AND(d, REG_ITMP2, d);
			}
			M_LSUB(REG_ZERO, d, d);
			emit_store_dst(jd, iptr, d);
			break;

		case ICMD_IOR:        /* ..., val1, val2  ==> ..., val1 | val2        */
		case ICMD_LOR:

			s1 = emit_load_s1(jd, iptr, REG_ITMP1);
			s2 = emit_load_s2(jd, iptr, REG_ITMP2);
			d = codegen_reg_of_dst(jd, iptr, REG_ITMP2);
			M_OR( s1,s2, d);
			emit_store_dst(jd, iptr, d);
			break;

		case ICMD_IORCONST:   /* ..., value  ==> ..., value | constant        */
		                      /* sx.val.i = constant                          */

			s1 = emit_load_s1(jd, iptr, REG_ITMP1);
			d = codegen_reg_of_dst(jd, iptr, REG_ITMP2);
			if ((iptr->sx.val.i >= 0) && (iptr->sx.val.i <= 255)) {
				M_OR_IMM(s1, iptr->sx.val.i, d);
			} else {
				ICONST(REG_ITMP2, iptr->sx.val.i);
				M_OR(s1, REG_ITMP2, d);
			}
			emit_store_dst(jd, iptr, d);
			break;

		case ICMD_LORCONST:   /* ..., value  ==> ..., value | constant        */
		                      /* sx.val.l = constant                          */

			s1 = emit_load_s1(jd, iptr, REG_ITMP1);
			d = codegen_reg_of_dst(jd, iptr, REG_ITMP2);
			if ((iptr->sx.val.l >= 0) && (iptr->sx.val.l <= 255)) {
				M_OR_IMM(s1, iptr->sx.val.l, d);
			} else {
				LCONST(REG_ITMP2, iptr->sx.val.l);
				M_OR(s1, REG_ITMP2, d);
			}
			emit_store_dst(jd, iptr, d);
			break;

		case ICMD_IXOR:       /* ..., val1, val2  ==> ..., val1 ^ val2        */
		case ICMD_LXOR:

			s1 = emit_load_s1(jd, iptr, REG_ITMP1);
			s2 = emit_load_s2(jd, iptr, REG_ITMP2);
			d = codegen_reg_of_dst(jd, iptr, REG_ITMP2);
			M_XOR(s1, s2, d);
			emit_store_dst(jd, iptr, d);
			break;

		case ICMD_IXORCONST:  /* ..., value  ==> ..., value ^ constant        */
		                      /* sx.val.i = constant                          */

			s1 = emit_load_s1(jd, iptr, REG_ITMP1);
			d = codegen_reg_of_dst(jd, iptr, REG_ITMP2);
			if ((iptr->sx.val.i >= 0) && (iptr->sx.val.i <= 255)) {
				M_XOR_IMM(s1, iptr->sx.val.i, d);
			} else {
				ICONST(REG_ITMP2, iptr->sx.val.i);
				M_XOR(s1, REG_ITMP2, d);
			}
			emit_store_dst(jd, iptr, d);
			break;

		case ICMD_LXORCONST:  /* ..., value  ==> ..., value ^ constant        */
		                      /* sx.val.l = constant                          */

			s1 = emit_load_s1(jd, iptr, REG_ITMP1);
			d = codegen_reg_of_dst(jd, iptr, REG_ITMP2);
			if ((iptr->sx.val.l >= 0) && (iptr->sx.val.l <= 255)) {
				M_XOR_IMM(s1, iptr->sx.val.l, d);
			} else {
				LCONST(REG_ITMP2, iptr->sx.val.l);
				M_XOR(s1, REG_ITMP2, d);
			}
			emit_store_dst(jd, iptr, d);
			break;


		case ICMD_LCMP:       /* ..., val1, val2  ==> ..., val1 cmp val2      */

			s1 = emit_load_s1(jd, iptr, REG_ITMP1);
			s2 = emit_load_s2(jd, iptr, REG_ITMP2);
			d = codegen_reg_of_dst(jd, iptr, REG_ITMP2);
			M_CMPLT(s1, s2, REG_ITMP3);
			M_CMPLT(s2, s1, REG_ITMP1);
			M_LSUB(REG_ITMP1, REG_ITMP3, d);
			emit_store_dst(jd, iptr, d);
			break;


		/* floating operations ************************************************/

		case ICMD_FNEG:       /* ..., value  ==> ..., - value                 */

			s1 = emit_load_s1(jd, iptr, REG_FTMP1);
			d = codegen_reg_of_dst(jd, iptr, REG_FTMP2);
			M_FMOVN(s1, d);
			emit_store_dst(jd, iptr, d);
			break;

		case ICMD_DNEG:       /* ..., value  ==> ..., - value                 */

			s1 = emit_load_s1(jd, iptr, REG_FTMP1);
			d = codegen_reg_of_dst(jd, iptr, REG_FTMP2);
			M_FMOVN(s1, d);
			emit_store_dst(jd, iptr, d);
			break;

		case ICMD_FADD:       /* ..., val1, val2  ==> ..., val1 + val2        */

			s1 = emit_load_s1(jd, iptr, REG_FTMP1);
			s2 = emit_load_s2(jd, iptr, REG_FTMP2);
			d = codegen_reg_of_dst(jd, iptr, REG_FTMP3);
			if (opt_noieee) {
				M_FADD(s1, s2, d);
			} else {
				if (d == s1 || d == s2) {
					M_FADDS(s1, s2, REG_FTMP3);
					M_TRAPB;
					M_FMOV(REG_FTMP3, d);
				} else {
					M_FADDS(s1, s2, d);
					M_TRAPB;
				}
			}
			emit_store_dst(jd, iptr, d);
			break;

		case ICMD_DADD:       /* ..., val1, val2  ==> ..., val1 + val2        */

			s1 = emit_load_s1(jd, iptr, REG_FTMP1);
			s2 = emit_load_s2(jd, iptr, REG_FTMP2);
			d = codegen_reg_of_dst(jd, iptr, REG_FTMP3);
			if (opt_noieee) {
				M_DADD(s1, s2, d);
			} else {
				if (d == s1 || d == s2) {
					M_DADDS(s1, s2, REG_FTMP3);
					M_TRAPB;
					M_FMOV(REG_FTMP3, d);
				} else {
					M_DADDS(s1, s2, d);
					M_TRAPB;
				}
			}
			emit_store_dst(jd, iptr, d);
			break;

		case ICMD_FSUB:       /* ..., val1, val2  ==> ..., val1 - val2        */

			s1 = emit_load_s1(jd, iptr, REG_FTMP1);
			s2 = emit_load_s2(jd, iptr, REG_FTMP2);
			d = codegen_reg_of_dst(jd, iptr, REG_FTMP3);
			if (opt_noieee) {
				M_FSUB(s1, s2, d);
			} else {
				if (d == s1 || d == s2) {
					M_FSUBS(s1, s2, REG_FTMP3);
					M_TRAPB;
					M_FMOV(REG_FTMP3, d);
				} else {
					M_FSUBS(s1, s2, d);
					M_TRAPB;
				}
			}
			emit_store_dst(jd, iptr, d);
			break;

		case ICMD_DSUB:       /* ..., val1, val2  ==> ..., val1 - val2        */

			s1 = emit_load_s1(jd, iptr, REG_FTMP1);
			s2 = emit_load_s2(jd, iptr, REG_FTMP2);
			d = codegen_reg_of_dst(jd, iptr, REG_FTMP3);
			if (opt_noieee) {
				M_DSUB(s1, s2, d);
			} else {
				if (d == s1 || d == s2) {
					M_DSUBS(s1, s2, REG_FTMP3);
					M_TRAPB;
					M_FMOV(REG_FTMP3, d);
				} else {
					M_DSUBS(s1, s2, d);
					M_TRAPB;
				}
			}
			emit_store_dst(jd, iptr, d);
			break;

		case ICMD_FMUL:       /* ..., val1, val2  ==> ..., val1 * val2        */

			s1 = emit_load_s1(jd, iptr, REG_FTMP1);
			s2 = emit_load_s2(jd, iptr, REG_FTMP2);
			d = codegen_reg_of_dst(jd, iptr, REG_FTMP3);
			if (opt_noieee) {
				M_FMUL(s1, s2, d);
			} else {
				if (d == s1 || d == s2) {
					M_FMULS(s1, s2, REG_FTMP3);
					M_TRAPB;
					M_FMOV(REG_FTMP3, d);
				} else {
					M_FMULS(s1, s2, d);
					M_TRAPB;
				}
			}
			emit_store_dst(jd, iptr, d);
			break;

		case ICMD_DMUL:       /* ..., val1, val2  ==> ..., val1 *** val2      */

			s1 = emit_load_s1(jd, iptr, REG_FTMP1);
			s2 = emit_load_s2(jd, iptr, REG_FTMP2);
			d = codegen_reg_of_dst(jd, iptr, REG_FTMP3);
			if (opt_noieee) {
				M_DMUL(s1, s2, d);
			} else {
				if (d == s1 || d == s2) {
					M_DMULS(s1, s2, REG_FTMP3);
					M_TRAPB;
					M_FMOV(REG_FTMP3, d);
				} else {
					M_DMULS(s1, s2, d);
					M_TRAPB;
				}
			}
			emit_store_dst(jd, iptr, d);
			break;

		case ICMD_FDIV:       /* ..., val1, val2  ==> ..., val1 / val2        */

			s1 = emit_load_s1(jd, iptr, REG_FTMP1);
			s2 = emit_load_s2(jd, iptr, REG_FTMP2);
			d = codegen_reg_of_dst(jd, iptr, REG_FTMP3);
			if (opt_noieee) {
				M_FDIV(s1, s2, d);
			} else {
				if (d == s1 || d == s2) {
					M_FDIVS(s1, s2, REG_FTMP3);
					M_TRAPB;
					M_FMOV(REG_FTMP3, d);
				} else {
					M_FDIVS(s1, s2, d);
					M_TRAPB;
				}
			}
			emit_store_dst(jd, iptr, d);
			break;

		case ICMD_DDIV:       /* ..., val1, val2  ==> ..., val1 / val2        */

			s1 = emit_load_s1(jd, iptr, REG_FTMP1);
			s2 = emit_load_s2(jd, iptr, REG_FTMP2);
			d = codegen_reg_of_dst(jd, iptr, REG_FTMP3);
			if (opt_noieee) {
				M_DDIV(s1, s2, d);
			} else {
				if (d == s1 || d == s2) {
					M_DDIVS(s1, s2, REG_FTMP3);
					M_TRAPB;
					M_FMOV(REG_FTMP3, d);
				} else {
					M_DDIVS(s1, s2, d);
					M_TRAPB;
				}
			}
			emit_store_dst(jd, iptr, d);
			break;
		
		case ICMD_I2F:       /* ..., value  ==> ..., (float) value            */
		case ICMD_L2F:
			s1 = emit_load_s1(jd, iptr, REG_ITMP1);
			d = codegen_reg_of_dst(jd, iptr, REG_FTMP3);
			disp = dseg_add_unique_double(cd, 0.0);
			M_LST(s1, REG_PV, disp);
			M_DLD(d, REG_PV, disp);
			M_CVTLF(d, d);
			emit_store_dst(jd, iptr, d);
			break;

		case ICMD_I2D:       /* ..., value  ==> ..., (double) value           */
		case ICMD_L2D:
			s1 = emit_load_s1(jd, iptr, REG_ITMP1);
			d = codegen_reg_of_dst(jd, iptr, REG_FTMP3);
			disp = dseg_add_unique_double(cd, 0.0);
			M_LST(s1, REG_PV, disp);
			M_DLD(d, REG_PV, disp);
			M_CVTLD(d, d);
			emit_store_dst(jd, iptr, d);
			break;
			
		case ICMD_F2I:       /* ..., value  ==> ..., (int) value              */
		case ICMD_D2I:
			s1 = emit_load_s1(jd, iptr, REG_FTMP1);
			d = codegen_reg_of_dst(jd, iptr, REG_ITMP3);
			disp = dseg_add_unique_double(cd, 0.0);
			M_CVTDL_C(s1, REG_FTMP2);
			M_CVTLI(REG_FTMP2, REG_FTMP3);
			M_DST(REG_FTMP3, REG_PV, disp);
			M_ILD(d, REG_PV, disp);
			emit_store_dst(jd, iptr, d);
			break;
		
		case ICMD_F2L:       /* ..., value  ==> ..., (long) value             */
		case ICMD_D2L:
			s1 = emit_load_s1(jd, iptr, REG_FTMP1);
			d = codegen_reg_of_dst(jd, iptr, REG_ITMP3);
			disp = dseg_add_unique_double(cd, 0.0);
			M_CVTDL_C(s1, REG_FTMP2);
			M_DST(REG_FTMP2, REG_PV, disp);
			M_LLD(d, REG_PV, disp);
			emit_store_dst(jd, iptr, d);
			break;

		case ICMD_F2D:       /* ..., value  ==> ..., (double) value           */

			s1 = emit_load_s1(jd, iptr, REG_FTMP1);
			d = codegen_reg_of_dst(jd, iptr, REG_FTMP3);
			M_CVTFDS(s1, d);
			M_TRAPB;
			emit_store_dst(jd, iptr, d);
			break;
					
		case ICMD_D2F:       /* ..., value  ==> ..., (float) value            */

			s1 = emit_load_s1(jd, iptr, REG_FTMP1);
			d = codegen_reg_of_dst(jd, iptr, REG_FTMP3);
			if (opt_noieee) {
				M_CVTDF(s1, d);
			} else {
				M_CVTDFS(s1, d);
				M_TRAPB;
			}
			emit_store_dst(jd, iptr, d);
			break;
		
		case ICMD_FCMPL:      /* ..., val1, val2  ==> ..., val1 fcmpl val2    */
		case ICMD_DCMPL:
			s1 = emit_load_s1(jd, iptr, REG_FTMP1);
			s2 = emit_load_s2(jd, iptr, REG_FTMP2);
			d = codegen_reg_of_dst(jd, iptr, REG_ITMP3);
			if (opt_noieee) {
				M_LSUB_IMM(REG_ZERO, 1, d);
				M_FCMPEQ(s1, s2, REG_FTMP3);
				M_FBEQZ (REG_FTMP3, 1);        /* jump over next instructions */
				M_CLR   (d);
				M_FCMPLT(s2, s1, REG_FTMP3);
				M_FBEQZ (REG_FTMP3, 1);        /* jump over next instruction  */
				M_LADD_IMM(REG_ZERO, 1, d);
			} else {
				M_LSUB_IMM(REG_ZERO, 1, d);
				M_FCMPEQS(s1, s2, REG_FTMP3);
				M_TRAPB;
				M_FBEQZ (REG_FTMP3, 1);        /* jump over next instructions */
				M_CLR   (d);
				M_FCMPLTS(s2, s1, REG_FTMP3);
				M_TRAPB;
				M_FBEQZ (REG_FTMP3, 1);        /* jump over next instruction  */
				M_LADD_IMM(REG_ZERO, 1, d);
			}
			emit_store_dst(jd, iptr, d);
			break;
			
		case ICMD_FCMPG:      /* ..., val1, val2  ==> ..., val1 fcmpg val2    */
		case ICMD_DCMPG:
			s1 = emit_load_s1(jd, iptr, REG_FTMP1);
			s2 = emit_load_s2(jd, iptr, REG_FTMP2);
			d = codegen_reg_of_dst(jd, iptr, REG_ITMP3);
			if (opt_noieee) {
				M_LADD_IMM(REG_ZERO, 1, d);
				M_FCMPEQ(s1, s2, REG_FTMP3);
				M_FBEQZ (REG_FTMP3, 1);        /* jump over next instruction  */
				M_CLR   (d);
				M_FCMPLT(s1, s2, REG_FTMP3);
				M_FBEQZ (REG_FTMP3, 1);        /* jump over next instruction  */
				M_LSUB_IMM(REG_ZERO, 1, d);
			} else {
				M_LADD_IMM(REG_ZERO, 1, d);
				M_FCMPEQS(s1, s2, REG_FTMP3);
				M_TRAPB;
				M_FBEQZ (REG_FTMP3, 1);        /* jump over next instruction  */
				M_CLR   (d);
				M_FCMPLTS(s1, s2, REG_FTMP3);
				M_TRAPB;
				M_FBEQZ (REG_FTMP3, 1);        /* jump over next instruction  */
				M_LSUB_IMM(REG_ZERO, 1, d);
			}
			emit_store_dst(jd, iptr, d);
			break;


		/* memory operations **************************************************/

		case ICMD_ARRAYLENGTH: /* ..., arrayref  ==> ..., length              */

			s1 = emit_load_s1(jd, iptr, REG_ITMP1);
			d = codegen_reg_of_dst(jd, iptr, REG_ITMP2);
			/* implicit null-pointer check */
			M_ILD(d, s1, OFFSET(java_array_t, size));
			emit_store_dst(jd, iptr, d);
			break;

		case ICMD_BALOAD:     /* ..., arrayref, index  ==> ..., value         */

			s1 = emit_load_s1(jd, iptr, REG_ITMP1);
			s2 = emit_load_s2(jd, iptr, REG_ITMP2);
			d = codegen_reg_of_dst(jd, iptr, REG_ITMP2);
			/* implicit null-pointer check */
			emit_arrayindexoutofbounds_check(cd, iptr, s1, s2);
			if (has_ext_instr_set) {
				M_LADD(s2, s1, REG_ITMP1);
				M_BLDU(d, REG_ITMP1, OFFSET (java_bytearray_t, data[0]));
				M_BSEXT(d, d);
			}
			else {
				M_LADD(s2, s1, REG_ITMP1);
				M_LLD_U(REG_ITMP2, REG_ITMP1, OFFSET(java_bytearray_t, data[0]));
				M_LDA(REG_ITMP1, REG_ITMP1, OFFSET(java_bytearray_t, data[0])+1);
				M_EXTQH(REG_ITMP2, REG_ITMP1, d);
				M_SRA_IMM(d, 56, d);
			}
			emit_store_dst(jd, iptr, d);
			break;

		case ICMD_CALOAD:     /* ..., arrayref, index  ==> ..., value         */

			s1 = emit_load_s1(jd, iptr, REG_ITMP1);
			s2 = emit_load_s2(jd, iptr, REG_ITMP2);
			d = codegen_reg_of_dst(jd, iptr, REG_ITMP2);
			/* implicit null-pointer check */
			emit_arrayindexoutofbounds_check(cd, iptr, s1, s2);
			if (has_ext_instr_set) {
				M_LADD(s2, s1, REG_ITMP1);
				M_LADD(s2, REG_ITMP1, REG_ITMP1);
				M_SLDU(d, REG_ITMP1, OFFSET(java_chararray_t, data[0]));
			}
			else {
				M_LADD (s2, s1, REG_ITMP1);
				M_LADD (s2, REG_ITMP1, REG_ITMP1);
				M_LLD_U(REG_ITMP2, REG_ITMP1, OFFSET(java_chararray_t, data[0]));
				M_LDA  (REG_ITMP1, REG_ITMP1, OFFSET(java_chararray_t, data[0]));
				M_EXTWL(REG_ITMP2, REG_ITMP1, d);
			}
			emit_store_dst(jd, iptr, d);
			break;			

		case ICMD_SALOAD:     /* ..., arrayref, index  ==> ..., value         */

			s1 = emit_load_s1(jd, iptr, REG_ITMP1);
			s2 = emit_load_s2(jd, iptr, REG_ITMP2);
			d = codegen_reg_of_dst(jd, iptr, REG_ITMP2);
			/* implicit null-pointer check */
			emit_arrayindexoutofbounds_check(cd, iptr, s1, s2);
			if (has_ext_instr_set) {
				M_LADD(s2, s1, REG_ITMP1);
				M_LADD(s2, REG_ITMP1, REG_ITMP1);
				M_SLDU( d, REG_ITMP1, OFFSET (java_shortarray_t, data[0]));
				M_SSEXT(d, d);
			} else {
				M_LADD(s2, s1, REG_ITMP1);
				M_LADD(s2, REG_ITMP1, REG_ITMP1);
				M_LLD_U(REG_ITMP2, REG_ITMP1, OFFSET(java_shortarray_t, data[0]));
				M_LDA(REG_ITMP1, REG_ITMP1, OFFSET(java_shortarray_t, data[0])+2);
				M_EXTQH(REG_ITMP2, REG_ITMP1, d);
				M_SRA_IMM(d, 48, d);
			}
			emit_store_dst(jd, iptr, d);
			break;

		case ICMD_IALOAD:     /* ..., arrayref, index  ==> ..., value         */

			s1 = emit_load_s1(jd, iptr, REG_ITMP1);
			s2 = emit_load_s2(jd, iptr, REG_ITMP2);
			d = codegen_reg_of_dst(jd, iptr, REG_ITMP2);
			/* implicit null-pointer check */
			emit_arrayindexoutofbounds_check(cd, iptr, s1, s2);
			M_S4ADDQ(s2, s1, REG_ITMP1);
			M_ILD(d, REG_ITMP1, OFFSET(java_intarray_t, data[0]));
			emit_store_dst(jd, iptr, d);
			break;

		case ICMD_LALOAD:     /* ..., arrayref, index  ==> ..., value         */

			s1 = emit_load_s1(jd, iptr, REG_ITMP1);
			s2 = emit_load_s2(jd, iptr, REG_ITMP2);
			d = codegen_reg_of_dst(jd, iptr, REG_ITMP2);
			/* implicit null-pointer check */
			emit_arrayindexoutofbounds_check(cd, iptr, s1, s2);
			M_S8ADDQ(s2, s1, REG_ITMP1);
			M_LLD(d, REG_ITMP1, OFFSET(java_longarray_t, data[0]));
			emit_store_dst(jd, iptr, d);
			break;

		case ICMD_FALOAD:     /* ..., arrayref, index  ==> ..., value         */

			s1 = emit_load_s1(jd, iptr, REG_ITMP1);
			s2 = emit_load_s2(jd, iptr, REG_ITMP2);
			d = codegen_reg_of_dst(jd, iptr, REG_FTMP2);
			/* implicit null-pointer check */
			emit_arrayindexoutofbounds_check(cd, iptr, s1, s2);
			M_S4ADDQ(s2, s1, REG_ITMP1);
			M_FLD(d, REG_ITMP1, OFFSET(java_floatarray_t, data[0]));
			emit_store_dst(jd, iptr, d);
			break;

		case ICMD_DALOAD:     /* ..., arrayref, index  ==> ..., value         */

			s1 = emit_load_s1(jd, iptr, REG_ITMP1);
			s2 = emit_load_s2(jd, iptr, REG_ITMP2);
			d = codegen_reg_of_dst(jd, iptr, REG_FTMP2);
			/* implicit null-pointer check */
			emit_arrayindexoutofbounds_check(cd, iptr, s1, s2);
			M_S8ADDQ(s2, s1, REG_ITMP1);
			M_DLD(d, REG_ITMP1, OFFSET(java_doublearray_t, data[0]));
			emit_store_dst(jd, iptr, d);
			break;

		case ICMD_AALOAD:     /* ..., arrayref, index  ==> ..., value         */

			s1 = emit_load_s1(jd, iptr, REG_ITMP1);
			s2 = emit_load_s2(jd, iptr, REG_ITMP2);
			d = codegen_reg_of_dst(jd, iptr, REG_ITMP2);
			/* implicit null-pointer check */
			emit_arrayindexoutofbounds_check(cd, iptr, s1, s2);
			M_SAADDQ(s2, s1, REG_ITMP1);
			M_ALD(d, REG_ITMP1, OFFSET(java_objectarray_t, data[0]));
			emit_store_dst(jd, iptr, d);
			break;


		case ICMD_BASTORE:    /* ..., arrayref, index, value  ==> ...         */

			s1 = emit_load_s1(jd, iptr, REG_ITMP1);
			s2 = emit_load_s2(jd, iptr, REG_ITMP2);
			/* implicit null-pointer check */
			emit_arrayindexoutofbounds_check(cd, iptr, s1, s2);
			s3 = emit_load_s3(jd, iptr, REG_ITMP3);
			if (has_ext_instr_set) {
				M_LADD(s2, s1, REG_ITMP1);
				M_BST(s3, REG_ITMP1, OFFSET(java_bytearray_t, data[0]));
			}
			else {
				M_LADD(s2, s1, REG_ITMP1);
				M_LLD_U(REG_ITMP2, REG_ITMP1, OFFSET(java_bytearray_t, data[0]));
				M_LDA(REG_ITMP1, REG_ITMP1, OFFSET(java_bytearray_t, data[0]));
				M_INSBL(s3, REG_ITMP1, REG_ITMP3);
				M_MSKBL(REG_ITMP2, REG_ITMP1, REG_ITMP2);
				M_OR(REG_ITMP2, REG_ITMP3, REG_ITMP2);
				M_LST_U(REG_ITMP2, REG_ITMP1, 0);
			}
			break;

		case ICMD_CASTORE:    /* ..., arrayref, index, value  ==> ...         */

			s1 = emit_load_s1(jd, iptr, REG_ITMP1);
			s2 = emit_load_s2(jd, iptr, REG_ITMP2);
			/* implicit null-pointer check */
			emit_arrayindexoutofbounds_check(cd, iptr, s1, s2);
			s3 = emit_load_s3(jd, iptr, REG_ITMP3);
			if (has_ext_instr_set) {
				M_LADD(s2, s1, REG_ITMP1);
				M_LADD(s2, REG_ITMP1, REG_ITMP1);
				M_SST(s3, REG_ITMP1, OFFSET(java_chararray_t, data[0]));
			}
			else {
				M_LADD(s2, s1, REG_ITMP1);
				M_LADD(s2, REG_ITMP1, REG_ITMP1);
				M_LLD_U(REG_ITMP2, REG_ITMP1, OFFSET(java_chararray_t, data[0]));
				M_LDA(REG_ITMP1, REG_ITMP1, OFFSET(java_chararray_t, data[0]));
				M_INSWL(s3, REG_ITMP1, REG_ITMP3);
				M_MSKWL(REG_ITMP2, REG_ITMP1, REG_ITMP2);
				M_OR(REG_ITMP2, REG_ITMP3, REG_ITMP2);
				M_LST_U(REG_ITMP2, REG_ITMP1, 0);
			}
			break;

		case ICMD_SASTORE:    /* ..., arrayref, index, value  ==> ...         */

			s1 = emit_load_s1(jd, iptr, REG_ITMP1);
			s2 = emit_load_s2(jd, iptr, REG_ITMP2);
			/* implicit null-pointer check */
			emit_arrayindexoutofbounds_check(cd, iptr, s1, s2);
			s3 = emit_load_s3(jd, iptr, REG_ITMP3);
			if (has_ext_instr_set) {
				M_LADD(s2, s1, REG_ITMP1);
				M_LADD(s2, REG_ITMP1, REG_ITMP1);
				M_SST(s3, REG_ITMP1, OFFSET(java_shortarray_t, data[0]));
			}
			else {
				M_LADD(s2, s1, REG_ITMP1);
				M_LADD(s2, REG_ITMP1, REG_ITMP1);
				M_LLD_U(REG_ITMP2, REG_ITMP1, OFFSET(java_shortarray_t, data[0]));
				M_LDA(REG_ITMP1, REG_ITMP1, OFFSET(java_shortarray_t, data[0]));
				M_INSWL(s3, REG_ITMP1, REG_ITMP3);
				M_MSKWL(REG_ITMP2, REG_ITMP1, REG_ITMP2);
				M_OR(REG_ITMP2, REG_ITMP3, REG_ITMP2);
				M_LST_U(REG_ITMP2, REG_ITMP1, 0);
			}
			break;

		case ICMD_IASTORE:    /* ..., arrayref, index, value  ==> ...         */

			s1 = emit_load_s1(jd, iptr, REG_ITMP1);
			s2 = emit_load_s2(jd, iptr, REG_ITMP2);
			/* implicit null-pointer check */
			emit_arrayindexoutofbounds_check(cd, iptr, s1, s2);
			s3 = emit_load_s3(jd, iptr, REG_ITMP3);
			M_S4ADDQ(s2, s1, REG_ITMP1);
			M_IST(s3, REG_ITMP1, OFFSET(java_intarray_t, data[0]));
			break;

		case ICMD_LASTORE:    /* ..., arrayref, index, value  ==> ...         */

			s1 = emit_load_s1(jd, iptr, REG_ITMP1);
			s2 = emit_load_s2(jd, iptr, REG_ITMP2);
			/* implicit null-pointer check */
			emit_arrayindexoutofbounds_check(cd, iptr, s1, s2);
			s3 = emit_load_s3(jd, iptr, REG_ITMP3);
			M_S8ADDQ(s2, s1, REG_ITMP1);
			M_LST(s3, REG_ITMP1, OFFSET(java_longarray_t, data[0]));
			break;

		case ICMD_FASTORE:    /* ..., arrayref, index, value  ==> ...         */

			s1 = emit_load_s1(jd, iptr, REG_ITMP1);
			s2 = emit_load_s2(jd, iptr, REG_ITMP2);
			/* implicit null-pointer check */
			emit_arrayindexoutofbounds_check(cd, iptr, s1, s2);
			s3 = emit_load_s3(jd, iptr, REG_FTMP3);
			M_S4ADDQ(s2, s1, REG_ITMP1);
			M_FST(s3, REG_ITMP1, OFFSET(java_floatarray_t, data[0]));
			break;

		case ICMD_DASTORE:    /* ..., arrayref, index, value  ==> ...         */

			s1 = emit_load_s1(jd, iptr, REG_ITMP1);
			s2 = emit_load_s2(jd, iptr, REG_ITMP2);
			/* implicit null-pointer check */
			emit_arrayindexoutofbounds_check(cd, iptr, s1, s2);
			s3 = emit_load_s3(jd, iptr, REG_FTMP3);
			M_S8ADDQ(s2, s1, REG_ITMP1);
			M_DST(s3, REG_ITMP1, OFFSET(java_doublearray_t, data[0]));
			break;

		case ICMD_AASTORE:    /* ..., arrayref, index, value  ==> ...         */

			s1 = emit_load_s1(jd, iptr, REG_A0);
			s2 = emit_load_s2(jd, iptr, REG_ITMP2);
			/* implicit null-pointer check */
			emit_arrayindexoutofbounds_check(cd, iptr, s1, s2);
			s3 = emit_load_s3(jd, iptr, REG_A1);

			M_INTMOVE(s1, REG_A0);
			M_INTMOVE(s3, REG_A1);

			disp = dseg_add_functionptr(cd, BUILTIN_canstore);
			M_ALD(REG_PV, REG_PV, disp);
			M_JSR(REG_RA, REG_PV);
			disp = (s4) (cd->mcodeptr - cd->mcodebase);
			M_LDA(REG_PV, REG_RA, -disp);
			emit_exception_check(cd, iptr);

			s1 = emit_load_s1(jd, iptr, REG_ITMP1);
			s2 = emit_load_s2(jd, iptr, REG_ITMP2);
			s3 = emit_load_s3(jd, iptr, REG_ITMP3);
			M_SAADDQ(s2, s1, REG_ITMP1);
			M_AST(s3, REG_ITMP1, OFFSET(java_objectarray_t, data[0]));
			break;


		case ICMD_BASTORECONST:   /* ..., arrayref, index  ==> ...            */

			s1 = emit_load_s1(jd, iptr, REG_ITMP1);
			s2 = emit_load_s2(jd, iptr, REG_ITMP2);
			/* implicit null-pointer check */
			emit_arrayindexoutofbounds_check(cd, iptr, s1, s2);
			if (has_ext_instr_set) {
				M_LADD(s2, s1, REG_ITMP1);
				M_BST(REG_ZERO, REG_ITMP1, OFFSET(java_bytearray_t, data[0]));
			}
			else {
				M_LADD(s2, s1, REG_ITMP1);
				M_LLD_U(REG_ITMP2, REG_ITMP1, OFFSET(java_bytearray_t, data[0]));
				M_LDA(REG_ITMP1, REG_ITMP1, OFFSET(java_bytearray_t, data[0]));
				M_INSBL(REG_ZERO, REG_ITMP1, REG_ITMP3);
				M_MSKBL(REG_ITMP2, REG_ITMP1, REG_ITMP2);
				M_OR(REG_ITMP2, REG_ITMP3, REG_ITMP2);
				M_LST_U(REG_ITMP2, REG_ITMP1, 0);
			}
			break;

		case ICMD_CASTORECONST:   /* ..., arrayref, index  ==> ...            */

			s1 = emit_load_s1(jd, iptr, REG_ITMP1);
			s2 = emit_load_s2(jd, iptr, REG_ITMP2);
			/* implicit null-pointer check */
			emit_arrayindexoutofbounds_check(cd, iptr, s1, s2);
			if (has_ext_instr_set) {
				M_LADD(s2, s1, REG_ITMP1);
				M_LADD(s2, REG_ITMP1, REG_ITMP1);
				M_SST(REG_ZERO, REG_ITMP1, OFFSET(java_chararray_t, data[0]));
			}
			else {
				M_LADD(s2, s1, REG_ITMP1);
				M_LADD(s2, REG_ITMP1, REG_ITMP1);
				M_LLD_U(REG_ITMP2, REG_ITMP1, OFFSET(java_chararray_t, data[0]));
				M_LDA(REG_ITMP1, REG_ITMP1, OFFSET(java_chararray_t, data[0]));
				M_INSWL(REG_ZERO, REG_ITMP1, REG_ITMP3);
				M_MSKWL(REG_ITMP2, REG_ITMP1, REG_ITMP2);
				M_OR(REG_ITMP2, REG_ITMP3, REG_ITMP2);
				M_LST_U(REG_ITMP2, REG_ITMP1, 0);
			}
			break;

		case ICMD_SASTORECONST:   /* ..., arrayref, index  ==> ...            */

			s1 = emit_load_s1(jd, iptr, REG_ITMP1);
			s2 = emit_load_s2(jd, iptr, REG_ITMP2);
			/* implicit null-pointer check */
			emit_arrayindexoutofbounds_check(cd, iptr, s1, s2);
			if (has_ext_instr_set) {
				M_LADD(s2, s1, REG_ITMP1);
				M_LADD(s2, REG_ITMP1, REG_ITMP1);
				M_SST(REG_ZERO, REG_ITMP1, OFFSET(java_shortarray_t, data[0]));
			}
			else {
				M_LADD(s2, s1, REG_ITMP1);
				M_LADD(s2, REG_ITMP1, REG_ITMP1);
				M_LLD_U(REG_ITMP2, REG_ITMP1, OFFSET(java_shortarray_t, data[0]));
				M_LDA(REG_ITMP1, REG_ITMP1, OFFSET(java_shortarray_t, data[0]));
				M_INSWL(REG_ZERO, REG_ITMP1, REG_ITMP3);
				M_MSKWL(REG_ITMP2, REG_ITMP1, REG_ITMP2);
				M_OR(REG_ITMP2, REG_ITMP3, REG_ITMP2);
				M_LST_U(REG_ITMP2, REG_ITMP1, 0);
			}
			break;

		case ICMD_IASTORECONST:   /* ..., arrayref, index  ==> ...            */

			s1 = emit_load_s1(jd, iptr, REG_ITMP1);
			s2 = emit_load_s2(jd, iptr, REG_ITMP2);
			/* implicit null-pointer check */
			emit_arrayindexoutofbounds_check(cd, iptr, s1, s2);
			M_S4ADDQ(s2, s1, REG_ITMP1);
			M_IST(REG_ZERO, REG_ITMP1, OFFSET(java_intarray_t, data[0]));
			break;

		case ICMD_LASTORECONST:   /* ..., arrayref, index  ==> ...            */

			s1 = emit_load_s1(jd, iptr, REG_ITMP1);
			s2 = emit_load_s2(jd, iptr, REG_ITMP2);
			/* implicit null-pointer check */
			emit_arrayindexoutofbounds_check(cd, iptr, s1, s2);
			M_S8ADDQ(s2, s1, REG_ITMP1);
			M_LST(REG_ZERO, REG_ITMP1, OFFSET(java_longarray_t, data[0]));
			break;

		case ICMD_AASTORECONST:   /* ..., arrayref, index  ==> ...            */

			s1 = emit_load_s1(jd, iptr, REG_ITMP1);
			s2 = emit_load_s2(jd, iptr, REG_ITMP2);
			/* implicit null-pointer check */
			emit_arrayindexoutofbounds_check(cd, iptr, s1, s2);
			M_SAADDQ(s2, s1, REG_ITMP1);
			M_AST(REG_ZERO, REG_ITMP1, OFFSET(java_objectarray_t, data[0]));
			break;


		case ICMD_GETSTATIC:  /* ...  ==> ..., value                          */

			if (INSTRUCTION_IS_UNRESOLVED(iptr)) {
				uf        = iptr->sx.s23.s3.uf;
				fieldtype = uf->fieldref->parseddesc.fd->type;
				disp      = dseg_add_unique_address(cd, uf);

				patcher_add_patch_ref(jd, PATCHER_get_putstatic, uf, disp);
			}
			else {
				fi        = iptr->sx.s23.s3.fmiref->p.field;
				fieldtype = fi->type;
				disp      = dseg_add_address(cd, fi->value);

				if (!CLASS_IS_OR_ALMOST_INITIALIZED(fi->class))
					patcher_add_patch_ref(jd, PATCHER_initialize_class, fi->class,
										  0);
  			}

			M_ALD(REG_ITMP1, REG_PV, disp);
			switch (fieldtype) {
			case TYPE_INT:
				d = codegen_reg_of_dst(jd, iptr, REG_ITMP2);
				M_ILD(d, REG_ITMP1, 0);
				break;
			case TYPE_LNG:
				d = codegen_reg_of_dst(jd, iptr, REG_ITMP2);
				M_LLD(d, REG_ITMP1, 0);
				break;
			case TYPE_ADR:
				d = codegen_reg_of_dst(jd, iptr, REG_ITMP2);
				M_ALD(d, REG_ITMP1, 0);
				break;
			case TYPE_FLT:
				d = codegen_reg_of_dst(jd, iptr, REG_FTMP1);
				M_FLD(d, REG_ITMP1, 0);
				break;
			case TYPE_DBL:				
				d = codegen_reg_of_dst(jd, iptr, REG_FTMP1);
				M_DLD(d, REG_ITMP1, 0);
				break;
			}
			emit_store_dst(jd, iptr, d);
			break;

		case ICMD_PUTSTATIC:  /* ..., value  ==> ...                          */

			if (INSTRUCTION_IS_UNRESOLVED(iptr)) {
				uf        = iptr->sx.s23.s3.uf;
				fieldtype = uf->fieldref->parseddesc.fd->type;
				disp      = dseg_add_unique_address(cd, uf);

				patcher_add_patch_ref(jd, PATCHER_get_putstatic, uf, disp);
			}
			else {
				fi        = iptr->sx.s23.s3.fmiref->p.field;
				fieldtype = fi->type;
				disp      = dseg_add_address(cd, fi->value);

				if (!CLASS_IS_OR_ALMOST_INITIALIZED(fi->class))
					patcher_add_patch_ref(jd, PATCHER_initialize_class, fi->class,
										  0);
  			}

			M_ALD(REG_ITMP1, REG_PV, disp);
			switch (fieldtype) {
			case TYPE_INT:
				s1 = emit_load_s1(jd, iptr, REG_ITMP2);
				M_IST(s1, REG_ITMP1, 0);
				break;
			case TYPE_LNG:
				s1 = emit_load_s1(jd, iptr, REG_ITMP2);
				M_LST(s1, REG_ITMP1, 0);
				break;
			case TYPE_ADR:
				s1 = emit_load_s1(jd, iptr, REG_ITMP2);
				M_AST(s1, REG_ITMP1, 0);
				break;
			case TYPE_FLT:
				s1 = emit_load_s1(jd, iptr, REG_FTMP2);
				M_FST(s1, REG_ITMP1, 0);
				break;
			case TYPE_DBL:
				s1 = emit_load_s1(jd, iptr, REG_FTMP2);
				M_DST(s1, REG_ITMP1, 0);
				break;
			}
			break;

		case ICMD_PUTSTATICCONST: /* ...  ==> ...                             */
		                          /* val = value (in current instruction)     */
		                          /* following NOP)                           */

			if (INSTRUCTION_IS_UNRESOLVED(iptr)) {
				uf        = iptr->sx.s23.s3.uf;
				fieldtype = uf->fieldref->parseddesc.fd->type;
				disp      = dseg_add_unique_address(cd, uf);

				patcher_add_patch_ref(jd, PATCHER_get_putstatic, uf, disp);
			}
			else {
				fi        = iptr->sx.s23.s3.fmiref->p.field;
				fieldtype = fi->type;
				disp      = dseg_add_address(cd, fi->value);

				if (!CLASS_IS_OR_ALMOST_INITIALIZED(fi->class))
					patcher_add_patch_ref(jd, PATCHER_initialize_class, fi->class,
										  0);
  			}
			
			M_ALD(REG_ITMP1, REG_PV, disp);
			switch (fieldtype) {
			case TYPE_INT:
				M_IST(REG_ZERO, REG_ITMP1, 0);
				break;
			case TYPE_LNG:
				M_LST(REG_ZERO, REG_ITMP1, 0);
				break;
			case TYPE_ADR:
				M_AST(REG_ZERO, REG_ITMP1, 0);
				break;
			case TYPE_FLT:
				M_FST(REG_ZERO, REG_ITMP1, 0);
				break;
			case TYPE_DBL:
				M_DST(REG_ZERO, REG_ITMP1, 0);
				break;
			}
			break;


		case ICMD_GETFIELD:   /* ...  ==> ..., value                          */

			s1 = emit_load_s1(jd, iptr, REG_ITMP1);

			if (INSTRUCTION_IS_UNRESOLVED(iptr)) {
				uf        = iptr->sx.s23.s3.uf;
				fieldtype = uf->fieldref->parseddesc.fd->type;
				disp      = 0;

				patcher_add_patch_ref(jd, PATCHER_get_putfield, uf, 0);
			}
			else {
				fi        = iptr->sx.s23.s3.fmiref->p.field;
				fieldtype = fi->type;
				disp      = fi->offset;
			}

			/* implicit null-pointer check */
			switch (fieldtype) {
			case TYPE_INT:
				d = codegen_reg_of_dst(jd, iptr, REG_ITMP2);
				M_ILD(d, s1, disp);
				break;
			case TYPE_LNG:
				d = codegen_reg_of_dst(jd, iptr, REG_ITMP2);
				M_LLD(d, s1, disp);
				break;
			case TYPE_ADR:
				d = codegen_reg_of_dst(jd, iptr, REG_ITMP2);
				M_ALD(d, s1, disp);
				break;
			case TYPE_FLT:
				d = codegen_reg_of_dst(jd, iptr, REG_FTMP1);
				M_FLD(d, s1, disp);
				break;
			case TYPE_DBL:				
				d = codegen_reg_of_dst(jd, iptr, REG_FTMP1);
				M_DLD(d, s1, disp);
				break;
			}
			emit_store_dst(jd, iptr, d);
			break;

		case ICMD_PUTFIELD:   /* ..., objectref, value  ==> ...               */

			s1 = emit_load_s1(jd, iptr, REG_ITMP1);

			if (INSTRUCTION_IS_UNRESOLVED(iptr)) {
				uf        = iptr->sx.s23.s3.uf;
				fieldtype = uf->fieldref->parseddesc.fd->type;
				disp      = 0;
			}
			else {
				uf        = NULL;
				fi        = iptr->sx.s23.s3.fmiref->p.field;
				fieldtype = fi->type;
				disp      = fi->offset;
			}

			if (IS_INT_LNG_TYPE(fieldtype))
				s2 = emit_load_s2(jd, iptr, REG_ITMP2);
			else
				s2 = emit_load_s2(jd, iptr, REG_FTMP2);

			if (INSTRUCTION_IS_UNRESOLVED(iptr))
				patcher_add_patch_ref(jd, PATCHER_get_putfield, uf, 0);

			/* implicit null-pointer check */
			switch (fieldtype) {
			case TYPE_INT:
				M_IST(s2, s1, disp);
				break;
			case TYPE_LNG:
				M_LST(s2, s1, disp);
				break;
			case TYPE_ADR:
				M_AST(s2, s1, disp);
				break;
			case TYPE_FLT:
				M_FST(s2, s1, disp);
				break;
			case TYPE_DBL:
				M_DST(s2, s1, disp);
				break;
			}
			break;

		case ICMD_PUTFIELDCONST:  /* ..., objectref  ==> ...                  */
		                          /* val = value (in current instruction)     */
		                          /* following NOP)                           */

			s1 = emit_load_s1(jd, iptr, REG_ITMP1);

			if (INSTRUCTION_IS_UNRESOLVED(iptr)) {
				uf        = iptr->sx.s23.s3.uf;
				fieldtype = uf->fieldref->parseddesc.fd->type;
				disp      = 0;

				patcher_add_patch_ref(jd, PATCHER_get_putfield, uf, 0);
			}
			else {
				fi        = iptr->sx.s23.s3.fmiref->p.field;
				fieldtype = fi->type;
				disp      = fi->offset;
			}

			/* implicit null-pointer check */
			switch (fieldtype) {
			case TYPE_INT:
				M_IST(REG_ZERO, s1, disp);
				break;
			case TYPE_LNG:
				M_LST(REG_ZERO, s1, disp);
				break;
			case TYPE_ADR:
				M_AST(REG_ZERO, s1, disp);
				break;
			case TYPE_FLT:
				M_FST(REG_ZERO, s1, disp);
				break;
			case TYPE_DBL:
				M_DST(REG_ZERO, s1, disp);
				break;
			}
			break;


		/* branch operations **************************************************/

		case ICMD_ATHROW:       /* ..., objectref ==> ... (, objectref)       */

			s1 = emit_load_s1(jd, iptr, REG_ITMP1);
			M_INTMOVE(s1, REG_ITMP1_XPTR);

#ifdef ENABLE_VERIFIER
			if (INSTRUCTION_IS_UNRESOLVED(iptr)) {
				unresolved_class *uc = iptr->sx.s23.s2.uc;

				patcher_add_patch_ref(jd, PATCHER_resolve_class, uc, 0);
			}
#endif /* ENABLE_VERIFIER */

			disp = dseg_add_functionptr(cd, asm_handle_exception);
			M_ALD(REG_ITMP2, REG_PV, disp);
			M_JMP(REG_ITMP2_XPC, REG_ITMP2);
			M_NOP;              /* nop ensures that XPC is less than the end */
			                    /* of basic block                            */
			ALIGNCODENOP;
			break;

		case ICMD_GOTO:         /* ... ==> ...                                */
		case ICMD_RET:          /* ... ==> ...                                */

			emit_br(cd, iptr->dst.block);
			ALIGNCODENOP;
			break;

		case ICMD_JSR:          /* ... ==> ...                                */

			emit_br(cd, iptr->sx.s23.s3.jsrtarget.block);
			ALIGNCODENOP;
			break;
			
		case ICMD_IFNULL:       /* ..., value ==> ...                         */
		case ICMD_IFNONNULL:

			s1 = emit_load_s1(jd, iptr, REG_ITMP1);
			emit_bccz(cd, iptr->dst.block, iptr->opc - ICMD_IFNULL, s1, BRANCH_OPT_NONE);
			break;

		case ICMD_IFEQ:         /* ..., value ==> ...                         */

			s1 = emit_load_s1(jd, iptr, REG_ITMP1);
			if (iptr->sx.val.i == 0)
				emit_beqz(cd, iptr->dst.block, s1);
			else {
				if ((iptr->sx.val.i > 0) && (iptr->sx.val.i <= 255))
					M_CMPEQ_IMM(s1, iptr->sx.val.i, REG_ITMP1);
				else {
					ICONST(REG_ITMP2, iptr->sx.val.i);
					M_CMPEQ(s1, REG_ITMP2, REG_ITMP1);
				}
				emit_bnez(cd, iptr->dst.block, REG_ITMP1);
			}
			break;

		case ICMD_IFLT:         /* ..., value ==> ...                         */

			s1 = emit_load_s1(jd, iptr, REG_ITMP1);
			if (iptr->sx.val.i == 0)
				emit_bltz(cd, iptr->dst.block, s1);
			else {
				if ((iptr->sx.val.i > 0) && (iptr->sx.val.i <= 255))
					M_CMPLT_IMM(s1, iptr->sx.val.i, REG_ITMP1);
				else {
					ICONST(REG_ITMP2, iptr->sx.val.i);
					M_CMPLT(s1, REG_ITMP2, REG_ITMP1);
				}
				emit_bnez(cd, iptr->dst.block, REG_ITMP1);
			}
			break;

		case ICMD_IFLE:         /* ..., value ==> ...                         */

			s1 = emit_load_s1(jd, iptr, REG_ITMP1);
			if (iptr->sx.val.i == 0)
				emit_blez(cd, iptr->dst.block, s1);
			else {
				if ((iptr->sx.val.i > 0) && (iptr->sx.val.i <= 255))
					M_CMPLE_IMM(s1, iptr->sx.val.i, REG_ITMP1);
				else {
					ICONST(REG_ITMP2, iptr->sx.val.i);
					M_CMPLE(s1, REG_ITMP2, REG_ITMP1);
				}
				emit_bnez(cd, iptr->dst.block, REG_ITMP1);
			}
			break;

		case ICMD_IFNE:         /* ..., value ==> ...                         */

			s1 = emit_load_s1(jd, iptr, REG_ITMP1);
			if (iptr->sx.val.i == 0)
				emit_bnez(cd, iptr->dst.block, s1);
			else {
				if ((iptr->sx.val.i > 0) && (iptr->sx.val.i <= 255))
					M_CMPEQ_IMM(s1, iptr->sx.val.i, REG_ITMP1);
				else {
					ICONST(REG_ITMP2, iptr->sx.val.i);
					M_CMPEQ(s1, REG_ITMP2, REG_ITMP1);
				}
				emit_beqz(cd, iptr->dst.block, REG_ITMP1);
			}
			break;

		case ICMD_IFGT:         /* ..., value ==> ...                         */

			s1 = emit_load_s1(jd, iptr, REG_ITMP1);
			if (iptr->sx.val.i == 0)
				emit_bgtz(cd, iptr->dst.block, s1);
			else {
				if ((iptr->sx.val.i > 0) && (iptr->sx.val.i <= 255))
					M_CMPLE_IMM(s1, iptr->sx.val.i, REG_ITMP1);
				else {
					ICONST(REG_ITMP2, iptr->sx.val.i);
					M_CMPLE(s1, REG_ITMP2, REG_ITMP1);
				}
				emit_beqz(cd, iptr->dst.block, REG_ITMP1);
			}
			break;

		case ICMD_IFGE:         /* ..., value ==> ...                         */

			s1 = emit_load_s1(jd, iptr, REG_ITMP1);
			if (iptr->sx.val.i == 0)
				emit_bgez(cd, iptr->dst.block, s1);
			else {
				if ((iptr->sx.val.i > 0) && (iptr->sx.val.i <= 255))
					M_CMPLT_IMM(s1, iptr->sx.val.i, REG_ITMP1);
				else {
					ICONST(REG_ITMP2, iptr->sx.val.i);
					M_CMPLT(s1, REG_ITMP2, REG_ITMP1);
				}
				emit_beqz(cd, iptr->dst.block, REG_ITMP1);
			}
			break;

		case ICMD_IF_LEQ:       /* ..., value ==> ...                         */

			s1 = emit_load_s1(jd, iptr, REG_ITMP1);
			if (iptr->sx.val.l == 0)
				emit_beqz(cd, iptr->dst.block, s1);
			else {
				if ((iptr->sx.val.l > 0) && (iptr->sx.val.l <= 255))
					M_CMPEQ_IMM(s1, iptr->sx.val.l, REG_ITMP1);
				else {
					LCONST(REG_ITMP2, iptr->sx.val.l);
					M_CMPEQ(s1, REG_ITMP2, REG_ITMP1);
				}
				emit_bnez(cd, iptr->dst.block, REG_ITMP1);
			}
			break;

		case ICMD_IF_LLT:       /* ..., value ==> ...                         */

			s1 = emit_load_s1(jd, iptr, REG_ITMP1);
			if (iptr->sx.val.l == 0)
				emit_bltz(cd, iptr->dst.block, s1);
			else {
				if ((iptr->sx.val.l > 0) && (iptr->sx.val.l <= 255))
					M_CMPLT_IMM(s1, iptr->sx.val.l, REG_ITMP1);
				else {
					LCONST(REG_ITMP2, iptr->sx.val.l);
					M_CMPLT(s1, REG_ITMP2, REG_ITMP1);
				}
				emit_bnez(cd, iptr->dst.block, REG_ITMP1);
			}
			break;

		case ICMD_IF_LLE:       /* ..., value ==> ...                         */

			s1 = emit_load_s1(jd, iptr, REG_ITMP1);
			if (iptr->sx.val.l == 0)
				emit_blez(cd, iptr->dst.block, s1);
			else {
				if ((iptr->sx.val.l > 0) && (iptr->sx.val.l <= 255))
					M_CMPLE_IMM(s1, iptr->sx.val.l, REG_ITMP1);
				else {
					LCONST(REG_ITMP2, iptr->sx.val.l);
					M_CMPLE(s1, REG_ITMP2, REG_ITMP1);
				}
				emit_bnez(cd, iptr->dst.block, REG_ITMP1);
			}
			break;

		case ICMD_IF_LNE:       /* ..., value ==> ...                         */

			s1 = emit_load_s1(jd, iptr, REG_ITMP1);
			if (iptr->sx.val.l == 0)
				emit_bnez(cd, iptr->dst.block, s1);
			else {
				if ((iptr->sx.val.l > 0) && (iptr->sx.val.l <= 255))
					M_CMPEQ_IMM(s1, iptr->sx.val.l, REG_ITMP1);
				else {
					LCONST(REG_ITMP2, iptr->sx.val.l);
					M_CMPEQ(s1, REG_ITMP2, REG_ITMP1);
				}
				emit_beqz(cd, iptr->dst.block, REG_ITMP1);
			}
			break;

		case ICMD_IF_LGT:       /* ..., value ==> ...                         */

			s1 = emit_load_s1(jd, iptr, REG_ITMP1);
			if (iptr->sx.val.l == 0)
				emit_bgtz(cd, iptr->dst.block, s1);
			else {
				if ((iptr->sx.val.l > 0) && (iptr->sx.val.l <= 255))
					M_CMPLE_IMM(s1, iptr->sx.val.l, REG_ITMP1);
				else {
					LCONST(REG_ITMP2, iptr->sx.val.l);
					M_CMPLE(s1, REG_ITMP2, REG_ITMP1);
				}
				emit_beqz(cd, iptr->dst.block, REG_ITMP1);
			}
			break;

		case ICMD_IF_LGE:       /* ..., value ==> ...                         */

			s1 = emit_load_s1(jd, iptr, REG_ITMP1);
			if (iptr->sx.val.l == 0)
				emit_bgez(cd, iptr->dst.block, s1);
			else {
				if ((iptr->sx.val.l > 0) && (iptr->sx.val.l <= 255))
					M_CMPLT_IMM(s1, iptr->sx.val.l, REG_ITMP1);
				else {
					LCONST(REG_ITMP2, iptr->sx.val.l);
					M_CMPLT(s1, REG_ITMP2, REG_ITMP1);
				}
				emit_beqz(cd, iptr->dst.block, REG_ITMP1);
			}
			break;

		case ICMD_IF_ICMPEQ:    /* ..., value, value ==> ...                  */
		case ICMD_IF_LCMPEQ:    /* op1 = target JavaVM pc                     */
		case ICMD_IF_ACMPEQ:

			s1 = emit_load_s1(jd, iptr, REG_ITMP1);
			s2 = emit_load_s2(jd, iptr, REG_ITMP2);
			M_CMPEQ(s1, s2, REG_ITMP1);
			emit_bnez(cd, iptr->dst.block, REG_ITMP1);
			break;

		case ICMD_IF_ICMPNE:    /* ..., value, value ==> ...                  */
		case ICMD_IF_LCMPNE:    /* op1 = target JavaVM pc                     */
		case ICMD_IF_ACMPNE:

			s1 = emit_load_s1(jd, iptr, REG_ITMP1);
			s2 = emit_load_s2(jd, iptr, REG_ITMP2);
			M_CMPEQ(s1, s2, REG_ITMP1);
			emit_beqz(cd, iptr->dst.block, REG_ITMP1);
			break;

		case ICMD_IF_ICMPLT:    /* ..., value, value ==> ...                  */
		case ICMD_IF_LCMPLT:    /* op1 = target JavaVM pc                     */

			s1 = emit_load_s1(jd, iptr, REG_ITMP1);
			s2 = emit_load_s2(jd, iptr, REG_ITMP2);
			M_CMPLT(s1, s2, REG_ITMP1);
			emit_bnez(cd, iptr->dst.block, REG_ITMP1);
			break;

		case ICMD_IF_ICMPGT:    /* ..., value, value ==> ...                  */
		case ICMD_IF_LCMPGT:    /* op1 = target JavaVM pc                     */

			s1 = emit_load_s1(jd, iptr, REG_ITMP1);
			s2 = emit_load_s2(jd, iptr, REG_ITMP2);
			M_CMPLE(s1, s2, REG_ITMP1);
			emit_beqz(cd, iptr->dst.block, REG_ITMP1);
			break;

		case ICMD_IF_ICMPLE:    /* ..., value, value ==> ...                  */
		case ICMD_IF_LCMPLE:    /* op1 = target JavaVM pc                     */

			s1 = emit_load_s1(jd, iptr, REG_ITMP1);
			s2 = emit_load_s2(jd, iptr, REG_ITMP2);
			M_CMPLE(s1, s2, REG_ITMP1);
			emit_bnez(cd, iptr->dst.block, REG_ITMP1);
			break;

		case ICMD_IF_ICMPGE:    /* ..., value, value ==> ...                  */
		case ICMD_IF_LCMPGE:    /* op1 = target JavaVM pc                     */

			s1 = emit_load_s1(jd, iptr, REG_ITMP1);
			s2 = emit_load_s2(jd, iptr, REG_ITMP2);
			M_CMPLT(s1, s2, REG_ITMP1);
			emit_beqz(cd, iptr->dst.block, REG_ITMP1);
			break;


		case ICMD_IRETURN:      /* ..., retvalue ==> ...                      */
		case ICMD_LRETURN:

			REPLACEMENT_POINT_RETURN(cd, iptr);
			s1 = emit_load_s1(jd, iptr, REG_RESULT);
			M_INTMOVE(s1, REG_RESULT);
			goto nowperformreturn;

		case ICMD_ARETURN:      /* ..., retvalue ==> ...                      */

			REPLACEMENT_POINT_RETURN(cd, iptr);
			s1 = emit_load_s1(jd, iptr, REG_RESULT);
			M_INTMOVE(s1, REG_RESULT);

#ifdef ENABLE_VERIFIER
			if (INSTRUCTION_IS_UNRESOLVED(iptr)) {
				unresolved_class *uc = iptr->sx.s23.s2.uc;

				patcher_add_patch_ref(jd, PATCHER_resolve_class, uc, 0);
			}
#endif /* ENABLE_VERIFIER */
			goto nowperformreturn;

		case ICMD_FRETURN:      /* ..., retvalue ==> ...                      */
		case ICMD_DRETURN:

			REPLACEMENT_POINT_RETURN(cd, iptr);
			s1 = emit_load_s1(jd, iptr, REG_FRESULT);
			M_FLTMOVE(s1, REG_FRESULT);
			goto nowperformreturn;

		case ICMD_RETURN:       /* ...  ==> ...                               */

			REPLACEMENT_POINT_RETURN(cd, iptr);

nowperformreturn:
			{
			s4 i, p;
			
			p = cd->stackframesize;
			
			/* call trace function */

#if !defined(NDEBUG)
			if (JITDATA_HAS_FLAG_VERBOSECALL(jd))
				emit_verbosecall_exit(jd);
#endif

#if defined(ENABLE_THREADS)
			if (checksync && (m->flags & ACC_SYNCHRONIZED)) {
				M_ALD(REG_A0, REG_SP, rd->memuse * 8);

				switch (iptr->opc) {
				case ICMD_IRETURN:
				case ICMD_LRETURN:
				case ICMD_ARETURN:
					M_LST(REG_RESULT, REG_SP, rd->memuse * 8);
					break;
				case ICMD_FRETURN:
				case ICMD_DRETURN:
					M_DST(REG_FRESULT, REG_SP, rd->memuse * 8);
					break;
				}

				disp = dseg_add_functionptr(cd, LOCK_monitor_exit);
				M_ALD(REG_PV, REG_PV, disp);
				M_JSR(REG_RA, REG_PV);
				disp = -(s4) (cd->mcodeptr - cd->mcodebase);
				M_LDA(REG_PV, REG_RA, disp);

				switch (iptr->opc) {
				case ICMD_IRETURN:
				case ICMD_LRETURN:
				case ICMD_ARETURN:
					M_LLD(REG_RESULT, REG_SP, rd->memuse * 8);
					break;
				case ICMD_FRETURN:
				case ICMD_DRETURN:
					M_DLD(REG_FRESULT, REG_SP, rd->memuse * 8);
					break;
				}
			}
#endif

			/* restore return address                                         */

			if (!jd->isleafmethod) {
				p--; M_LLD(REG_RA, REG_SP, p * 8);
			}

			/* restore saved registers                                        */

			for (i = INT_SAV_CNT - 1; i >= rd->savintreguse; i--) {
				p--; M_LLD(rd->savintregs[i], REG_SP, p * 8);
			}
			for (i = FLT_SAV_CNT - 1; i >= rd->savfltreguse; i--) {
				p--; M_DLD(rd->savfltregs[i], REG_SP, p * 8);
			}

			/* deallocate stack                                               */

			if (cd->stackframesize)
				M_LDA(REG_SP, REG_SP, cd->stackframesize * 8);

			M_RET(REG_ZERO, REG_RA);
			ALIGNCODENOP;
			}
			break;


		case ICMD_TABLESWITCH:  /* ..., index ==> ...                         */
			{
			s4 i, l;
			branch_target_t *table;

			table = iptr->dst.table;

			l = iptr->sx.s23.s2.tablelow;
			i = iptr->sx.s23.s3.tablehigh;

			s1 = emit_load_s1(jd, iptr, REG_ITMP1);
			if (l == 0) {
				M_INTMOVE(s1, REG_ITMP1);
			} else if (l <= 32768) {
				M_LDA(REG_ITMP1, s1, -l);
			} else {
				ICONST(REG_ITMP2, l);
				M_ISUB(s1, REG_ITMP2, REG_ITMP1);
			}

			/* number of targets */
			i = i - l + 1;

			/* range check */

			if (i <= 256)
				M_CMPULE_IMM(REG_ITMP1, i - 1, REG_ITMP2);
			else {
				M_LDA(REG_ITMP2, REG_ZERO, i - 1);
				M_CMPULE(REG_ITMP1, REG_ITMP2, REG_ITMP2);
			}
			emit_beqz(cd, table[0].block, REG_ITMP2);

			/* build jump table top down and use address of lowest entry */

			table += i;

			while (--i >= 0) {
				dseg_add_target(cd, table->block); 
				--table;
			}
			}

			/* length of dataseg after last dseg_add_target is used by load */

			M_SAADDQ(REG_ITMP1, REG_PV, REG_ITMP2);
			M_ALD(REG_ITMP2, REG_ITMP2, -(cd->dseglen));
			M_JMP(REG_ZERO, REG_ITMP2);
			ALIGNCODENOP;
			break;


		case ICMD_LOOKUPSWITCH: /* ..., key ==> ...                           */
			{
			s4 i, val;
			lookup_target_t *lookup;

			lookup = iptr->dst.lookup;

			i = iptr->sx.s23.s2.lookupcount;
			
			MCODECHECK((i<<2)+8);
			s1 = emit_load_s1(jd, iptr, REG_ITMP1);

			while (--i >= 0) {
				val = lookup->value;
				if ((val >= 0) && (val <= 255)) {
					M_CMPEQ_IMM(s1, val, REG_ITMP2);
				} else {
					if ((val >= -32768) && (val <= 32767)) {
						M_LDA(REG_ITMP2, REG_ZERO, val);
					} else {
						disp = dseg_add_s4(cd, val);
						M_ILD(REG_ITMP2, REG_PV, disp);
					}
					M_CMPEQ(s1, REG_ITMP2, REG_ITMP2);
				}
				emit_bnez(cd, lookup->target.block, REG_ITMP2);
				lookup++;
			}

			emit_br(cd, iptr->sx.s23.s3.lookupdefault.block);
			ALIGNCODENOP;
			break;
			}


		case ICMD_BUILTIN:      /* ..., arg1, arg2, arg3 ==> ...              */

			REPLACEMENT_POINT_FORGC_BUILTIN(cd, iptr);

			bte = iptr->sx.s23.s3.bte;
			md  = bte->md;
			goto gen_method;

		case ICMD_INVOKESTATIC: /* ..., [arg1, [arg2 ...]] ==> ...            */

		case ICMD_INVOKESPECIAL:/* ..., objectref, [arg1, [arg2 ...]] ==> ... */
		case ICMD_INVOKEVIRTUAL:/* op1 = arg count, val.a = method pointer    */
		case ICMD_INVOKEINTERFACE:

			REPLACEMENT_POINT_INVOKE(cd, iptr);

			if (INSTRUCTION_IS_UNRESOLVED(iptr)) {
				lm = NULL;
				um = iptr->sx.s23.s3.um;
				md = um->methodref->parseddesc.md;
			}
			else {
				lm = iptr->sx.s23.s3.fmiref->p.method;
				um = NULL;
				md = lm->parseddesc;
			}

gen_method:
			s3 = md->paramcount;

			MCODECHECK((s3 << 1) + 64);

			/* copy arguments to registers or stack location                  */

			for (s3 = s3 - 1; s3 >= 0; s3--) {
				var = VAR(iptr->sx.s23.s2.args[s3]);
				d   = md->params[s3].regoff;

				/* already preallocated (ARGVAR)? */

				if (var->flags & PREALLOC)
					continue;

				if (IS_INT_LNG_TYPE(var->type)) {
					if (!md->params[s3].inmemory) {
						s1 = emit_load(jd, iptr, var, d);
						M_INTMOVE(s1, d);
					}
					else {
						s1 = emit_load(jd, iptr, var, REG_ITMP1);
						M_LST(s1, REG_SP, d);
					}
				}
				else {
					if (!md->params[s3].inmemory) {
						s1 = emit_load(jd, iptr, var, d);
						M_FLTMOVE(s1, d);
					}
					else {
						s1 = emit_load(jd, iptr, var, REG_FTMP1);
						M_DST(s1, REG_SP, d);
					}
				}
			}

			switch (iptr->opc) {
			case ICMD_BUILTIN:
				if (bte->stub == NULL)
					disp = dseg_add_functionptr(cd, bte->fp);
				else
					disp = dseg_add_functionptr(cd, bte->stub);

				M_ALD(REG_PV, REG_PV, disp);  /* Pointer to built-in-function */

				/* generate the actual call */

				M_JSR(REG_RA, REG_PV);
<<<<<<< HEAD
				REPLACEMENT_POINT_FORGC_BUILTIN_RETURN(cd, iptr);
=======
				REPLACEMENT_POINT_INVOKE_RETURN(cd, iptr);
>>>>>>> 1da0ac19
				disp = (s4) (cd->mcodeptr - cd->mcodebase);
				M_LDA(REG_PV, REG_RA, -disp);

				emit_exception_check(cd, iptr);
				break;

			case ICMD_INVOKESPECIAL:
				emit_nullpointer_check(cd, iptr, REG_A0);
				/* fall-through */

			case ICMD_INVOKESTATIC:
				if (lm == NULL) {
					disp = dseg_add_unique_address(cd, um);

					patcher_add_patch_ref(jd, PATCHER_invokestatic_special,
										  um, disp);
				}
				else
					disp = dseg_add_address(cd, lm->stubroutine);

				M_ALD(REG_PV, REG_PV, disp);         /* method pointer in r27 */

				/* generate the actual call */

				M_JSR(REG_RA, REG_PV);
				REPLACEMENT_POINT_INVOKE_RETURN(cd, iptr);
				disp = (s4) (cd->mcodeptr - cd->mcodebase);
				M_LDA(REG_PV, REG_RA, -disp);
				break;

			case ICMD_INVOKEVIRTUAL:
				if (lm == NULL) {
					patcher_add_patch_ref(jd, PATCHER_invokevirtual, um, 0);

					s1 = 0;
				}
				else
					s1 = OFFSET(vftbl_t, table[0]) +
						sizeof(methodptr) * lm->vftblindex;

				/* implicit null-pointer check */
				M_ALD(REG_METHODPTR, REG_A0, OFFSET(java_object_t, vftbl));
				M_ALD(REG_PV, REG_METHODPTR, s1);

				/* generate the actual call */

				M_JSR(REG_RA, REG_PV);
				REPLACEMENT_POINT_INVOKE_RETURN(cd, iptr);
				disp = (s4) (cd->mcodeptr - cd->mcodebase);
				M_LDA(REG_PV, REG_RA, -disp);
				break;

			case ICMD_INVOKEINTERFACE:
				if (lm == NULL) {
					patcher_add_patch_ref(jd, PATCHER_invokeinterface, um, 0);

					s1 = 0;
					s2 = 0;
				}
				else {
					s1 = OFFSET(vftbl_t, interfacetable[0]) -
						sizeof(methodptr*) * lm->class->index;

					s2 = sizeof(methodptr) * (lm - lm->class->methods);
				}
					
				/* implicit null-pointer check */
				M_ALD(REG_METHODPTR, REG_A0, OFFSET(java_object_t, vftbl));
				M_ALD(REG_METHODPTR, REG_METHODPTR, s1);
				M_ALD(REG_PV, REG_METHODPTR, s2);
<<<<<<< HEAD

				/* generate the actual call */

=======

				/* generate the actual call */

>>>>>>> 1da0ac19
				M_JSR(REG_RA, REG_PV);
				REPLACEMENT_POINT_INVOKE_RETURN(cd, iptr);
				disp = (s4) (cd->mcodeptr - cd->mcodebase);
				M_LDA(REG_PV, REG_RA, -disp);
				break;
			}

			/* store the return value */

			d = md->returntype.type;

			if (d != TYPE_VOID) {
				if (IS_INT_LNG_TYPE(d)) {
					s1 = codegen_reg_of_dst(jd, iptr, REG_RESULT);
					M_INTMOVE(REG_RESULT, s1);
				}
				else {
					s1 = codegen_reg_of_dst(jd, iptr, REG_FRESULT);
					M_FLTMOVE(REG_FRESULT, s1);
				}
				emit_store_dst(jd, iptr, s1);
			}
			break;


		case ICMD_CHECKCAST:  /* ..., objectref ==> ..., objectref            */

			if (!(iptr->flags.bits & INS_FLAG_ARRAY)) {
				/* object type cast-check */

				classinfo *super;
				s4         superindex;

				if (INSTRUCTION_IS_UNRESOLVED(iptr)) {
					super      = NULL;
					superindex = 0;
				}
				else {
					super      = iptr->sx.s23.s3.c.cls;
					superindex = super->index;
				}

				if ((super == NULL) || !(super->flags & ACC_INTERFACE))
					CODEGEN_CRITICAL_SECTION_NEW;

				s1 = emit_load_s1(jd, iptr, REG_ITMP1);

				/* if class is not resolved, check which code to call */

				if (super == NULL) {
					emit_label_beqz(cd, BRANCH_LABEL_1, s1);

					disp = dseg_add_unique_s4(cd, 0);         /* super->flags */

					patcher_add_patch_ref(jd, PATCHER_resolve_classref_to_flags,
										  iptr->sx.s23.s3.c.ref,
										  disp);

					M_ILD(REG_ITMP2, REG_PV, disp);
					disp = dseg_add_s4(cd, ACC_INTERFACE);
					M_ILD(REG_ITMP3, REG_PV, disp);
					M_AND(REG_ITMP2, REG_ITMP3, REG_ITMP2);
					emit_label_beqz(cd, BRANCH_LABEL_2, REG_ITMP2);
				}

				/* interface checkcast code */

				if ((super == NULL) || (super->flags & ACC_INTERFACE)) {
					if (super == NULL) {
						patcher_add_patch_ref(jd,
											  PATCHER_checkcast_interface,
											  iptr->sx.s23.s3.c.ref,
											  0);
					}
					else
						emit_label_beqz(cd, BRANCH_LABEL_3, s1);

					M_ALD(REG_ITMP2, s1, OFFSET(java_object_t, vftbl));
					M_ILD(REG_ITMP3, REG_ITMP2,
						  OFFSET(vftbl_t, interfacetablelength));
					M_LDA(REG_ITMP3, REG_ITMP3, -superindex);
					emit_classcast_check(cd, iptr, BRANCH_LE, REG_ITMP3, s1);

					M_ALD(REG_ITMP3, REG_ITMP2,
						  (s4) (OFFSET(vftbl_t, interfacetable[0]) -
								superindex * sizeof(methodptr*)));
					emit_classcast_check(cd, iptr, BRANCH_EQ, REG_ITMP3, s1);

					if (super == NULL)
						emit_label_br(cd, BRANCH_LABEL_4);
					else
						emit_label(cd, BRANCH_LABEL_3);
				}

				/* class checkcast code */

				if ((super == NULL) || !(super->flags & ACC_INTERFACE)) {
					if (super == NULL) {
						emit_label(cd, BRANCH_LABEL_2);

						disp = dseg_add_unique_address(cd, NULL);

						patcher_add_patch_ref(jd,
											  PATCHER_resolve_classref_to_vftbl,
											  iptr->sx.s23.s3.c.ref,
											  disp);
					}
					else {
						disp = dseg_add_address(cd, super->vftbl);

						emit_label_beqz(cd, BRANCH_LABEL_5, s1);
					}

					M_ALD(REG_ITMP2, s1, OFFSET(java_object_t, vftbl));
					M_ALD(REG_ITMP3, REG_PV, disp);

					CODEGEN_CRITICAL_SECTION_START;

					M_ILD(REG_ITMP2, REG_ITMP2, OFFSET(vftbl_t, baseval));
					/*  				if (s1 != REG_ITMP1) { */
					/*  					M_ILD(REG_ITMP1, REG_ITMP3, OFFSET(vftbl_t, baseval)); */
					/*  					M_ILD(REG_ITMP3, REG_ITMP3, OFFSET(vftbl_t, diffval)); */
					/*  #if defined(ENABLE_THREADS) */
					/*  					codegen_threadcritstop(cd, (u1 *) mcodeptr - cd->mcodebase); */
					/*  #endif */
					/*  					M_ISUB(REG_ITMP2, REG_ITMP1, REG_ITMP2); */

					/*  				} else { */
					M_ILD(REG_ITMP3, REG_ITMP3, OFFSET(vftbl_t, baseval));
					M_ISUB(REG_ITMP2, REG_ITMP3, REG_ITMP2);
					M_ALD(REG_ITMP3, REG_PV, disp);
					M_ILD(REG_ITMP3, REG_ITMP3, OFFSET(vftbl_t, diffval));

					CODEGEN_CRITICAL_SECTION_END;

					/*  				} */
					M_CMPULE(REG_ITMP2, REG_ITMP3, REG_ITMP3);
					emit_classcast_check(cd, iptr, BRANCH_EQ, REG_ITMP3, s1);

					if (super != NULL)
						emit_label(cd, BRANCH_LABEL_5);
				}

				if (super == NULL) {
					emit_label(cd, BRANCH_LABEL_1);
					emit_label(cd, BRANCH_LABEL_4);
				}

				d = codegen_reg_of_dst(jd, iptr, s1);
			}
			else {
				/* array type cast-check */

				s1 = emit_load_s1(jd, iptr, REG_A0);
				M_INTMOVE(s1, REG_A0);

				if (INSTRUCTION_IS_UNRESOLVED(iptr)) {
					disp = dseg_add_unique_address(cd, NULL);

					patcher_add_patch_ref(jd,
										  PATCHER_resolve_classref_to_classinfo,
										  iptr->sx.s23.s3.c.ref,
										  disp);
				}
				else
					disp = dseg_add_address(cd, iptr->sx.s23.s3.c.cls);

				M_ALD(REG_A1, REG_PV, disp);
				disp = dseg_add_functionptr(cd, BUILTIN_arraycheckcast);
				M_ALD(REG_PV, REG_PV, disp);
				M_JSR(REG_RA, REG_PV);
				disp = (s4) (cd->mcodeptr - cd->mcodebase);
				M_LDA(REG_PV, REG_RA, -disp);

				s1 = emit_load_s1(jd, iptr, REG_ITMP1);
				emit_classcast_check(cd, iptr, BRANCH_EQ, REG_RESULT, s1);

				d = codegen_reg_of_dst(jd, iptr, s1);
			}

			M_INTMOVE(s1, d);
			emit_store_dst(jd, iptr, d);
			break;

		case ICMD_INSTANCEOF: /* ..., objectref ==> ..., intresult            */

			{
			classinfo *super;
			vftbl_t   *supervftbl;
			s4         superindex;

			if (INSTRUCTION_IS_UNRESOLVED(iptr)) {
				super = NULL;
				superindex = 0;
				supervftbl = NULL;

			} else {
				super = iptr->sx.s23.s3.c.cls;
				superindex = super->index;
				supervftbl = super->vftbl;
			}

			if ((super == NULL) || !(super->flags & ACC_INTERFACE))
				CODEGEN_CRITICAL_SECTION_NEW;

			s1 = emit_load_s1(jd, iptr, REG_ITMP1);
			d = codegen_reg_of_dst(jd, iptr, REG_ITMP2);

			if (s1 == d) {
				M_MOV(s1, REG_ITMP1);
				s1 = REG_ITMP1;
			}

			/* if class is not resolved, check which code to call */

			if (super == NULL) {
				M_CLR(d);
				emit_label_beqz(cd, BRANCH_LABEL_1, s1);

				disp = dseg_add_unique_s4(cd, 0);             /* super->flags */

				patcher_add_patch_ref(jd, PATCHER_resolve_classref_to_flags,
									  iptr->sx.s23.s3.c.ref, disp);

				M_ILD(REG_ITMP3, REG_PV, disp);

				disp = dseg_add_s4(cd, ACC_INTERFACE);
				M_ILD(REG_ITMP2, REG_PV, disp);
				M_AND(REG_ITMP3, REG_ITMP2, REG_ITMP3);
				emit_label_beqz(cd, BRANCH_LABEL_2, REG_ITMP3);
			}

			/* interface instanceof code */

			if ((super == NULL) || (super->flags & ACC_INTERFACE)) {
				if (super == NULL) {
					/* If d == REG_ITMP2, then it's destroyed in check
					   code above. */
					if (d == REG_ITMP2)
						M_CLR(d);

					patcher_add_patch_ref(jd,
										  PATCHER_instanceof_interface,
										  iptr->sx.s23.s3.c.ref, 0);
				}
				else {
					M_CLR(d);
					emit_label_beqz(cd, BRANCH_LABEL_3, s1);
				}

				M_ALD(REG_ITMP1, s1, OFFSET(java_object_t, vftbl));
				M_ILD(REG_ITMP3, REG_ITMP1, OFFSET(vftbl_t, interfacetablelength));
				M_LDA(REG_ITMP3, REG_ITMP3, -superindex);
				M_BLEZ(REG_ITMP3, 2);
				M_ALD(REG_ITMP1, REG_ITMP1,
					  (s4) (OFFSET(vftbl_t, interfacetable[0]) -
							superindex * sizeof(methodptr*)));
				M_CMPULT(REG_ZERO, REG_ITMP1, d);      /* REG_ITMP1 != 0  */

				if (super == NULL)
					emit_label_br(cd, BRANCH_LABEL_4);
				else
					emit_label(cd, BRANCH_LABEL_3);
			}

			/* class instanceof code */

			if ((super == NULL) || !(super->flags & ACC_INTERFACE)) {
				if (super == NULL) {
					emit_label(cd, BRANCH_LABEL_2);

					disp = dseg_add_unique_address(cd, NULL);

					patcher_add_patch_ref(jd, PATCHER_resolve_classref_to_vftbl,
										  iptr->sx.s23.s3.c.ref,
										  disp);
				}
				else {
					disp = dseg_add_address(cd, supervftbl);

					M_CLR(d);
					emit_label_beqz(cd, BRANCH_LABEL_5, s1);
				}

				M_ALD(REG_ITMP1, s1, OFFSET(java_object_t, vftbl));
				M_ALD(REG_ITMP2, REG_PV, disp);

				CODEGEN_CRITICAL_SECTION_START;

				M_ILD(REG_ITMP1, REG_ITMP1, OFFSET(vftbl_t, baseval));
				M_ILD(REG_ITMP3, REG_ITMP2, OFFSET(vftbl_t, baseval));
				M_ILD(REG_ITMP2, REG_ITMP2, OFFSET(vftbl_t, diffval));

				CODEGEN_CRITICAL_SECTION_END;

				M_ISUB(REG_ITMP1, REG_ITMP3, REG_ITMP1);
				M_CMPULE(REG_ITMP1, REG_ITMP2, d);

				if (super != NULL)
					emit_label(cd, BRANCH_LABEL_5);
<<<<<<< HEAD
			}

			if (super == NULL) {
				emit_label(cd, BRANCH_LABEL_1);
				emit_label(cd, BRANCH_LABEL_4);
			}

=======
			}

			if (super == NULL) {
				emit_label(cd, BRANCH_LABEL_1);
				emit_label(cd, BRANCH_LABEL_4);
			}

>>>>>>> 1da0ac19
			emit_store_dst(jd, iptr, d);
			}
			break;

		case ICMD_MULTIANEWARRAY:/* ..., cnt1, [cnt2, ...] ==> ..., arrayref  */

			/* check for negative sizes and copy sizes to stack if necessary  */

			MCODECHECK((iptr->s1.argcount << 1) + 64);

			for (s1 = iptr->s1.argcount; --s1 >= 0; ) {

				var = VAR(iptr->sx.s23.s2.args[s1]);
	
				/* copy SAVEDVAR sizes to stack */

				/* Already Preallocated? */

				if (!(var->flags & PREALLOC)) {
					s2 = emit_load(jd, iptr, var, REG_ITMP1);
					M_LST(s2, REG_SP, s1 * 8);
				}
			}

			/* a0 = dimension count */

			ICONST(REG_A0, iptr->s1.argcount);

			/* is patcher function set? */

			if (INSTRUCTION_IS_UNRESOLVED(iptr)) {
				disp = dseg_add_unique_address(cd, 0);

				patcher_add_patch_ref(jd, PATCHER_resolve_classref_to_classinfo,
									  iptr->sx.s23.s3.c.ref,
									  disp);
			}
			else
				disp = dseg_add_address(cd, iptr->sx.s23.s3.c.cls);

			/* a1 = arraydescriptor */

			M_ALD(REG_A1, REG_PV, disp);

			/* a2 = pointer to dimensions = stack pointer */

			M_INTMOVE(REG_SP, REG_A2);

			disp = dseg_add_functionptr(cd, BUILTIN_multianewarray);
			M_ALD(REG_PV, REG_PV, disp);
			M_JSR(REG_RA, REG_PV);
			disp = (s4) (cd->mcodeptr - cd->mcodebase);
			M_LDA(REG_PV, REG_RA, -disp);

			/* check for exception before result assignment */

			emit_exception_check(cd, iptr);

			d = codegen_reg_of_dst(jd, iptr, REG_RESULT);
			M_INTMOVE(REG_RESULT, d);
			emit_store_dst(jd, iptr, d);
			break;

		default:
			exceptions_throw_internalerror("Unknown ICMD %d during code generation",
										   iptr->opc);
			return false;
	} /* switch */
		
	} /* for instruction */
		
	} /* if (bptr -> flags >= BBREACHED) */
	} /* for basic block */

	dseg_createlinenumbertable(cd);

	/* generate traps */

	emit_patcher_traps(jd);

	/* everything's ok */

	return true;
}


/* codegen_emit_stub_compiler **************************************************

   Emits a stub routine which calls the compiler.
	
*******************************************************************************/

void codegen_emit_stub_compiler(jitdata *jd)
<<<<<<< HEAD
{
	methodinfo  *m;
	codegendata *cd;

	/* get required compiler data */

	m  = jd->m;
	cd = jd->cd;

	/* code for the stub */

	M_ALD(REG_ITMP1, REG_PV, -2 * 8);   /* load codeinfo pointer              */
	M_ALD(REG_PV, REG_PV, -3 * 8);      /* load pointer to the compiler       */
	M_JMP(REG_ZERO, REG_PV);            /* jump to the compiler               */
}


/* codegen_emit_stub_builtin ***************************************************

   Emits a stub routine which calls a builtin function.

*******************************************************************************/

void codegen_emit_stub_builtin(jitdata *jd, builtintable_entry *bte)
{
	codeinfo    *code;
	codegendata *cd;
	methoddesc  *md;
	s4           i;
	s4           disp;
	s4           s1;

	/* get required compiler data */

	code = jd->code;
	cd   = jd->cd;

	/* set some variables */

	md = bte->md;

	/* calculate stack frame size */

	cd->stackframesize =
		1 +                             /* return address                     */
		sizeof(stackframeinfo) / SIZEOF_VOID_P +
		md->paramcount;

	/* create method header */

	(void) dseg_add_unique_address(cd, code);              /* CodeinfoPointer */
	(void) dseg_add_unique_s4(cd, cd->stackframesize * 8); /* FrameSize       */
	(void) dseg_add_unique_s4(cd, 0);                      /* IsSync          */
	(void) dseg_add_unique_s4(cd, 0);                      /* IsLeaf          */
	(void) dseg_add_unique_s4(cd, 0);                      /* IntSave         */
	(void) dseg_add_unique_s4(cd, 0);                      /* FltSave         */
	(void) dseg_addlinenumbertablesize(cd);
	(void) dseg_add_unique_s4(cd, 0);                      /* ExTableSize     */
=======
{
	methodinfo  *m;
	codegendata *cd;

	/* get required compiler data */

	m  = jd->m;
	cd = jd->cd;
>>>>>>> 1da0ac19

	/* generate stub code */

<<<<<<< HEAD
	M_LDA(REG_SP, REG_SP, -(cd->stackframesize * 8));
	M_AST(REG_RA, REG_SP, cd->stackframesize * 8 - SIZEOF_VOID_P);


#if defined(ENABLE_GC_CACAO)
	/* Save callee saved integer registers in stackframeinfo (GC may
	   need to recover them during a collection). */

	disp = cd->stackframesize * 8 - SIZEOF_VOID_P - sizeof(stackframeinfo) +
		OFFSET(stackframeinfo, intregs);

	for (i = 0; i < INT_SAV_CNT; i++)
		M_AST(abi_registers_integer_saved[i], REG_SP, disp + i * 8);
#endif

	/* save integer and float argument registers */

	for (i = 0; i < md->paramcount; i++) {
		if (!md->params[i].inmemory) {
			s1 = md->params[i].regoff;

			switch (md->paramtypes[i].type) {
			case TYPE_INT:
			case TYPE_LNG:
			case TYPE_ADR:
				M_LST(s1, REG_SP, i * 8);
				break;
			case TYPE_FLT:
			case TYPE_DBL:
				M_DST(s1, REG_SP, i * 8);
				break;
			}
		}
	}

	/* prepare data structures for native function call */

	M_LDA(REG_A0, REG_SP, cd->stackframesize * 8 - SIZEOF_VOID_P);
	M_MOV(REG_PV, REG_A1);
	M_LDA(REG_A2, REG_SP, cd->stackframesize * 8);
	M_ALD(REG_A3, REG_SP, cd->stackframesize * 8 - SIZEOF_VOID_P);
	disp = dseg_add_functionptr(cd, codegen_stub_builtin_enter);
	M_ALD(REG_PV, REG_PV, disp);
	M_JSR(REG_RA, REG_PV);
	disp = (s4) (cd->mcodeptr - cd->mcodebase);
	M_LDA(REG_PV, REG_RA, -disp);

	/* restore integer and float argument registers */

	for (i = 0; i < md->paramcount; i++) {
		if (!md->params[i].inmemory) {
			s1 = md->params[i].regoff;

			switch (md->paramtypes[i].type) {
			case TYPE_INT:
			case TYPE_LNG:
			case TYPE_ADR:
				M_LLD(s1, REG_SP, i * 8);
				break;
			case TYPE_FLT:
			case TYPE_DBL:
				M_DLD(s1, REG_SP, i * 8);
				break;
			}
		}
	}

	/* do the builtin function call */

	disp = dseg_add_functionptr(cd, bte->fp);
	M_ALD(REG_PV, REG_PV, disp);
	M_JSR(REG_RA, REG_PV);
	disp = (s4) (cd->mcodeptr - cd->mcodebase);
	M_LDA(REG_PV, REG_RA, -disp);       /* recompute pv from ra               */

	/* save return value */

	switch (md->returntype.type) {
	case TYPE_INT:
	case TYPE_LNG:
	case TYPE_ADR:
		M_LST(REG_RESULT, REG_SP, 0 * 8);
		break;
	case TYPE_FLT:
	case TYPE_DBL:
		M_DST(REG_FRESULT, REG_SP, 0 * 8);
		break;
	case TYPE_VOID:
		break;
	}

	/* remove native stackframe info */

	M_LDA(REG_A0, REG_SP, cd->stackframesize * 8 - SIZEOF_VOID_P);
	disp = dseg_add_functionptr(cd, codegen_stub_builtin_exit);
	M_ALD(REG_PV, REG_PV, disp);
	M_JSR(REG_RA, REG_PV);
	disp = (s4) (cd->mcodeptr - cd->mcodebase);
	M_LDA(REG_PV, REG_RA, -disp);
	M_MOV(REG_RESULT, REG_ITMP1_XPTR);

	/* restore return value */

	switch (md->returntype.type) {
	case TYPE_INT:
	case TYPE_LNG:
	case TYPE_ADR:
		M_LLD(REG_RESULT, REG_SP, 0 * 8);
		break;
	case TYPE_FLT:
	case TYPE_DBL:
		M_DLD(REG_FRESULT, REG_SP, 0 * 8);
		break;
	case TYPE_VOID:
		break;
	}

#if defined(ENABLE_GC_CACAO)
	/* Restore callee saved integer registers from stackframeinfo (GC
	   might have modified them during a collection). */
  	 
	disp = cd->stackframesize * 8 - SIZEOF_VOID_P - sizeof(stackframeinfo) +
		OFFSET(stackframeinfo, intregs);

	for (i = 0; i < INT_SAV_CNT; i++)
		M_ALD(abi_registers_integer_saved[i], REG_SP, disp + i * 8);
#endif

	M_ALD(REG_RA, REG_SP, (cd->stackframesize - 1) * 8); /* get RA            */
	M_LDA(REG_SP, REG_SP, cd->stackframesize * 8);

	M_RET(REG_ZERO, REG_RA);            /* return to caller                   */
=======
	M_ALD(REG_ITMP1, REG_PV, -2 * 8);   /* load codeinfo pointer              */
	M_ALD(REG_PV, REG_PV, -3 * 8);      /* load pointer to the compiler       */
	M_JMP(REG_ZERO, REG_PV);            /* jump to the compiler               */
>>>>>>> 1da0ac19
}


/* codegen_emit_stub_native ****************************************************

   Emits a stub routine which calls a native method.

*******************************************************************************/

void codegen_emit_stub_native(jitdata *jd, methoddesc *nmd, functionptr f)
{
	methodinfo  *m;
	codeinfo    *code;
	codegendata *cd;
	methoddesc  *md;
	s4           nativeparams;
	s4           i, j;                 /* count variables                    */
	s4           t;
	s4           s1, s2, disp;
	s4           funcdisp;             /* displacement of the function       */

	/* get required compiler data */

	m    = jd->m;
	code = jd->code;
	cd   = jd->cd;

	/* initialize variables */

	md = m->parseddesc;
	nativeparams = (m->flags & ACC_STATIC) ? 2 : 1;

	/* calculate stack frame size */

	cd->stackframesize =
		1 +                             /* return address                     */
		sizeof(stackframeinfo) / SIZEOF_VOID_P +
		sizeof(localref_table) / SIZEOF_VOID_P +
		1 +                             /* methodinfo for call trace          */
		md->paramcount +
		nmd->memuse;

	/* create method header */

	(void) dseg_add_unique_address(cd, code);              /* CodeinfoPointer */
	(void) dseg_add_unique_s4(cd, cd->stackframesize * 8); /* FrameSize       */
	(void) dseg_add_unique_s4(cd, 0);                      /* IsSync          */
	(void) dseg_add_unique_s4(cd, 0);                      /* IsLeaf          */
	(void) dseg_add_unique_s4(cd, 0);                      /* IntSave         */
	(void) dseg_add_unique_s4(cd, 0);                      /* FltSave         */
	(void) dseg_addlinenumbertablesize(cd);
	(void) dseg_add_unique_s4(cd, 0);                      /* ExTableSize     */

	/* generate stub code */

	M_LDA(REG_SP, REG_SP, -(cd->stackframesize * 8));
	M_AST(REG_RA, REG_SP, cd->stackframesize * 8 - SIZEOF_VOID_P);

	/* call trace function */

#if !defined(NDEBUG)
	if (JITDATA_HAS_FLAG_VERBOSECALL(jd))
		emit_verbosecall_enter(jd);
#endif

	/* get function address (this must happen before the stackframeinfo) */

	funcdisp = dseg_add_functionptr(cd, f);

#if !defined(WITH_STATIC_CLASSPATH)
	if (f == NULL)
		patcher_add_patch_ref(jd, PATCHER_resolve_native_function, m, funcdisp);
<<<<<<< HEAD
#endif

#if defined(ENABLE_GC_CACAO)
	/* Save callee saved integer registers in stackframeinfo (GC may
	   need to recover them during a collection). */

	disp = cd->stackframesize * 8 - SIZEOF_VOID_P - sizeof(stackframeinfo) +
		OFFSET(stackframeinfo, intregs);

	for (i = 0; i < INT_SAV_CNT; i++)
		M_AST(abi_registers_integer_saved[i], REG_SP, disp + i * 8);
=======
>>>>>>> 1da0ac19
#endif

	/* save integer and float argument registers */

	for (i = 0; i < md->paramcount; i++) {
		if (!md->params[i].inmemory) {
			s1 = md->params[i].regoff;

			switch (md->paramtypes[i].type) {
			case TYPE_INT:
			case TYPE_LNG:
			case TYPE_ADR:
				M_LST(s1, REG_SP, i * 8);
				break;
			case TYPE_FLT:
			case TYPE_DBL:
				M_DST(s1, REG_SP, i * 8);
				break;
			}
		}
	}

	/* prepare data structures for native function call */

	M_LDA(REG_A0, REG_SP, cd->stackframesize * 8 - SIZEOF_VOID_P);
	M_MOV(REG_PV, REG_A1);
	M_LDA(REG_A2, REG_SP, cd->stackframesize * 8);
	M_ALD(REG_A3, REG_SP, cd->stackframesize * 8 - SIZEOF_VOID_P);
	disp = dseg_add_functionptr(cd, codegen_start_native_call);
	M_ALD(REG_PV, REG_PV, disp);
	M_JSR(REG_RA, REG_PV);
	disp = (s4) (cd->mcodeptr - cd->mcodebase);
	M_LDA(REG_PV, REG_RA, -disp);

	/* restore integer and float argument registers */

	for (i = 0; i < md->paramcount; i++) {
		if (!md->params[i].inmemory) {
			s1 = md->params[i].regoff;

			switch (md->paramtypes[i].type) {
			case TYPE_INT:
			case TYPE_LNG:
			case TYPE_ADR:
				M_LLD(s1, REG_SP, i * 8);
				break;
			case TYPE_FLT:
			case TYPE_DBL:
				M_DLD(s1, REG_SP, i * 8);
				break;
			}
		}
	}

	/* copy or spill arguments to new locations */

	for (i = md->paramcount - 1, j = i + nativeparams; i >= 0; i--, j--) {
		t = md->paramtypes[i].type;

		if (IS_INT_LNG_TYPE(t)) {
			if (!md->params[i].inmemory) {
				s1 = md->params[i].regoff;
				s2 = nmd->params[j].regoff;

				if (!nmd->params[j].inmemory)
					M_INTMOVE(s1, s2);
				else
					M_LST(s1, REG_SP, s2);
			}
			else {
				s1 = md->params[i].regoff + cd->stackframesize * 8;
				s2 = nmd->params[j].regoff;
				M_LLD(REG_ITMP1, REG_SP, s1);
				M_LST(REG_ITMP1, REG_SP, s2);
			}
		}
		else {
			if (!md->params[i].inmemory) {
				s1 = md->params[i].regoff;
				s2 = nmd->params[j].regoff;

				if (!nmd->params[j].inmemory)
					M_FLTMOVE(s1, s2);
				else {
					if (IS_2_WORD_TYPE(t))
						M_DST(s1, REG_SP, s2);
					else
						M_FST(s1, REG_SP, s2);
				}
			}
			else {
				s1 = md->params[i].regoff + cd->stackframesize * 8;
				s2 = nmd->params[j].regoff;
				M_DLD(REG_FTMP1, REG_SP, s1);
				if (IS_2_WORD_TYPE(t))
					M_DST(REG_FTMP1, REG_SP, s2);
				else
					M_FST(REG_FTMP1, REG_SP, s2);
			}
		}
	}

	/* put class into second argument register */

	if (m->flags & ACC_STATIC) {
		disp = dseg_add_address(cd, m->class);
		M_ALD(REG_A1, REG_PV, disp);
	}

	/* put env into first argument register */

	disp = dseg_add_address(cd, _Jv_env);
	M_ALD(REG_A0, REG_PV, disp);

	/* do the native function call */

	M_ALD(REG_PV, REG_PV, funcdisp);
	M_JSR(REG_RA, REG_PV);              /* call native method                 */
	disp = (s4) (cd->mcodeptr - cd->mcodebase);
	M_LDA(REG_PV, REG_RA, -disp);       /* recompute pv from ra               */

	/* save return value */

	switch (md->returntype.type) {
	case TYPE_INT:
	case TYPE_LNG:
	case TYPE_ADR:
		M_LST(REG_RESULT, REG_SP, 0 * 8);
		break;
	case TYPE_FLT:
	case TYPE_DBL:
		M_DST(REG_FRESULT, REG_SP, 0 * 8);
		break;
	case TYPE_VOID:
		break;
	}

	/* call finished trace */

#if !defined(NDEBUG)
	if (JITDATA_HAS_FLAG_VERBOSECALL(jd))
		emit_verbosecall_exit(jd);
#endif

	/* remove native stackframe info */

	M_LDA(REG_A0, REG_SP, cd->stackframesize * 8 - SIZEOF_VOID_P);
	disp = dseg_add_functionptr(cd, codegen_finish_native_call);
	M_ALD(REG_PV, REG_PV, disp);
	M_JSR(REG_RA, REG_PV);
	disp = (s4) (cd->mcodeptr - cd->mcodebase);
	M_LDA(REG_PV, REG_RA, -disp);
	M_MOV(REG_RESULT, REG_ITMP1_XPTR);

	/* restore return value */

	switch (md->returntype.type) {
	case TYPE_INT:
	case TYPE_LNG:
	case TYPE_ADR:
		M_LLD(REG_RESULT, REG_SP, 0 * 8);
		break;
	case TYPE_FLT:
	case TYPE_DBL:
		M_DLD(REG_FRESULT, REG_SP, 0 * 8);
		break;
	case TYPE_VOID:
		break;
	}

#if defined(ENABLE_GC_CACAO)
	/* Restore callee saved integer registers from stackframeinfo (GC
	   might have modified them during a collection). */
  	 
	disp = cd->stackframesize * 8 - SIZEOF_VOID_P - sizeof(stackframeinfo) +
		OFFSET(stackframeinfo, intregs);

	for (i = 0; i < INT_SAV_CNT; i++)
		M_ALD(abi_registers_integer_saved[i], REG_SP, disp + i * 8);
#endif

	M_ALD(REG_RA, REG_SP, (cd->stackframesize - 1) * 8); /* get RA            */
	M_LDA(REG_SP, REG_SP, cd->stackframesize * 8);

	/* check for exception */

	M_BNEZ(REG_ITMP1_XPTR, 1);          /* if no exception then return        */
	M_RET(REG_ZERO, REG_RA);            /* return to caller                   */

	/* handle exception */

	M_ASUB_IMM(REG_RA, 4, REG_ITMP2_XPC); /* get exception address            */

	disp = dseg_add_functionptr(cd, asm_handle_nat_exception);
	M_ALD(REG_ITMP3, REG_PV, disp);     /* load asm exception handler address */
	M_JMP(REG_ZERO, REG_ITMP3);         /* jump to asm exception handler      */
	
	/* generate patcher stubs */

	emit_patcher_traps(jd);
}


/*
 * These are local overrides for various environment variables in Emacs.
 * Please do not remove this and leave it at the end of the file, where
 * Emacs will automagically detect them.
 * ---------------------------------------------------------------------
 * Local variables:
 * mode: c
 * indent-tabs-mode: t
 * c-basic-offset: 4
 * tab-width: 4
 * End:
 * vim:noexpandtab:sw=4:ts=4:
 */<|MERGE_RESOLUTION|>--- conflicted
+++ resolved
@@ -22,11 +22,6 @@
    Foundation, Inc., 51 Franklin Street, Fifth Floor, Boston, MA
    02110-1301, USA.
 
-<<<<<<< HEAD
-   $Id: codegen.c 8321 2007-08-16 11:37:25Z michi $
-
-=======
->>>>>>> 1da0ac19
 */
 
 
@@ -2616,11 +2611,7 @@
 				/* generate the actual call */
 
 				M_JSR(REG_RA, REG_PV);
-<<<<<<< HEAD
 				REPLACEMENT_POINT_FORGC_BUILTIN_RETURN(cd, iptr);
-=======
-				REPLACEMENT_POINT_INVOKE_RETURN(cd, iptr);
->>>>>>> 1da0ac19
 				disp = (s4) (cd->mcodeptr - cd->mcodebase);
 				M_LDA(REG_PV, REG_RA, -disp);
 
@@ -2691,15 +2682,9 @@
 				M_ALD(REG_METHODPTR, REG_A0, OFFSET(java_object_t, vftbl));
 				M_ALD(REG_METHODPTR, REG_METHODPTR, s1);
 				M_ALD(REG_PV, REG_METHODPTR, s2);
-<<<<<<< HEAD
 
 				/* generate the actual call */
 
-=======
-
-				/* generate the actual call */
-
->>>>>>> 1da0ac19
 				M_JSR(REG_RA, REG_PV);
 				REPLACEMENT_POINT_INVOKE_RETURN(cd, iptr);
 				disp = (s4) (cd->mcodeptr - cd->mcodebase);
@@ -3000,7 +2985,6 @@
 
 				if (super != NULL)
 					emit_label(cd, BRANCH_LABEL_5);
-<<<<<<< HEAD
 			}
 
 			if (super == NULL) {
@@ -3008,15 +2992,6 @@
 				emit_label(cd, BRANCH_LABEL_4);
 			}
 
-=======
-			}
-
-			if (super == NULL) {
-				emit_label(cd, BRANCH_LABEL_1);
-				emit_label(cd, BRANCH_LABEL_4);
-			}
-
->>>>>>> 1da0ac19
 			emit_store_dst(jd, iptr, d);
 			}
 			break;
@@ -3110,7 +3085,6 @@
 *******************************************************************************/
 
 void codegen_emit_stub_compiler(jitdata *jd)
-<<<<<<< HEAD
 {
 	methodinfo  *m;
 	codegendata *cd;
@@ -3169,20 +3143,9 @@
 	(void) dseg_add_unique_s4(cd, 0);                      /* FltSave         */
 	(void) dseg_addlinenumbertablesize(cd);
 	(void) dseg_add_unique_s4(cd, 0);                      /* ExTableSize     */
-=======
-{
-	methodinfo  *m;
-	codegendata *cd;
-
-	/* get required compiler data */
-
-	m  = jd->m;
-	cd = jd->cd;
->>>>>>> 1da0ac19
 
 	/* generate stub code */
 
-<<<<<<< HEAD
 	M_LDA(REG_SP, REG_SP, -(cd->stackframesize * 8));
 	M_AST(REG_RA, REG_SP, cd->stackframesize * 8 - SIZEOF_VOID_P);
 
@@ -3315,11 +3278,6 @@
 	M_LDA(REG_SP, REG_SP, cd->stackframesize * 8);
 
 	M_RET(REG_ZERO, REG_RA);            /* return to caller                   */
-=======
-	M_ALD(REG_ITMP1, REG_PV, -2 * 8);   /* load codeinfo pointer              */
-	M_ALD(REG_PV, REG_PV, -3 * 8);      /* load pointer to the compiler       */
-	M_JMP(REG_ZERO, REG_PV);            /* jump to the compiler               */
->>>>>>> 1da0ac19
 }
 
 
@@ -3392,7 +3350,6 @@
 #if !defined(WITH_STATIC_CLASSPATH)
 	if (f == NULL)
 		patcher_add_patch_ref(jd, PATCHER_resolve_native_function, m, funcdisp);
-<<<<<<< HEAD
 #endif
 
 #if defined(ENABLE_GC_CACAO)
@@ -3404,8 +3361,6 @@
 
 	for (i = 0; i < INT_SAV_CNT; i++)
 		M_AST(abi_registers_integer_saved[i], REG_SP, disp + i * 8);
-=======
->>>>>>> 1da0ac19
 #endif
 
 	/* save integer and float argument registers */
