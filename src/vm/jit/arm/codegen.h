--- conflicted
+++ resolved
@@ -22,11 +22,6 @@
    Foundation, Inc., 51 Franklin Street, Fifth Floor, Boston, MA
    02110-1301, USA.
 
-<<<<<<< HEAD
-   $Id: codegen.h 8160 2007-06-28 01:52:19Z michi $
-
-=======
->>>>>>> 1da0ac19
 */
 
 
