/* src/vm/jit/code.c - codeinfo struct for representing compiled code

   Copyright (C) 1996-2005, 2006, 2007 R. Grafl, A. Krall, C. Kruegel,
   C. Oates, R. Obermaisser, M. Platter, M. Probst, S. Ring,
   E. Steiner, C. Thalinger, D. Thuernbeck, P. Tomsich, C. Ullrich,
   J. Wenninger, Institut f. Computersprachen - TU Wien

   This file is part of CACAO.

   This program is free software; you can redistribute it and/or
   modify it under the terms of the GNU General Public License as
   published by the Free Software Foundation; either version 2, or (at
   your option) any later version.

   This program is distributed in the hope that it will be useful, but
   WITHOUT ANY WARRANTY; without even the implied warranty of
   MERCHANTABILITY or FITNESS FOR A PARTICULAR PURPOSE.  See the GNU
   General Public License for more details.

   You should have received a copy of the GNU General Public License
   along with this program; if not, write to the Free Software
   Foundation, Inc., 51 Franklin Street, Fifth Floor, Boston, MA
   02110-1301, USA.

*/


#include "config.h"

#include <assert.h>

#include "vm/types.h"

#include "arch.h"

#include "mm/memory.h"

#if defined(ENABLE_THREADS)
# include "threads/native/lock.h"
#endif

#include "vm/jit/code.h"
#include "vm/jit/codegen-common.h"
#include "vm/jit/methodheader.h"
#include "vm/jit/patcher-common.h"

#include "vmcore/options.h"


/* code_init *******************************************************************

   Initialize the code-subsystem.

*******************************************************************************/

bool code_init(void)
{
	/* check for offset of code->m == 0 (see comment in code.h) */

	assert(OFFSET(codeinfo, m) == 0);

	/* everything's ok */

	return true;
}


/* code_codeinfo_new ***********************************************************

   Create a new codeinfo for the given method.
   
   IN:
       m................method to create a new codeinfo for

   The following fields are set in codeinfo:
       m
       patchers

   RETURN VALUE:
       a new, initialized codeinfo, or
	   NULL if an exception occurred.
  
*******************************************************************************/

codeinfo *code_codeinfo_new(methodinfo *m)
{
	codeinfo *code;

	code = NEW(codeinfo);

	code->m = m;

	patcher_list_create(code);

#if defined(ENABLE_STATISTICS)
	if (opt_stat)
		size_codeinfo += sizeof(codeinfo);
#endif

	return code;
}


/* code_find_codeinfo_for_pc ***************************************************

   Return the codeinfo for the compilation unit that contains the
   given PC.

   IN:
       pc...............machine code position

   RETURN VALUE:
       the codeinfo * for the given PC

*******************************************************************************/

codeinfo *code_find_codeinfo_for_pc(u1 *pc)
{
	u1 *pv;

	pv = codegen_get_pv_from_pc(pc);
	assert(pv);

	return *(codeinfo **)(pv + CodeinfoPointer);
}


<<<<<<< HEAD
/* code_find_codeinfo_for_pc ***************************************************

   Return the codeinfo for the compilation unit that contains the
   given PC. This method does not check the return value and is used
   by the GC.

   IN:
       pc...............machine code position

   RETURN VALUE:
       the codeinfo * for the given PC, or NULL

*******************************************************************************/

codeinfo *code_find_codeinfo_for_pc_nocheck(u1 *pc)
{
	codeinfo *code;
	u1 *pv;

	pv = codegen_get_pv_from_pc_nocheck(pc);

	if (pv == NULL)
		return NULL;

	code = *(codeinfo **)(pv + CodeinfoPointer);

	return code;
}


=======
>>>>>>> 1da0ac19
/* code_get_methodinfo_for_pv **************************************************

   Return the methodinfo for the given PV.

   IN:
       pv...............PV

   RETURN VALUE:
       the methodinfo *

*******************************************************************************/

methodinfo *code_get_methodinfo_for_pv(u1 *pv)
{
	codeinfo *code;

	code = *((codeinfo **) (pv + CodeinfoPointer));

	return code->m;
}


/* code_get_sync_slot_count ****************************************************

   Return the number of stack slots used for storing the synchronized object
   (and the return value around lock_monitor_exit calls) by the given code.
   
   IN:
       code.............the codeinfo of the code in question
	                    (must be != NULL)

   RETURN VALUE:
       the number of stack slots used for synchronization
  
*******************************************************************************/

#if defined(ENABLE_REPLACEMENT)
int code_get_sync_slot_count(codeinfo *code)
{
#ifdef ENABLE_THREADS
	int count;
	
	assert(code);

	if (!checksync)
		return 0;

	if (!(code->m->flags & ACC_SYNCHRONIZED))
		return 0;

	count = 1;

#ifdef HAS_4BYTE_STACKSLOT
	/* long and double need 2 4-byte slots */
	if (IS_2_WORD_TYPE(code->m->parseddesc->returntype.type))
		count++;
#endif

#if defined(__POWERPC__)
	/* powerpc needs an extra slot */
	count++;
#endif

	return count;

#else /* !ENABLE_THREADS */
	
	return 0;

#endif /* ENABLE_THREADS */
}
#endif /* defined(ENABLE_REPLACEMENT) */


/* code_codeinfo_free **********************************************************

   Free the memory used by a codeinfo.
   
   IN:
       code.............the codeinfo to free

*******************************************************************************/

void code_codeinfo_free(codeinfo *code)
{
	if (code == NULL)
		return;

	if (code->mcode != NULL)
		CFREE((void *) (ptrint) code->mcode, code->mcodelength);

	patcher_list_free(code);

#if defined(ENABLE_REPLACEMENT)
	replace_free_replacement_points(code);
#endif

	FREE(code, codeinfo);

#if defined(ENABLE_STATISTICS)
	if (opt_stat)
		size_codeinfo -= sizeof(codeinfo);
#endif
}


/* code_free_code_of_method ****************************************************

   Free all codeinfos of the given method
   
   IN:
       m................the method of which the codeinfos are to be freed

*******************************************************************************/

void code_free_code_of_method(methodinfo *m)
{
	codeinfo *nextcode;
	codeinfo *code;

	if (!m)
		return;
	
	nextcode = m->code;
	while (nextcode) {
		code = nextcode;
		nextcode = code->prev;
		code_codeinfo_free(code);
	}

	m->code = NULL;
}

/*
 * These are local overrides for various environment variables in Emacs.
 * Please do not remove this and leave it at the end of the file, where
 * Emacs will automagically detect them.
 * ---------------------------------------------------------------------
 * Local variables:
 * mode: c
 * indent-tabs-mode: t
 * c-basic-offset: 4
 * tab-width: 4
 * End:
 * vim:noexpandtab:sw=4:ts=4:
 */<|MERGE_RESOLUTION|>--- conflicted
+++ resolved
@@ -125,7 +125,6 @@
 }
 
 
-<<<<<<< HEAD
 /* code_find_codeinfo_for_pc ***************************************************
 
    Return the codeinfo for the compilation unit that contains the
@@ -156,8 +155,6 @@
 }
 
 
-=======
->>>>>>> 1da0ac19
 /* code_get_methodinfo_for_pv **************************************************
 
    Return the methodinfo for the given PV.
