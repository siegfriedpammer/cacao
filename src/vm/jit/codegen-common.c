--- conflicted
+++ resolved
@@ -39,11 +39,6 @@
    memory. All functions writing values into the data area return the offset
    relative the begin of the code area (start of procedure).	
 
-<<<<<<< HEAD
-   $Id: codegen-common.c 8321 2007-08-16 11:37:25Z michi $
-
-=======
->>>>>>> 1da0ac19
 */
 
 
@@ -280,8 +275,6 @@
 	code->regalloc      = NULL;
 	code->regalloccount = 0;
 	code->globalcount   = 0;
-<<<<<<< HEAD
-=======
 #endif
 }
 
@@ -314,7 +307,6 @@
 #if !defined(NDEBUG)
         if (compileverbose)
             log_message_method("Re-generating code: ", jd->m);
->>>>>>> 1da0ac19
 #endif
 
 		/* XXX maybe we should tag long-branches-methods for recompilation */
@@ -349,68 +341,6 @@
 }
 
 
-/* codegen_generate ************************************************************
-
-   Generates the code for the currently compiled method.
-
-*******************************************************************************/
-
-bool codegen_generate(jitdata *jd)
-{
-	codegendata *cd;
-
-	/* get required compiler data */
-
-	cd = jd->cd;
-
-	/* call the machine-dependent code generation function */
-
-	if (!codegen_emit(jd))
-		return false;
-
-	/* check for an error */
-
-	if (CODEGENDATA_HAS_FLAG_ERROR(cd)) {
-		/* check for long-branches flag, if it is set we recompile the
-		   method */
-
-#if !defined(NDEBUG)
-        if (compileverbose)
-            log_message_method("Re-generating code: ", jd->m);
-#endif
-
-		/* XXX maybe we should tag long-branches-methods for recompilation */
-
-		if (CODEGENDATA_HAS_FLAG_LONGBRANCHES(cd)) {
-			/* we have to reset the codegendata structure first */
-
-			codegen_reset(jd);
-
-			/* and restart the compiler run */
-
-			if (!codegen_emit(jd))
-				return false;
-		}
-		else {
-			vm_abort("codegen_generate: unknown error occurred during codegen_emit: flags=%x\n", cd->flags);
-		}
-
-#if !defined(NDEBUG)
-        if (compileverbose)
-            log_message_method("Re-generating code done: ", jd->m);
-#endif
-	}
-
-	/* reallocate the memory and finish the code generation */
-
-	codegen_finish(jd);
-
-	/* everything's ok */
-
-	return true;
-}
-
-
 /* codegen_close ***************************************************************
 
    TODO
@@ -533,32 +463,18 @@
 	/* Save the mcodeptr because in the branch emitting functions
 	   we generate code somewhere inside already generated code,
 	   but we're still in the actual code generation phase. */
-<<<<<<< HEAD
 
 	mcodeptr = cd->mcodeptr;
 
 	/* just to make sure */
 
-=======
-
-	mcodeptr = cd->mcodeptr;
-
-	/* just to make sure */
-
->>>>>>> 1da0ac19
 	assert(bptr->mpc >= 0);
 
 	for (br = bptr->branchrefs; br != NULL; br = br->next) {
 		/* temporary set the mcodeptr */
-<<<<<<< HEAD
 
 		cd->mcodeptr = cd->mcodebase + br->branchmpc;
 
-=======
-
-		cd->mcodeptr = cd->mcodebase + br->branchmpc;
-
->>>>>>> 1da0ac19
 		/* emit_bccz and emit_branch emit the correct code, even if we
 		   pass condition == BRANCH_UNCONDITIONAL or reg == -1. */
 
@@ -584,7 +500,6 @@
 	s4                  mpc;
 
 	/* get the label list */
-<<<<<<< HEAD
 
 	list = cd->brancheslabel;
 	
@@ -592,15 +507,6 @@
 
 	mpc = cd->mcodeptr - cd->mcodebase;
 
-=======
-
-	list = cd->brancheslabel;
-	
-	/* calculate the current mpc */
-
-	mpc = cd->mcodeptr - cd->mcodebase;
-
->>>>>>> 1da0ac19
 	br = DNEW(branch_label_ref_t);
 
 	br->mpc       = mpc;
@@ -626,7 +532,6 @@
 {
 	patchref *pr;
 	s4        branchmpc;
-<<<<<<< HEAD
 
 	branchmpc = cd->mcodeptr - cd->mcodebase;
 
@@ -646,27 +551,6 @@
 	if (opt_shownops)
 		PATCHER_NOPS;
 
-=======
-
-	branchmpc = cd->mcodeptr - cd->mcodebase;
-
-	pr = DNEW(patchref);
-
-	pr->branchpos = branchmpc;
-	pr->disp      = disp;
-	pr->patcher   = patcher;
-	pr->ref       = ref;
-
-/* 	list_add_first(cd->patchrefs, pr); */
-	pr->next      = cd->patchrefs;
-	cd->patchrefs = pr;
-
-	/* Generate NOPs for opt_shownops. */
-
-	if (opt_shownops)
-		PATCHER_NOPS;
-
->>>>>>> 1da0ac19
 #if defined(ENABLE_JIT) && (defined(__I386__) || defined(__M68K__) || defined(__MIPS__) \
  || defined(__SPARC_64__) || defined(__X86_64__))
 
@@ -1224,7 +1108,6 @@
 
 
 /* codegen_generate_stub_compiler **********************************************
-<<<<<<< HEAD
 
    Wrapper for codegen_emit_stub_compiler.
 
@@ -1314,29 +1197,11 @@
 	jitdata  *jd;
 	codeinfo *code;
 	s4        dumpsize;
-=======
-
-   Wrapper for codegen_emit_stub_compiler.
-
-   Returns:
-       pointer to the compiler stub code.
-
-*******************************************************************************/
-
-u1 *codegen_generate_stub_compiler(methodinfo *m)
-{
-	jitdata     *jd;
-	codegendata *cd;
-	ptrint      *d;                     /* pointer to data memory             */
-	u1          *c;                     /* pointer to code memory             */
-	s4           dumpsize;
->>>>>>> 1da0ac19
 
 	/* mark dump memory */
 
 	dumpsize = dump_size();
 
-<<<<<<< HEAD
 	jd = DNEW(jitdata);
 
 	jd->m     = NULL;
@@ -1381,60 +1246,6 @@
 	/* release memory */
 
 	dump_release(dumpsize);
-=======
-	/* allocate required data structures */
-
-	jd = DNEW(jitdata);
-
-	jd->m     = m;
-	jd->cd    = DNEW(codegendata);
-	jd->flags = 0;
-
-	/* get required compiler data */
-
-	cd = jd->cd;
-
-	/* allocate code memory */
-
-	c = CNEW(u1, 3 * SIZEOF_VOID_P + COMPILERSTUB_CODESIZE);
-
-	/* set pointers correctly */
-
-	d = (ptrint *) c;
-
-	cd->mcodebase = c;
-
-	c = c + 3 * SIZEOF_VOID_P;
-	cd->mcodeptr = c;
-
-	/* NOTE: The codeinfo pointer is actually a pointer to the
-	   methodinfo (this fakes a codeinfo structure). */
-
-	d[0] = (ptrint) asm_call_jit_compiler;
-	d[1] = (ptrint) m;
-	d[2] = (ptrint) &d[1];                                    /* fake code->m */
-
-	/* call the emit function */
-
-	codegen_emit_stub_compiler(jd);
-
-#if defined(ENABLE_STATISTICS)
-	if (opt_stat)
-		count_cstub_len += 3 * SIZEOF_VOID_P + COMPILERSTUB_CODESIZE;
-#endif
-
-	/* flush caches */
-
-	md_cacheflush(cd->mcodebase, 3 * SIZEOF_VOID_P + COMPILERSTUB_CODESIZE);
-
-	/* release dump memory */
-
-	dump_release(dumpsize);
-
-	/* return native stub code */
-
-	return c;
->>>>>>> 1da0ac19
 }
 
 
@@ -1722,15 +1533,12 @@
 	/* add current JNI local references table to this thread */
 
 	localref_table_add(lrt);
-<<<<<<< HEAD
 #endif
 
 #if defined(ENABLE_THREADS) && defined(ENABLE_GC_CACAO)
 	/* set the native world flag */
 
 	THREADOBJECT->flags |= THREAD_FLAG_IN_NATIVE;
-=======
->>>>>>> 1da0ac19
 #endif
 }
 
@@ -1753,15 +1561,12 @@
 
 	sfi = (stackframeinfo *) (datasp - sizeof(stackframeinfo));
 
-<<<<<<< HEAD
 #if defined(ENABLE_THREADS) && defined(ENABLE_GC_CACAO)
 	/* clear the native world flag */
 
 	THREADOBJECT->flags &= ~THREAD_FLAG_IN_NATIVE;
 #endif
 
-=======
->>>>>>> 1da0ac19
 	/* remove current stackframeinfo from chain */
 
 	psfi = &STACKFRAMEINFO;
@@ -1893,7 +1698,6 @@
 #if defined(SSA_DEBUG_VERBOSE)
 		if (compileverbose)
 			printf(" ... not processed \n");
-<<<<<<< HEAD
 #endif
 			continue;
 		}
@@ -1907,21 +1711,6 @@
 			if (compileverbose)
 				printf("...returning - phi lifetimes where joined\n");
 #endif
-=======
-#endif
-			continue;
-		}
-			
-		d = VAR(ls->lifetime[lt_d].v_index);
-		s = VAR(ls->lifetime[lt_s].v_index);
-		
-
-		if (d->type == -1) {
-#if defined(SSA_DEBUG_VERBOSE)
-			if (compileverbose)
-				printf("...returning - phi lifetimes where joined\n");
-#endif
->>>>>>> 1da0ac19
 			return;
 		}
 
