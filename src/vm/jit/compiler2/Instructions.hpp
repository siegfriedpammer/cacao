/* src/vm/jit/compiler2/Instructions.hpp - Instructions

   Copyright (C) 2013
   CACAOVM - Verein zur Foerderung der freien virtuellen Maschine CACAO

   This file is part of CACAO.

   This program is free software; you can redistribute it and/or
   modify it under the terms of the GNU General Public License as
   published by the Free Software Foundation; either version 2, or (at
   your option) any later version.

   This program is distributed in the hope that it will be useful, but
   WITHOUT ANY WARRANTY; without even the implied warranty of
   MERCHANTABILITY or FITNESS FOR A PARTICULAR PURPOSE.  See the GNU
   General Public License for more details.

   You should have received a copy of the GNU General Public License
   along with this program; if not, write to the Free Software
   Foundation, Inc., 51 Franklin Street, Fifth Floor, Boston, MA
   02110-1301, USA.

*/

/**
 * This file contains the Instruction class.
 * The Instruction class is the base class for all other instruction types.
 * They are defined in Instructions.hpp.
 */

#ifndef _JIT_COMPILER2_INSTRUCTIONS
#define _JIT_COMPILER2_INSTRUCTIONS

#include "vm/jit/compiler2/Instruction.hpp"
#include "vm/jit/compiler2/Conditional.hpp"
#include "vm/jit/compiler2/MethodDescriptor.hpp"
#include "vm/jit/compiler2/InstructionVisitor.hpp"
#include "vm/types.hpp"

namespace cacao {
namespace jit {
namespace compiler2 {

// Instruction groups

/**
 * Base type of instructions with a single operand.
 */
class UnaryInst : public Instruction {
public:

	/**
	 * Construct a UnaryInst.
	 *
	 * @param id   The corresponding InstID.
	 * @param type The type of the value that is computed by this UnaryInst.
	 * @param op   The operand.
	 */
	explicit UnaryInst(InstID id, Type::TypeID type, Value* op) : Instruction(id, type) {
		append_op(op);
	}

	/**
	 * Conversion method.
	 */
	virtual UnaryInst* to_UnaryInst() { return this; }
};

/**
 * Base type of instructions with two operands.
 *
 * @note Idea: create a ArithmeticInst superclass which features a method
 * e.g. simplify() which returns the result of the operands if they are
 * constants.
 */
class BinaryInst : public Instruction {
public:

	/**
	 * Construct a BinaryInst.
	 *
	 * @param id   The corresponding InstID.
	 * @param type The type that is computed by this BinaryInst.
	 * @param op1  The first operand.
	 * @param op2  The second operand.
	 */
	explicit BinaryInst(InstID id, Type::TypeID type, Value* op1, Value* op2) : Instruction(id, type) {
		append_op(op1);
		append_op(op2);
	}

	/**
	 * Conversion method.
	 */
	virtual BinaryInst* to_BinaryInst() { return this; }
};

/**
 * Base type of instructions with an arbitrary number of operands.
 */
class MultiOpInst : public Instruction {
public:

	/**
	 * Construct a MultiOpInst.
	 *
	 * @param id   The corresponding InstID.
	 * @param type The type that is computed by this MultiOpInst.
	 */
	explicit MultiOpInst(InstID id, Type::TypeID type) : Instruction(id, type) {}

	// exporting to the public
	using Instruction::append_op;
	using Instruction::replace_op;
};

/**
 * Base type of instructions that compute a condition.
 */
class CondInst {
protected:

	/**
	 * The kind of condition that is computed.
	 */
	Conditional::CondID condition;

public:

	/**
	 * Construct a CondInst.
	 *
	 * @param condition The kind of condition to copmute.
	 */
	explicit CondInst(Conditional::CondID condition) : condition(condition){}

	/**
	 * Get the kind of condition that is computed.
	 */
	Conditional::CondID get_condition() const { return condition; }

	virtual ~CondInst() {}
};

/**
 * Provides a mapping from HIR values to baseline IR variables.
 *
 * In order to reconstruct the source state during on-stack replacement, it
 * is necessary to be able to reconstruct the machine-independent source state
 * from the current machine-dependent execution state. Due to the generality of
 * the baseline compiler's IR the on-stack replacement mechanism represents the
 * source state in terms of the baseline IR variables. Hence, it is necessary
 * to be able to map compiler2-specific HIR values to baseline IR variables. A
 * SourceStateInst provides such mapping information for a single program
 * location which is identified by the (machine-independent) ID of the
 * corresponding baseline IR instruction.
 */
class SourceStateInst : public Instruction {
public:

	/**
	 * Maps a HIR value to a baseline IR javalocal index.
	 */
	struct Javalocal {

		/**
		 * The value that is mapped to a baseline IR javalocal index.
		 */
		Value *value;

		/**
		 * A baseline IR javalocal index.
		 */
		std::size_t index;

		/**
		 * Construct a Javalocal that maps @p value to @p index
		 *
		 * @param value The Value that is mapped to @p index.
		 * @param index The javalocal index that corresponds to @p value.
		 */
		explicit Javalocal(Value *value, std::size_t index) : value(value), index(index) {}
	};

private:

	typedef alloc::vector<Javalocal>::type JavalocalListTy;
	typedef alloc::vector<Value*>::type StackvarListTy;
	typedef alloc::vector<Value*>::type ParamListTy;

	/**
	 * The program location corresponding to the provided mapping information.
	 *
	 * The mappings of HIR values to baseline IR variables, which are given by
	 * this SourceStateInst, are bound to this exact program location. This
	 * location is given in terms of an ID of the corresponding baseline IR
	 * instruction.
	 */
	s4 source_location;

	/**
	 * The state of the enclosing method in case we are in an inlined region.
	 */
	SourceStateInst *parent;

	/**
	 * List of mappings from HIR values to baseline IR javalocal indices.
	 */
	JavalocalListTy javalocals;

	/**
	 * List of HIR values that correspond to baseline IR stack variables.
	 */
	StackvarListTy stackvars;

	/**
	 * List of HIR values that correspond to method parameters.
	 */
	ParamListTy params;

public:

	typedef JavalocalListTy::const_iterator const_javalocal_iterator;
	typedef StackvarListTy::const_iterator const_stackvar_iterator;
	typedef ParamListTy::const_iterator const_param_iterator;

	/**
	 * Construct a SourceStateInst.
	 *
	 * @param source_location The ID of the baseline IR instruction at the
	 *                        mapped program location.
	 * @param hir_location    The HIR instruction that corresponds to the
	 *                        given @p source_location.
	 */
	explicit SourceStateInst(s4 source_location, Instruction *hir_location)
			: Instruction(SourceStateInstID, Type::VoidTypeID),
			source_location(source_location) {
		assert(!hir_location->is_floating());
		append_dep(hir_location);
	}

	/**
	 * Get the BeginInst of the block that contains this SourceStateInst.
	 */
	virtual BeginInst* get_BeginInst() const {
		BeginInst *begin = (*dep_begin())->get_BeginInst();
		assert(begin);
		return begin;
	}

	/**
	 * @return The program location that corresponds to the given mappings.
	 */
	s4 get_source_location() const { return source_location; }

	/**
	 * @return The state of the enclosing method in case we are in an inlined region.
	 */
	SourceStateInst *get_parent() const { return parent; };

	/**
	 * Set state of the enclosing method in case we are in an inlined region.
	 *
	 * @param new_parent The corresponding source state.
	 */
	void set_parent(SourceStateInst *new_parent) { parent = new_parent; }

	/**
	 * Append a new mapping from a HIR Value to a baseline IR javalocal index.
	 *
	 * @param local The Javalocal to append.
	 */
	void append_javalocal(Javalocal local) {
		append_op(local.value);
		javalocals.push_back(local);
	}

	/**
	 * Append a new value to corresponds to a baseline IR stack variable.
	 *
	 * @param value The value to append.
	 */
	void append_stackvar(Value *value) {
		append_op(value);
		stackvars.push_back(value);
	}

	/**
	 * Append a new value to corresponds to a method parameter.
	 *
	 * @param value The value to append.
	 */
	void append_param(Value *value) {
		append_op(value);
		params.push_back(value);
	}

	const_javalocal_iterator javalocal_begin() const { return javalocals.begin(); }
	const_javalocal_iterator javalocal_end()   const { return javalocals.end(); }

	const_stackvar_iterator stackvar_begin() const { return stackvars.begin(); }
	const_stackvar_iterator stackvar_end()   const { return stackvars.end(); }

	const_param_iterator param_begin() const { return params.begin(); }
	const_param_iterator param_end()   const { return params.end(); }

	virtual void replace_op(Value* v_old, Value* v_new) {
		Instruction::replace_op(v_old, v_new);
		std::replace(stackvars.begin(), stackvars.end(), v_old, v_new);
		std::replace(params.begin(), params.end(), v_old, v_new);
		for (JavalocalListTy::iterator i = javalocals.begin(), e = javalocals.end();
				i != e; i++) {
			Javalocal &local = *i;
			if (local.value == v_old) {
				local.value = v_new;
			}
		}
	}

	/**
	 * @see Instruction::is_homogeneous()
	 */
	virtual bool is_homogeneous() const { return false; }

	/**
	 * For now we prevent floating to avoid unforeseen instruction reordering.
	 */
	virtual bool is_floating() const { return false; }

	/**
	 * Conversion method.
	 */
	virtual SourceStateInst* to_SourceStateInst() { return this; }

	/**
	 * Visitor pattern.
	 */
	virtual void accept(InstructionVisitor& v, bool copyOperands) { v.visit(this, copyOperands); }
};

/**
 * Base type of instructions that can be mapped to a SourceStateInst.
 */
class SourceStateAwareInst {
private:

	/**
	 * The SourceStateInst that corresponds to this Instruction.
	 */
	SourceStateInst *source_state;

public:

	/**
	 * Construct a SourceStateAwareInst.
	 */
	SourceStateAwareInst() : source_state(NULL) {}

	/**
	 * Convert this SourceStateAwareInst to an Instruction.
	 *
	 * @return This SourceStateAwareInst as Instruction.
	 */
	virtual Instruction *to_Instruction() = 0;

	/**
	 * Get the SourceStateInst that corresponds to this Instruction.
	 *
	 * @return The source state if available, NULL otherwise.
	 */
	SourceStateInst *get_source_state() const { return source_state; }

	/**
	 * Set the SourceStateInst that corresponds to this Instruction.
	 *
	 * This will be done automatically by the SourceStateAttachmentPass.
	 *
	 * @param source_state The corresponding SourceStateInst.
	 */
	void set_source_state(SourceStateInst *source_state) {
		assert(source_state != NULL);
		assert(this->source_state == NULL);
		this->source_state = source_state;
		Instruction *I = to_Instruction();
		assert(I != NULL);
		I->append_dep(source_state);
	}

	virtual bool needs_source_state() { return true; }

	virtual ~SourceStateAwareInst() {}
};

<<<<<<< HEAD
/// Provides a mapping from HIR values to baseline IR variables.
///
/// In order to reconstruct the source state during on-stack replacement, it
/// is necessary to be able to reconstruct the machine-independent source state
/// from the current machine-dependent execution state. Due to the generality of
/// the baseline compiler's IR the on-stack replacement mechanism represents the
/// source state in terms of the baseline IR variables. Hence, it is necessary
/// to be able to map compiler2-specific HIR values to baseline IR variables. A
/// SourceStateInst provides such mapping information for a single program
/// location which is identified by the (machine-independent) ID of the
/// corresponding baseline IR instruction.
class SourceStateInst : public Instruction {
public:

	/// Maps a HIR value to a baseline IR javalocal index.
	struct Javalocal {

		/// The value that is mapped to a baseline IR javalocal index.
		Value *value;

		/// A baseline IR javalocal index.
		std::size_t index;

		/// Construct a Javalocal that maps @p value to @p index
		///
		/// @param value The Value that is mapped to @p index.
		/// @param index The javalocal index that corresponds to @p value.
		explicit Javalocal(Value *value, std::size_t index) : value(value), index(index) {}
	};

private:

	typedef alloc::vector<Javalocal>::type JavalocalListTy;
	typedef alloc::vector<Value*>::type StackvarListTy;
	typedef alloc::vector<Value*>::type ParamListTy;

	/// The program location corresponding to the provided mapping information.
	///
	/// The mappings of HIR values to baseline IR variables, which are given by
	/// this SourceStateInst, are bound to this exact program location. This
	/// location is given in terms of an ID of the corresponding baseline IR
	/// instruction.
	s4 source_location;

	/// The state of the enclosing method in case we are in an inlined region.
	SourceStateInst *parent;

	/// List of mappings from HIR values to baseline IR javalocal indices.
	JavalocalListTy javalocals;

	/// List of HIR values that correspond to baseline IR stack variables.
	StackvarListTy stackvars;

	/// List of HIR values that correspond to method parameters.
	ParamListTy params;

public:

	typedef JavalocalListTy::const_iterator const_javalocal_iterator;
	typedef StackvarListTy::const_iterator const_stackvar_iterator;
	typedef ParamListTy::const_iterator const_param_iterator;

	/// Construct a SourceStateInst.
	///
	/// @param source_location The ID of the baseline IR instruction at the
	///                        mapped program location.
	/// @param hir_location    The HIR instruction that corresponds to the
	///                        given @p source_location.
	explicit SourceStateInst(s4 source_location, Instruction *hir_location) :
			Instruction(SourceStateInstID, Type::VoidTypeID),
			source_location(source_location) {
		assert(!hir_location->is_floating());
		append_dep(hir_location);
	}

	virtual BeginInst* get_BeginInst() const {
		BeginInst *begin = (*dep_begin())->get_BeginInst();
		assert(begin);
		return begin;
	}

	/// Get the program location that corresponds to the given mappings.
	s4 get_source_location() const { return source_location; }

	/// The state of the enclosing method in case we are in an inlined region.
	SourceStateInst *get_parent() const { return parent; };

	/// Set state of the enclosing method in case we are in an inlined region.
	///
 	/// @param new_parent The corresponding source state.
	void set_parent(SourceStateInst *new_parent) { parent = new_parent; }

	/// Append a new mapping from a HIR Value to a baseline IR javalocal index.
	///
	/// @param local The Javalocal to append.
	void append_javalocal(Javalocal local) {
		append_op(local.value);
		javalocals.push_back(local);
	}

	/// Append a new value to corresponds to a baseline IR stack variable.
	///
	/// @param value The value to append.
	void append_stackvar(Value *value) {
		append_op(value);
		stackvars.push_back(value);
	}

	/// Append a new value to corresponds to a method parameter.
	///
	/// @param value The value to append.
	void append_param(Value *value) {
		append_op(value);
		params.push_back(value);
	}

	const_javalocal_iterator javalocal_begin() const { return javalocals.begin(); }
	const_javalocal_iterator javalocal_end()   const { return javalocals.end(); }

	const_stackvar_iterator stackvar_begin() const { return stackvars.begin(); }
	const_stackvar_iterator stackvar_end()   const { return stackvars.end(); }

	const_param_iterator param_begin() const { return params.begin(); }
	const_param_iterator param_end()   const { return params.end(); }

	virtual void replace_op(Value* v_old, Value* v_new) {
		Instruction::replace_op(v_old, v_new);
		std::replace(stackvars.begin(), stackvars.end(), v_old, v_new);
		std::replace(params.begin(), params.end(), v_old, v_new);
		for (JavalocalListTy::iterator i = javalocals.begin(), e = javalocals.end();
				i != e; i++) {
			Javalocal &local = *i;
			if (local.value == v_old) {
				local.value = v_new;
			}
		}
	}

	virtual SourceStateInst* to_SourceStateInst() { return this; }
	virtual bool is_floating() const { return false; }
	virtual void accept(InstructionVisitor& v, bool copyOperands) { v.visit(this, copyOperands); }
	virtual bool verify() const { return true; }
=======
/**
 * Base type of instructions that dereference an object reference.
 */
class DereferenceInst : public SourceStateAwareInst {
private:

	/**
	 * Whether a null-check is needed to safeguard the dereference.
	 */
	bool needs_null_check;

public:

	DereferenceInst() : needs_null_check(true) {}

	/**
	 * Control whether a null-check is needed to safeguard the dereference.
	 */
	void set_needs_null_check(bool needs_null_check) {
		this->needs_null_check = needs_null_check;
	}

	/**
	 * Whether a null-check is needed to safeguard the dereference.
	 */
	bool get_needs_null_check() const { return needs_null_check; }

	/**
	 * Get the corresponding object reference.
	 */
	virtual Instruction *get_objectref() = 0;

	virtual bool needs_source_state() { return get_needs_null_check(); }

	/**
	 * Conversion method.
	 */
	virtual DereferenceInst *to_DereferenceInst() = 0;

	virtual ~DereferenceInst() {}
>>>>>>> 5c46310f
};

/**
 * This Instruction marks the start of a basic block.
 */
class BeginInst : public Instruction {
public:

	typedef alloc::vector<BeginInst*>::type PredecessorListTy;
	typedef PredecessorListTy::const_iterator const_pred_iterator;

private:

	EndInst *end;
	PredecessorListTy pred_list;

	void set_predecessor(int index, BeginInst *BI) {
		pred_list[index] = BI;
	}
	void set_successor(int index, BeginInst *BI);

public:
	explicit BeginInst() : Instruction(BeginInstID, Type::VoidTypeID) {
		end = NULL;
	}
	explicit BeginInst(EndInst *end) : Instruction(BeginInstID, Type::VoidTypeID), end(end) {}
	virtual BeginInst* to_BeginInst() { return this; }
	virtual BeginInst *get_BeginInst() const { return const_cast<BeginInst*>(this); }
	int get_predecessor_index(const BeginInst* BI) const {
		if (BI) {
			int index = 0;
			for (PredecessorListTy::const_iterator i = pred_list.begin(),
					e = pred_list.end(); i != e; ++i) {
				if (BI == (*i)) {
					return index;
				}
				index++;
			}
		}
		return -1;
	}
	BeginInst* get_predecessor(int index) const {
		if (index < 0 || (unsigned)index > pred_size()) {
			return NULL;
		}
		PredecessorListTy::const_iterator i = pred_list.begin();
		while(index--) {
			++i;
		}
		assert(i != pred_list.end());
		return *i;
	}
	int get_successor_index(const BeginInst* BI) const;

	EndInst *get_EndInst() const { return end; }
	void set_EndInst(EndInst* e) { end = e; }
	virtual bool is_floating() const { return false; }

	const_pred_iterator pred_begin() const { return pred_list.begin(); }
	const_pred_iterator pred_end()   const { return pred_list.end(); }
	std::size_t pred_size() const { return pred_list.size(); }

	friend class EndInst;
	friend class Method;
	virtual void accept(InstructionVisitor& v, bool copyOperands) { v.visit(this, copyOperands); }
};

/**
 * This stores a reference to a BeginInst.
 */
class BeginInstRef {
private:
	BeginInst* begin;
public:
	// constructor
	explicit BeginInstRef(BeginInst* BI) : begin(BI) {}
	/// copy constructor
	BeginInstRef(const BeginInstRef &other) : begin(other.begin) {}
	/// copy assignment operator
	BeginInstRef& operator=(const BeginInstRef &other) {
		begin = other.begin;
		return (*this);
	}
	// assign BeginInst
	BeginInstRef& operator=(BeginInst *BI) {
		begin = BI;
		return (*this);
	}
	// conversion
	operator BeginInst*() {
		return begin;
	}
	// getter
	BeginInst* get() const {
		return begin;
	}
};

inline OStream& operator<<(OStream &OS, const BeginInstRef &BIR) {
	return OS << BIR.get();
}

/**
 * This Instruction marks the end of a basic block.
 */
class EndInst : public Instruction {
public:
	typedef alloc::vector<BeginInstRef>::type SuccessorListTy;
	typedef SuccessorListTy::const_iterator succ_const_iterator;
	typedef SuccessorListTy::const_reverse_iterator succ_const_reverse_iterator;
private:
	SuccessorListTy succ_list;
	void set_successor(int index, BeginInst *BI) {
		succ_list[index] = BI;
	}
public:
	explicit EndInst(BeginInst* begin) : Instruction(EndInstID, Type::VoidTypeID, begin) {
		assert(begin);
		begin->set_EndInst(this);
	}
	explicit EndInst(InstID id, BeginInst* begin) : Instruction(id, Type::VoidTypeID, begin) {
		assert(begin);
		begin->set_EndInst(this);
	}
	virtual EndInst* to_EndInst() { return this; }
	virtual bool is_floating() const { return false; }

	void append_succ(BeginInst* bi) {
		assert(bi);
		succ_list.push_back(BeginInstRef(bi));
		assert(begin);
		bi->pred_list.push_back(begin);
	}

	int get_successor_index(const BeginInst* BI) const {
		if (BI) {
			int index = 0;
			for (SuccessorListTy::const_iterator i = succ_list.begin(),
					e = succ_list.end(); i != e; ++i) {
				if (BI == i->get()) {
					return index;
				}
				index++;
			}
		}
		return -1;
	}
	SuccessorListTy::const_iterator succ_begin() const { return succ_list.begin(); }
	SuccessorListTy::const_iterator succ_end()   const { return succ_list.end(); }
	SuccessorListTy::const_reverse_iterator succ_rbegin() const { return succ_list.rbegin(); }
	SuccessorListTy::const_reverse_iterator succ_rend()   const { return succ_list.rend(); }
	BeginInstRef &succ_front() { return succ_list.front(); }
	BeginInstRef &succ_back() { return succ_list.back(); }
	size_t succ_size() const { return succ_list.size(); }

	BeginInstRef& get_successor(size_t i) {
		assert(i < succ_size());
		return succ_list[i];
	}

	friend class BeginInst;
	friend class Method;
	virtual void accept(InstructionVisitor& v, bool copyOperands) { v.visit(this, copyOperands); }
};

inline int BeginInst::get_successor_index(const BeginInst* BI) const {
	return get_EndInst()->get_successor_index(BI);
}
inline void BeginInst::set_successor(int index, BeginInst *BI) {
	get_EndInst()->set_successor(index,BI);
}

// Instructions

/**
 * Represents an explicit null-check on an object reference.
 */
class CHECKNULLInst : public UnaryInst, public SourceStateAwareInst {
public:

	/**
	 * Construct a CHECKNULLInst.
	 *
	 * @param objectref The object reference to check.
	 */
	explicit CHECKNULLInst(Value *objectref)
			: UnaryInst(CHECKNULLInstID, Type::VoidTypeID, objectref) {
		assert(objectref != NULL);
		append_op(objectref);
	}

	/**
	 * @see Instruction::is_homogeneous()
	 */
	virtual bool is_homogeneous() const { return false; }

	/**
	 * Conversion method.
	 */
	virtual Instruction *to_Instruction() { return this; }

	/**
	 * Conversion method.
	 */
	virtual SourceStateAwareInst *to_SourceStateAwareInst() { return this; }

	/**
	 * Conversion method.
	 */
	virtual CHECKNULLInst *to_CHECKNULLInst() { return this; }

	/**
	 * Visitor pattern.
	 */
	virtual void accept(InstructionVisitor& v, bool copyOperands) { v.visit(this, copyOperands); }
};

/**
 * Get the length of an array.
 */
class ARRAYLENGTHInst : public UnaryInst, public DereferenceInst {
public:

	/**
	 * Construct an ARRAYLENGTHInst.
	 *
	 * @param arrayref The array of interest.
	 */
	explicit ARRAYLENGTHInst(Value *arrayref)
		: UnaryInst(ARRAYLENGTHInstID, Type::IntTypeID, arrayref) {}

	virtual Instruction *get_objectref() {
		Instruction *objectref = (*op_begin())->to_Instruction();
		assert(objectref);
		return objectref;
	}

	/**
	 * Conversion method.
	 */
	virtual Instruction* to_Instruction() { return this; }

	virtual SourceStateAwareInst* to_SourceStateAwareInst() { return this; }

	/**
	 * Conversion method.
	 */
	virtual DereferenceInst* to_DereferenceInst() { return this; }

	/**
	 * Conversion method.
	 */
	virtual ARRAYLENGTHInst* to_ARRAYLENGTHInst() { return this; }

	/**
	 * @see Instruction::is_homogeneous()
	 */
	virtual bool is_homogeneous() const { return false; }

	/**
	 * Visitor pattern.
	 */
	virtual void accept(InstructionVisitor& v, bool copyOperands) { v.visit(this, copyOperands); }
};

class NEGInst : public UnaryInst {
public:
	explicit NEGInst(Type::TypeID type,Value *S1) : UnaryInst(NEGInstID, type, S1) {}
	virtual NEGInst* to_NEGInst() { return this; }
	virtual bool is_arithmetic() const { return true; }
	virtual void accept(InstructionVisitor& v, bool copyOperands) { v.visit(this, copyOperands); }
};

class CASTInst : public UnaryInst {
public:
	explicit CASTInst(Type::TypeID type, Value *s1)
		: UnaryInst(CASTInstID, type, s1) {
	}
	virtual CASTInst* to_CASTInst() { return this; }
	virtual bool is_homogeneous() const { return false; }
	virtual void accept(InstructionVisitor& v, bool copyOperands) { v.visit(this, copyOperands); }
};

class ADDInst : public BinaryInst {
public:
	explicit ADDInst(Type::TypeID type, Value* S1, Value* S2) : BinaryInst(ADDInstID, type, S1, S2) {}
	virtual ADDInst* to_ADDInst() { return this; }
	virtual bool is_arithmetic() const { return true; }
	virtual bool is_commutable() const { return true; }
	virtual void accept(InstructionVisitor& v, bool copyOperands) { v.visit(this, copyOperands); }
};

class SUBInst : public BinaryInst{
public:
	explicit SUBInst(Type::TypeID type, Value* S1, Value* S2) : BinaryInst(SUBInstID, type, S1, S2) {}
	virtual SUBInst* to_SUBInst() { return this; }
	virtual bool is_arithmetic() const { return true; }
	virtual void accept(InstructionVisitor& v, bool copyOperands) { v.visit(this, copyOperands); }
};

class MULInst : public BinaryInst {
public:
	explicit MULInst(Type::TypeID type, Value* S1, Value* S2) : BinaryInst(MULInstID, type, S1, S2) {}
	virtual MULInst* to_MULInst() { return this; }
	virtual bool is_arithmetic() const { return true; }
	virtual bool is_commutable() const { return true; }
	virtual void accept(InstructionVisitor& v, bool copyOperands) { v.visit(this, copyOperands); }
};

class DIVInst : public BinaryInst {
public:
	explicit DIVInst(Type::TypeID type, Value* S1, Value* S2) : BinaryInst(DIVInstID, type, S1, S2) {}
	virtual DIVInst* to_DIVInst() { return this; }
	virtual bool is_arithmetic() const { return true; }
	virtual void accept(InstructionVisitor& v, bool copyOperands) { v.visit(this, copyOperands); }
};

class REMInst : public BinaryInst {
public:
	explicit REMInst(Type::TypeID type, Value* S1, Value* S2) : BinaryInst(REMInstID, type, S1, S2) {}
	virtual REMInst* to_REMInst() { return this; }
	virtual void accept(InstructionVisitor& v, bool copyOperands) { v.visit(this, copyOperands); }
};

class SHLInst : public Instruction {
public:
	explicit SHLInst(Type::TypeID type) : Instruction(SHLInstID, type) {}
	virtual SHLInst* to_SHLInst() { return this; }
	virtual void accept(InstructionVisitor& v, bool copyOperands) { v.visit(this, copyOperands); }
};

class USHRInst : public Instruction {
public:
	explicit USHRInst(Type::TypeID type) : Instruction(USHRInstID, type) {}
	virtual USHRInst* to_USHRInst() { return this; }
	virtual void accept(InstructionVisitor& v, bool copyOperands) { v.visit(this, copyOperands); }
};

class ANDInst : public BinaryInst {
public:
	explicit ANDInst(Type::TypeID type, Value* S1, Value* S2) : BinaryInst(ANDInstID, type, S1, S2) {}
	virtual ANDInst* to_ANDInst() { return this; }
	virtual bool is_commutable() const { return true; }
	virtual void accept(InstructionVisitor& v, bool copyOperands) { v.visit(this, copyOperands); }
};

class ORInst : public BinaryInst {
public:
	explicit ORInst(Type::TypeID type, Value* S1, Value* S2) : BinaryInst(ORInstID, type, S1, S2) {}
	virtual ORInst* to_ORInst() { return this; }
	virtual bool is_commutable() const { return true; }
	virtual void accept(InstructionVisitor& v, bool copyOperands) { v.visit(this, copyOperands); }
};

class XORInst : public BinaryInst {
public:
	explicit XORInst(Type::TypeID type, Value* S1, Value* S2) : BinaryInst(XORInstID, type, S1, S2) {}
	virtual XORInst* to_XORInst() { return this; }
	virtual bool is_commutable() const { return true; }
	virtual void accept(InstructionVisitor& v, bool copyOperands) { v.visit(this, copyOperands); }
};

class CMPInst : public BinaryInst {
public:
	enum FloatHandling {
		G,
		L,
		DontCare
	};
	explicit CMPInst(Value* S1, Value* S2, FloatHandling f) : BinaryInst(CMPInstID, Type::IntTypeID, S1, S2), f(f) {}
	virtual CMPInst* to_CMPInst() { return this; }
	virtual bool is_homogeneous() const { return false; }
	virtual void accept(InstructionVisitor& v, bool copyOperands) { v.visit(this, copyOperands); }
	FloatHandling get_FloatHandling() const { return f; }
private:
	FloatHandling f;
};

class CONSTInst : public Instruction {
private:
	typedef union {
		int32_t                   i;
		int64_t                   l;
		float                     f;
		double                    d;
		void                     *anyptr;
		java_handle_t            *stringconst;       /* for ACONST with string    */
		classref_or_classinfo     c;                 /* for ACONST with class     */
	} val_operand_t;
	val_operand_t value;
public:
	explicit CONSTInst(int32_t i,Type::IntType) : Instruction(CONSTInstID, Type::IntTypeID) {
		value.i = i;
	}
	explicit CONSTInst(int64_t l,Type::LongType) : Instruction(CONSTInstID, Type::LongTypeID) {
		value.l = l;
	}
	explicit CONSTInst(float f,Type::FloatType) : Instruction(CONSTInstID, Type::FloatTypeID) {
		value.f = f;
	}
	explicit CONSTInst(double d,Type::DoubleType) : Instruction(CONSTInstID, Type::DoubleTypeID) {
		value.d = d;
	}
	explicit CONSTInst(void *anyptr,Type::ReferenceType) : Instruction(CONSTInstID, Type::ReferenceTypeID) {
		value.anyptr = anyptr;
	}
	virtual CONSTInst* to_CONSTInst() { return this; }

	/**
	 * @bug this does not what one might expect! Do not use!
	 */
	s8 get_value() const {
		switch(get_type()) {
		case Type::LongTypeID:   return (s8)value.l;
		case Type::IntTypeID:    return (s8)value.i;
		case Type::FloatTypeID:  return (s8)value.f;
		case Type::DoubleTypeID: return (s8)value.d;
		default: assert(0); return 0;
		}
		return 0;
	}
	int32_t get_Int() const {
		assert(get_type() == Type::IntTypeID);
		return value.i;
	}
	int64_t get_Long() const {
		assert(get_type() == Type::LongTypeID);
		return value.l;
	}
	float get_Float() const {
		assert(get_type() == Type::FloatTypeID);
		return value.f;
	}
	double get_Double() const {
		assert(get_type() == Type::DoubleTypeID);
		return value.d;
	}
	void *get_Reference() const {
		assert(get_type() == Type::ReferenceTypeID);
		return value.anyptr;
	}
	virtual void accept(InstructionVisitor& v, bool copyOperands) { v.visit(this, copyOperands); }
	virtual OStream& print(OStream& OS) const {
		Instruction::print(OS);
		switch(get_type()){
		case Type::IntTypeID:    return OS << " = " << get_Int();
		case Type::LongTypeID:   return OS << " = " << get_Long();
		case Type::FloatTypeID:  return OS << " = " << get_Float();
		case Type::DoubleTypeID: return OS << " = " << get_Double();
		default: break;
		}
		return OS;
	}
};

/**
 * Base class of instructions that access a field on a class or object.
 */
class FieldAccessInst : public Instruction {
private:

	/**
	 * The accessed field.
	 */
	fieldinfo *field;

public:

	/**
	 * Construct a FieldAccessInst.
	 *
	 * @param id    The corresponding InstID.
	 * @param type  The corresponding type.
	 * @param field The accessed field.
	 */
	explicit FieldAccessInst(InstID id, Type::TypeID type, fieldinfo *field)
		: Instruction(id, type), field(field) {
		assert(field);
	}

	/**
	 * Get the accessed field.
	 */
	fieldinfo *get_field() const { return field; }
};

/**
 * Get the value of an object's field.
 */
class GETFIELDInst : public FieldAccessInst, public DereferenceInst {
public:

	/**
	 * Construct a GETFIELDInst.
	 *
	 * @param type         The type of the value to read from the field.
	 * @param objectref    The object whose field is accessed.
	 * @param field        The accessed field.
	 * @param begin        The BeginInst of the block that contains this GETFIELDInst.
	 * @param state_change The previous side-effecting Instruction.
	 */
	explicit GETFIELDInst(Type::TypeID type, Value *objectref,
			fieldinfo *field, BeginInst *begin, Instruction *state_change)
		: FieldAccessInst(GETFIELDInstID, type, field) {
		assert(objectref);
		assert(begin);
		assert(state_change);

		append_op(objectref);
		append_dep(begin);
		append_dep(state_change);
	}

	/**
	 * Get the BeginInst of the block that contains this GETFIELDInst.
	 */
	virtual BeginInst* get_BeginInst() const {
		BeginInst *begin = (*dep_begin())->to_BeginInst();
		assert(begin);
		return begin;
	}

	virtual Instruction *get_objectref() {
		Instruction *objectref = (*op_begin())->to_Instruction();
		assert(objectref);
		return objectref;
	}

	/**
	 * @see Instruction::is_homogeneous()
	 */
	virtual bool is_homogeneous() const { return false; }

	/**
	 * For now consider as fixed to avoid illegal instruction reordering.
	 */
	virtual bool is_floating() const { return false; }

	virtual Instruction* to_Instruction() { return this; }

	virtual SourceStateAwareInst* to_SourceStateAwareInst() { return this; }

	/**
	 * Conversion method.
	 */
	virtual DereferenceInst* to_DereferenceInst() { return this; }

	/**
	 * Conversion method.
	 */
	virtual GETFIELDInst* to_GETFIELDInst() { return this; }

	/**
	 * Visitor pattern.
	 */
	virtual void accept(InstructionVisitor& v, bool copyOperands) { v.visit(this, copyOperands); }
};

/**
 * Write a value to an object's field.
 */
class PUTFIELDInst : public FieldAccessInst, public DereferenceInst {
public:

	/**
	 * Construct a PUTFIELDInst.
	 *
	 * @param objectref    The object whose field is accessed.
	 * @param value        The value to write.
	 * @param field        The accessed field.
	 * @param begin        The BeginInst of the block that contains this PUTFIELDInst.
	 * @param state_change The previous side-effecting Instruction.
	 */
	explicit PUTFIELDInst(Value *objectref, Value *value, fieldinfo *field,
			BeginInst* begin, Instruction *state_change)
			: FieldAccessInst(PUTFIELDInstID, value->get_type(), field) {
		assert(objectref);
		assert(value);
		assert(begin);
		assert(state_change);

		append_op(objectref);
		append_op(value);
		append_dep(begin);
		append_dep(state_change);
	}

	/**
	 * Get the BeginInst of the block that contains this PUTFIELDInst.
	 */
	virtual BeginInst* get_BeginInst() const {
		BeginInst *begin = (*dep_begin())->to_BeginInst();
		assert(begin);
		return begin;
	}

	virtual Instruction *get_objectref() {
		Instruction *objectref = (*op_begin())->to_Instruction();
		assert(objectref);
		return objectref;
	}

	/**
	 * @see Instruction::is_homogeneous()
	 */
	virtual bool is_homogeneous() const { return false; }

	/**
	 * A PUTFIELDInst might change the global state.
	 */
	virtual bool has_side_effects() const { return true; }

	/**
	 * A PUTFIELDInst is not allowed to float.
	 */
	virtual bool is_floating() const { return false; }

	virtual Instruction* to_Instruction() { return this; }

	virtual SourceStateAwareInst* to_SourceStateAwareInst() { return this; }

	/**
	 * Conversion method.
	 */
	virtual DereferenceInst* to_DereferenceInst() { return this; }

	/**
	 * Conversion method.
	 */
	virtual PUTFIELDInst* to_PUTFIELDInst() { return this; }

	/**
	 * Visitor pattern.
	 */
	virtual void accept(InstructionVisitor& v, bool copyOperands) { v.visit(this, copyOperands); }
};

/**
 * Get the value of a static field.
 */
class GETSTATICInst : public FieldAccessInst {
public:

	/**
	 * Construct a GETSTATICInst.
	 *
	 * @param type         The type of the value to read from the field.
	 * @param field        The accessed field.
	 * @param begin        The BeginInst of the block that contains this GETSTATICInst.
	 * @param state_change The previous side-effecting Instruction.
	 */
	explicit GETSTATICInst(Type::TypeID type, fieldinfo *field,
			BeginInst *begin, Instruction *state_change)
			: FieldAccessInst(GETSTATICInstID, type, field) {
		assert(begin);
		assert(state_change);

		append_dep(begin);
		append_dep(state_change);
	}

	/**
	 * Get the BeginInst of the block that contains this GETSTATICInst.
	 */
	virtual BeginInst* get_BeginInst() const {
		BeginInst *begin = dep_front()->to_BeginInst();
		assert(begin);
		return begin;
	}

	/**
	 * @see Instruction::is_homogeneous()
	 */
	virtual bool is_homogeneous() const { return false; }

	/**
	 * For now consider as fixed to avoid illegal instruction reordering.
	 */
	virtual bool is_floating() const { return false; }

	/**
	 * Conversion method.
	 */
	virtual GETSTATICInst* to_GETSTATICInst() { return this; }

	/**
	 * Visitor pattern.
	 */
	virtual void accept(InstructionVisitor& v, bool copyOperands) { v.visit(this, copyOperands); }
};

/**
 * Write a value to a static field.
 */
class PUTSTATICInst : public FieldAccessInst {
public:

	/**
	 * Construct a PUTSTATICInst.
	 *
	 * @param value        The value to write.
	 * @param field        The accessed field.
	 * @param begin        The BeginInst of the block that contains this PUTSTATICInst.
	 * @param state_change The previous side-effecting Instruction.
	 */
	explicit PUTSTATICInst(Value *value, fieldinfo *field,
			BeginInst* begin, Instruction *state_change)
			: FieldAccessInst(PUTSTATICInstID, value->get_type(), field) {
		assert(value);
		assert(begin);
		assert(state_change);

		append_op(value);
		append_dep(begin);
		append_dep(state_change);
	}

	/**
	 * Get the BeginInst of the block that contains this PUTSTATICInst.
	 */
	virtual BeginInst* get_BeginInst() const {
		BeginInst *begin = (*dep_begin())->to_BeginInst();
		assert(begin);
		return begin;
	}

	/**
	 * @see Instruction::is_homogeneous()
	 */
	virtual bool is_homogeneous() const { return false; }

	/**
	 * A PUTSTATICInst changes the global state.
	 */
	virtual bool has_side_effects() const { return true; }

	/**
	 * A PUTSTATICInst is not allowed to float.
	 */
	virtual bool is_floating() const { return false; }

	/**
	 * Conversion method.
	 */
	virtual PUTSTATICInst* to_PUTSTATICInst() { return this; }

	/**
	 * Visitor pattern.
	 */
	virtual void accept(InstructionVisitor& v, bool copyOperands) { v.visit(this, copyOperands); }
};

class INCInst : public Instruction {
public:
	explicit INCInst(Type::TypeID type) : Instruction(INCInstID, type) {}
	virtual INCInst* to_INCInst() { return this; }
	virtual void accept(InstructionVisitor& v, bool copyOperands) { v.visit(this, copyOperands); }
};

class AREFInst : public Instruction, public DereferenceInst {
public:
	explicit AREFInst(Type::TypeID type, Value* ref, Value* index, BeginInst* begin)
			: Instruction(AREFInstID, type) {
		assert(ref->get_type() == Type::ReferenceTypeID);
		assert(index->get_type() == Type::IntTypeID);
		assert(begin);
		append_op(ref);
		append_op(index);
		append_dep(begin);
	}

	/**
	 * Get the BeginInst of the block that contains this AREFInst.
	 */
	virtual BeginInst* get_BeginInst() const {
		BeginInst *begin = (*dep_begin())->to_BeginInst();
		assert(begin);
		return begin;
	}

	virtual Instruction *get_objectref() {
		Instruction *objectref = (*op_begin())->to_Instruction();
		assert(objectref);
		return objectref;
	}

	virtual Instruction* to_Instruction() { return this; }

	virtual SourceStateAwareInst* to_SourceStateAwareInst() { return this; }

	/**
	 * Conversion method.
	 */
	virtual DereferenceInst* to_DereferenceInst() { return this; }

	virtual AREFInst* to_AREFInst() { return this; }
	virtual bool is_homogeneous() const { return false; }
	virtual bool is_floating() const { return false; }
	virtual void accept(InstructionVisitor& v, bool copyOperands) { v.visit(this, copyOperands); }
};

/**
 * Store a value into an array.
 *
 * TODO The JVM specification uses "astore" to refer to an operation that
 *      stores a reference to a local variable. To avoid confusion we should
 *      therefore rename this class to something more uncontentious like
 *      "ArrayStoreInst".
 */
class ASTOREInst : public Instruction, public DereferenceInst {
public:

	/**
	 * Construct an ASTOREInst.
	 *
	 * @param type         The type of the value to store.
	 * @param ref          The reference to the accessed array element.
	 * @param begin        The BeginInst of the block that contains the ASTOREInst.
	 * @param state_change The previous side-effect.
	 */
	explicit ASTOREInst(Type::TypeID type, Value* ref, Value* value,
			BeginInst *begin, Instruction *state_change)
			: Instruction(ASTOREInstID, Type::VoidTypeID) {
		append_op(ref);
		append_op(value);
		append_dep(begin);
		append_dep(state_change);
	}

	/**
	 * Get the BeginInst of the block that contains this ASTOREInst.
	 */
	virtual BeginInst* get_BeginInst() const {
		BeginInst *begin = dep_front()->to_BeginInst();
		assert(begin);
		return begin;
	}

	virtual Instruction *get_objectref() {
		AREFInst *aref = (*op_begin())->to_Instruction()->to_AREFInst();
		assert(aref);
		Instruction *objectref = aref->get_objectref();
		return objectref;
	}

	/**
	 * @see Instruction::is_homogeneous()
	 */
	virtual bool is_homogeneous() const { return false; }

	/**
	 * An ASTOREInst might change the global state.
	 */
	virtual bool has_side_effects() const { return true; }

	/**
	 * An ASTOREInst is not allowed to float.
	 */
	virtual bool is_floating() const { return false; }

	virtual Instruction* to_Instruction() { return this; }

	virtual SourceStateAwareInst* to_SourceStateAwareInst() { return this; }

	/**
	 * Conversion method.
	 */
	virtual DereferenceInst* to_DereferenceInst() { return this; }

	/**
	 * Conversion method.
	 */
	virtual ASTOREInst* to_ASTOREInst() { return this; }

	/**
	 * Visitor pattern.
	 */
	virtual void accept(InstructionVisitor& v, bool copyOperands) { v.visit(this, copyOperands); }
};

/**
 * Load a value from an array.
 *
 * TODO The JVM specification uses "aload" to refer to an operation that
 *      stores a reference to a local variable. To avoid confusion we should
 *      therefore rename this class to something more uncontentious like
 *      "ArrayLoadInst".
 */
class ALOADInst : public Instruction, public DereferenceInst {
public:

	/**
	 * Construct an ALOADInst.
	 *
	 * @param type         The type of the accessed array element.
	 * @param ref          The reference to the accessed array element.
	 * @param begin        The BeginInst of the block that contains the ALOADInst.
	 * @param state_change The previous side-effect.
	 */
	explicit ALOADInst(Type::TypeID type, Value* ref, 
			BeginInst *begin, Instruction *state_change)
			: Instruction(ALOADInstID, type) {
		append_op(ref);
		append_dep(begin);
		append_dep(state_change);
	}

	/**
	 * Get the BeginInst of the block that contains this ALOADInst.
	 */
	virtual BeginInst* get_BeginInst() const {
		assert(dep_size() > 0);
		return dep_front()->to_BeginInst();
	}

	virtual Instruction *get_objectref() {
		AREFInst *aref = (*op_begin())->to_Instruction()->to_AREFInst();
		assert(aref);
		Instruction *objectref = aref->get_objectref();
		return objectref;
	}

	/**
	 * @see Instruction::is_homogeneous()
	 */
	virtual bool is_homogeneous() const { return false; }

	/**
	 * For now consider as fixed to avoid illegal instruction reordering.
	 */
	virtual bool is_floating() const { return false; }

	virtual Instruction* to_Instruction() { return this; }

	virtual SourceStateAwareInst* to_SourceStateAwareInst() { return this; }

	/**
	 * Conversion method.
	 */
	virtual DereferenceInst* to_DereferenceInst() { return this; }

	/**
	 * Conversion method.
	 */
	virtual ALOADInst* to_ALOADInst() { return this; }

	/**
	 * Visitor pattern.
	 */
	virtual void accept(InstructionVisitor& v, bool copyOperands) { v.visit(this, copyOperands); }
};

/**
 * Perform a bounds-check for an array-access.
 */
class ARRAYBOUNDSCHECKInst : public BinaryInst, public DereferenceInst {
public:

	/**
	 * Construct an ARRAYBOUNDSCHECKInst.
	 *
	 * @param arrayref The reference to the accessed array.
	 * @param index    The accessed index.
	 */
	explicit ARRAYBOUNDSCHECKInst(Value* arrayref, Value* index)
			: BinaryInst(ARRAYBOUNDSCHECKInstID, Type::VoidTypeID, arrayref, index) {
		assert(arrayref != NULL);
		assert(arrayref->get_type() == Type::ReferenceTypeID);
		assert(index != NULL);
		assert(index->get_type() == Type::IntTypeID);
	}

	virtual Instruction *get_objectref() {
		Instruction *objectref = (*op_begin())->to_Instruction();
		assert(objectref);
		return objectref;
	}

	/**
	 * @see Instruction::is_homogeneous()
	 */
	virtual bool is_homogeneous() const { return false; }

	/**
	 * Casting method.
	 */
	virtual Instruction *to_Instruction() { return this; }

	/**
	 * Casting method.
	 */
	virtual SourceStateAwareInst *to_SourceStateAwareInst() { return this; }

	/**
	 * Conversion method.
	 */
	virtual DereferenceInst* to_DereferenceInst() { return this; }

	/**
	 * Casting method.
	 */
	virtual ARRAYBOUNDSCHECKInst *to_ARRAYBOUNDSCHECKInst() { return this; }

	/**
	 * Visitor pattern.
	 */
	virtual void accept(InstructionVisitor& v, bool copyOperands) { v.visit(this, copyOperands); }
};

/**
 * A LOADInst represents an argument that is passed to the current method.
 */
class LOADInst : public Instruction {
private:

	/**
	 * The index of the argument that is represented by this LOADInst.
	 */
	unsigned index;

public:

	/**
	 * Construct a LOADInst.
	 *
	 * @param type  The type of the method-argument.
	 * @param index The index of the method-argument.
	 * @param begin The initial BeginInst of the current method.
	 */
	explicit LOADInst(Type::TypeID type, unsigned index, BeginInst* begin)
		: Instruction(LOADInstID, type, begin), index(index) {}

	/**
	 * Conversion method.
	 */
	virtual LOADInst* to_LOADInst() { return this; }

	/**
	 * The index of the argument is represented by this LOADInst.
	 */
	unsigned get_index() const { return index; }

	/**
	 * A LOADInst must not float, it has to stay in the method's initial block.
	 */
	bool is_floating() const { return false; }

	/**
	 * Visitor pattern.
	 */
	virtual void accept(InstructionVisitor& v, bool copyOperands) { v.visit(this, copyOperands); }
};

class NEWInst : public Instruction {
public:
	explicit NEWInst(Type::TypeID type) : Instruction(NEWInstID, type) {}
	virtual NEWInst* to_NEWInst() { return this; }
	virtual void accept(InstructionVisitor& v, bool copyOperands) { v.visit(this, copyOperands); }
};

class NEWARRAYInst : public Instruction {
public:
	explicit NEWARRAYInst(Type::TypeID type) : Instruction(NEWARRAYInstID, type) {}
	virtual NEWARRAYInst* to_NEWARRAYInst() { return this; }
	virtual void accept(InstructionVisitor& v, bool copyOperands) { v.visit(this, copyOperands); }
};

class ANEWARRAYInst : public Instruction {
public:
	explicit ANEWARRAYInst(Type::TypeID type) : Instruction(ANEWARRAYInstID, type) {}
	virtual ANEWARRAYInst* to_ANEWARRAYInst() { return this; }
	virtual void accept(InstructionVisitor& v, bool copyOperands) { v.visit(this, copyOperands); }
};

class MULTIANEWARRAYInst : public Instruction {
public:
	explicit MULTIANEWARRAYInst(Type::TypeID type) : Instruction(MULTIANEWARRAYInstID, type) {}
	virtual MULTIANEWARRAYInst* to_MULTIANEWARRAYInst() { return this; }
	virtual void accept(InstructionVisitor& v, bool copyOperands) { v.visit(this, copyOperands); }
};

class CHECKCASTInst : public Instruction {
public:
	explicit CHECKCASTInst(Type::TypeID type) : Instruction(CHECKCASTInstID, type) {}
	virtual CHECKCASTInst* to_CHECKCASTInst() { return this; }
	virtual void accept(InstructionVisitor& v, bool copyOperands) { v.visit(this, copyOperands); }
};

class INSTANCEOFInst : public Instruction {
public:
	explicit INSTANCEOFInst(Type::TypeID type) : Instruction(INSTANCEOFInstID, type) {}
	virtual INSTANCEOFInst* to_INSTANCEOFInst() { return this; }
	virtual void accept(InstructionVisitor& v, bool copyOperands) { v.visit(this, copyOperands); }
};

class GOTOInst : public EndInst {
private:
	/**
	 * @note this is for expert use only.
	 * You will have to adjust the successor (and the backlink) manually.
	 */
	explicit GOTOInst(BeginInst *begin)
			: EndInst(GOTOInstID, begin) {}
public:
	explicit GOTOInst(BeginInst *begin, BeginInst* targetBlock)
			: EndInst(GOTOInstID, begin) {
		append_succ(targetBlock);
	}
	virtual GOTOInst* to_GOTOInst() { return this; }
	BeginInstRef& get_target() {
		return succ_front();
	}
	friend class Method;
	virtual void accept(InstructionVisitor& v, bool copyOperands) { v.visit(this, copyOperands); }
};

/**
 * Base type of instruction that perform a method invocation.
 */
class INVOKEInst : public MultiOpInst {
private:

	/**
	 * The MethodDescriptor of the method to invoke.
	 */
	MethodDescriptor MD;

	/**
	 * Holds information about the method to invoke.
	 */
	constant_FMIref *fmiref;

public:

	/**
	 * Construct an INVOKEInst.
	 *
	 * @param ID          The corresponding InstID.
	 * @param type        The return type.
	 * @param size        The number of method parameters.
	 * @param fmiref      The reference to the corresponding methodinfo.
	 * @param begin       The block that contains the invocation.
	 * @param state_chage The previous side-effect.
	 */
	explicit INVOKEInst(InstID ID, Type::TypeID type, unsigned size,
			constant_FMIref *fmiref, BeginInst *begin, Instruction *state_change, SourceStateInst *source_state)
			: MultiOpInst(ID, type), MD(size),
			fmiref(fmiref) {
		assert(state_change && state_change->get_name());
		append_dep(begin);
		append_dep(state_change);
		append_dep(source_state);
	}

	/**
	 * Get the BeginInst of the block that contains this INVOKEInst.
	 */
	virtual BeginInst* get_BeginInst() const {
		BeginInst *begin = (*dep_begin())->to_BeginInst();
		assert(begin);
		return begin;
	}
<<<<<<< HEAD
	virtual SourceStateInst* get_SourceStateInst() const {
		auto it = std::next(dep_begin(), 2);
		SourceStateInst *source_state = (*it)->to_SourceStateInst();
		assert(source_state);
		return source_state;
	}
=======

	/**
	 * @see Instruction::is_homogeneous()
	 */
	virtual bool is_homogeneous() const { return false; }

	/**
	 * Pessimistically assume that each kind of invocation has side-effects.
	 */
>>>>>>> 5c46310f
	virtual bool has_side_effects() const { return true; }

	/**
	 * An INVOKEInst is not allowed to float, it has to stay fixed in the CFG.
	 */
	virtual bool is_floating() const { return false; }

	/**
	 * Append a parameter that has to be passed to the invoked method.
	 *
	 * @param V The corresponding parameter.
	 */
	void append_parameter(Value *V) {
		std::size_t i = op_size();
		assert(i < MD.size());
		MD[i] = V->get_type();
		append_op(V);
	}

	/**
	 * Get the MethodDescriptor of the method to invoke.
	 */
	MethodDescriptor& get_MethodDescriptor() {
		assert(MD.size() == op_size());
		return MD;
	}

	/**
	 * Get information about the method to invoke.
	 */
	constant_FMIref* get_fmiref() const { return fmiref; }

	/**
	 * Conversion method.
	 */
	virtual INVOKEInst* to_INVOKEInst() { return this; }

	/**
	 * Visitor pattern.
	 */
	virtual void accept(InstructionVisitor& v, bool copyOperands) { v.visit(this, copyOperands); }
};

/**
 * Invoke a static method.
 */
class INVOKESTATICInst : public INVOKEInst {
public:

	/**
	 * Construct an INVOKESTATICInst.
	 *
	 * @param type         The return type.
	 * @param size         The number of method parameters.
	 * @param fmiref       The reference to the corresponding methodinfo.
	 * @param begin        The BeginInst of the block that contains this INVOKESTATICInst.
	 * @param state_change The previous side-effect.
	 */
	explicit INVOKESTATICInst(Type::TypeID type, unsigned size,
<<<<<<< HEAD
			constant_FMIref *fmiref, BeginInst *begin, Instruction *state_change, SourceStateInst *source_state)
		: INVOKEInst(INVOKESTATICInstID, type, size, fmiref, begin, state_change, source_state) {}
=======
			constant_FMIref *fmiref, BeginInst *begin, Instruction *state_change)
		: INVOKEInst(INVOKESTATICInstID, type, size, fmiref, begin, state_change) {}

	/**
	 * Conversion method.
	 */
>>>>>>> 5c46310f
	virtual INVOKESTATICInst* to_INVOKESTATICInst() { return this; }

	/**
	 * Visitor pattern.
	 */
	virtual void accept(InstructionVisitor& v, bool copyOperands) { v.visit(this, copyOperands); }
};

/**
 * Invoke an instance method.
 */
class INVOKEVIRTUALInst : public INVOKEInst, public DereferenceInst {
public:

	/**
	 * Construct an INVOKEVIRTUALInst.
	 *
	 * @param type         The return type.
	 * @param size         The number of method parameters.
	 * @param fmiref       The reference to the corresponding methodinfo.
	 * @param begin        The BeginInst of the block that contains this INVOKEVIRTUALInst.
	 * @param state_change The previous side-effect.
	 */
	explicit INVOKEVIRTUALInst(Type::TypeID type, unsigned size,
<<<<<<< HEAD
			constant_FMIref *fmiref, BeginInst *begin, Instruction *state_change, SourceStateInst *source_state)
		: INVOKEInst(INVOKEVIRTUALInstID, type, size, fmiref, begin, state_change, source_state) {}
=======
			constant_FMIref *fmiref, BeginInst *begin, Instruction *state_change)
		: INVOKEInst(INVOKEVIRTUALInstID, type, size, fmiref, begin, state_change) {}

	virtual Instruction *get_objectref() {
		Instruction *objectref = (*op_begin())->to_Instruction();
		assert(objectref);
		return objectref;
	}

	virtual Instruction* to_Instruction() { return this; }

	virtual SourceStateAwareInst* to_SourceStateAwareInst() { return this; }

	/**
	 * Conversion method.
	 */
	virtual DereferenceInst* to_DereferenceInst() { return this; }

	/**
	 * Conversion method.
	 */
>>>>>>> 5c46310f
	virtual INVOKEVIRTUALInst* to_INVOKEVIRTUALInst() { return this; }

	/**
	 * Visitor pattern.
	 */
	virtual void accept(InstructionVisitor& v, bool copyOperands) { v.visit(this, copyOperands); }
};

/**
 * Invoke an instance method with special handling.
 */
class INVOKESPECIALInst : public INVOKEInst {
public:

	/**
	 * Construct an INVOKESPECIALInst.
	 *
	 * @param type         The return type.
	 * @param size         The number of method parameters.
	 * @param fmiref       The reference to the corresponding methodinfo.
	 * @param begin        The BeginInst of the block that contains this INVOKESPECIALInst.
	 * @param state_change The previous side-effect.
	 */
	explicit INVOKESPECIALInst(Type::TypeID type, unsigned size,
<<<<<<< HEAD
			constant_FMIref *fmiref, BeginInst *begin, Instruction *state_change, SourceStateInst *source_state)
		: INVOKEInst(INVOKESPECIALInstID, type, size, fmiref, begin, state_change, source_state) {}
=======
			constant_FMIref *fmiref, BeginInst *begin, Instruction *state_change)
		: INVOKEInst(INVOKESPECIALInstID, type, size, fmiref, begin, state_change) {}

	/**
	 * Conversion method.
	 */
>>>>>>> 5c46310f
	virtual INVOKESPECIALInst* to_INVOKESPECIALInst() { return this; }

	/**
	 * Visitor pattern.
	 */
	virtual void accept(InstructionVisitor& v, bool copyOperands) { v.visit(this, copyOperands); }
};

/**
 * Invoke an interface method.
 */
class INVOKEINTERFACEInst : public INVOKEInst, public DereferenceInst {
public:

	/**
	 * Construct an INVOKEINTERFACEInst.
	 *
	 * @param type         The return type.
	 * @param size         The number of method parameters.
	 * @param fmiref       The reference to the corresponding methodinfo.
	 * @param begin        The BeginInst of the block that contains this INVOKEINTERFACEInst.
	 * @param state_change The previous side-effect.
	 */
	explicit INVOKEINTERFACEInst(Type::TypeID type, unsigned size,
<<<<<<< HEAD
			constant_FMIref *fmiref, BeginInst *begin, Instruction *state_change, SourceStateInst *source_state)
		: INVOKEInst(INVOKEINTERFACEInstID, type, size, fmiref, begin, state_change, source_state) {}
=======
			constant_FMIref *fmiref, BeginInst *begin, Instruction *state_change)
		: INVOKEInst(INVOKEINTERFACEInstID, type, size, fmiref, begin, state_change) {}

	virtual Instruction *get_objectref() {
		Instruction *objectref = (*op_begin())->to_Instruction();
		assert(objectref);
		return objectref;
	}

	virtual Instruction* to_Instruction() { return this; }

	virtual SourceStateAwareInst* to_SourceStateAwareInst() { return this; }

	/**
	 * Conversion method.
	 */
	virtual DereferenceInst* to_DereferenceInst() { return this; }

	/**
	 * Conversion method.
	 */
>>>>>>> 5c46310f
	virtual INVOKEINTERFACEInst* to_INVOKEINTERFACEInst() { return this; }

	/**
	 * Visitor pattern.
	 */
	virtual void accept(InstructionVisitor& v, bool copyOperands) { v.visit(this, copyOperands); }
};

/**
 * Invoke a builtin.
 */
class BUILTINInst : public INVOKEInst {
private:

	/**
	 * A pointer to the function that implements the builtin functionality.
	 */
	u1 *address;

public:

	/**
	 * Construct a BUILTINInst.
	 *
	 * @param type         The return type.
	 * @param address      A pointer to the function that implements the builtin
	 *                     functionality.
	 * @param size         The number of parameters for the invocation.
	 * @param begin        The BeginInst of the block that contains this BUILTINInst.
	 * @param state_change The previous side-effect.
	 */
	explicit BUILTINInst(Type::TypeID type, u1 *address, unsigned size,
		BeginInst *begin, Instruction *state_change, SourceStateInst *source_state)
		: INVOKEInst(BUILTINInstID, type, size, NULL, begin, state_change, source_state), address(address) {}

	/**
	 * Get the pointer to the function that implements the builtin functionality.
	 */
	u1 *get_address() const {
		return address;
	}

	/**
	 * Conversion method.
	 */
	virtual BUILTINInst* to_BUILTINInst() { return this; }

	/**
	 * Visitor pattern.
	 */
	virtual void accept(InstructionVisitor& v, bool copyOperands) { v.visit(this, copyOperands); }
};

class IFInst : public EndInst, public CondInst {
public:
	explicit IFInst(BeginInst *begin, Value* S1, Value* S2, Conditional::CondID cond,
			BeginInst* trueBlock, BeginInst* falseBlock)
			: EndInst(IFInstID, begin), CondInst(cond) {
		append_op(S1);
		append_op(S2);
		append_succ(trueBlock);
		append_succ(falseBlock);
		assert(S1->get_type() == S2->get_type());
		set_type(S1->get_type());
	}
	virtual IFInst* to_IFInst() { return this; }
	BeginInstRef &get_then_target() { return succ_front(); }
	BeginInstRef &get_else_target() { return succ_back(); }
	virtual void accept(InstructionVisitor& v, bool copyOperands) { v.visit(this, copyOperands); }
};

class IF_CMPInst : public Instruction {
public:
	explicit IF_CMPInst(Type::TypeID type) : Instruction(IF_CMPInstID, type) {}
	virtual IF_CMPInst* to_IF_CMPInst() { return this; }
	virtual void accept(InstructionVisitor& v, bool copyOperands) { v.visit(this, copyOperands); }
};

class TABLESWITCHInst : public EndInst {
private:
	s4 tablelow;
	s4 tablehigh;
public:
	/// wrapper for type safety
	struct LOW {
		s4 low;
		explicit LOW(s4 low) : low(low) {}
	};
	/// wrapper for type safety
	struct HIGH {
		s4 high;
		explicit HIGH(s4 high) : high(high) {}
	};
	/// constructor
	explicit TABLESWITCHInst(BeginInst *begin, Value* S1, LOW low, HIGH high)
			: EndInst(TABLESWITCHInstID, begin), tablelow(low.low), tablehigh(high.high) {
		assert(tablehigh >= tablelow);
		append_op(S1);
		set_type(Type::IntTypeID);
	}

	s4 get_low() const { return tablelow; }
	s4 get_high() const { return tablehigh; }
	virtual TABLESWITCHInst* to_TABLESWITCHInst() { return this; }
	virtual void accept(InstructionVisitor& v, bool copyOperands) { v.visit(this, copyOperands); }

	virtual bool verify() const {
		if (tablehigh < tablelow ) {
			ERROR_MSG("TABLESWITCH verification error","tablehigh ("<<tablehigh
				<< ") is greater then tablelow ("<< tablelow << ")");
			return false;
		}
		if (succ_size() != std::size_t(tablehigh - tablelow + 1 + 1)) {
			ERROR_MSG("TABLESWITCH verification error","Number of successors (" << succ_size()
				<< ") not equal to targets (" << tablehigh - tablelow +1 << ")");
			return false;
		}
		return Instruction::verify();
	}
};

class LOOKUPSWITCHInst : public EndInst {
public:
	typedef alloc::vector<s4>::type MatchTy;
	typedef MatchTy::iterator match_iterator;
private:
	s4 lookupcount;
	MatchTy matches;
public:
	/// wrapper for type safety
	struct MATCH {
		s4 match;
		explicit MATCH(s4 match) : match(match) {}
	};
	explicit LOOKUPSWITCHInst(BeginInst *begin, Value* S1, s4 lookupcount)
			: EndInst(LOOKUPSWITCHInstID, begin), lookupcount(lookupcount), matches(lookupcount) {
		append_op(S1);
		set_type(Type::IntTypeID);
	}
	virtual LOOKUPSWITCHInst* to_LOOKUPSWITCHInst() { return this; }
	virtual void accept(InstructionVisitor& v, bool copyOperands) { v.visit(this, copyOperands); }
	void set_match(s4 index, MATCH match) {
		assert(index >= 0 && index < lookupcount);
		matches[index] = match.match;
	}
	s4 get_match(s4 index) {
		return matches[index];
	}
	match_iterator match_begin() {
		return matches.begin();
	}
	match_iterator match_end() {
		return matches.end();
	}
	virtual bool verify() const {
		if ( lookupcount < 0) {
			ERROR_MSG("LOOKUPSWITCH verification error","Lookup count is negative ("
				<< lookupcount << ")");
			return false;
		}
		if (succ_size() != std::size_t(lookupcount + 1)) {
			ERROR_MSG("LOOKUPSWITCH verification error","Number of successors (" << succ_size()
				<< ") not equal to targets (" << lookupcount + 1 << ")");
			return false;
		}
		return Instruction::verify();
	}
};

/**
 * Return from the current method.
 */
class RETURNInst : public EndInst {
public:

	/**
	 * Construct a RETURNInst that ends a void method.
	 *
	 * @param begin The corresponding BeginInst.
	 */
	explicit RETURNInst(BeginInst *begin) : EndInst(RETURNInstID, begin) {}

	/**
	 * Construct a RETURNInst that ends a method by returning @p S1.
	 *
	 * @param begin The corresponding BeginInst.
	 * @param S1    The value to return.
	 */
	explicit RETURNInst(BeginInst *begin, Value* S1) : EndInst(RETURNInstID, begin) {
		append_op(S1);
		set_type(S1->get_type());
	}

	/**
	 * Conversion method.
	 */
	virtual RETURNInst* to_RETURNInst() { return this; }

	/**
	 * Visitor pattern.
	 */
	virtual void accept(InstructionVisitor& v, bool copyOperands) { v.visit(this, copyOperands); }
};

class THROWInst : public Instruction {
public:
	explicit THROWInst(Type::TypeID type) : Instruction(THROWInstID, type) {}
	virtual THROWInst* to_THROWInst() { return this; }
	virtual void accept(InstructionVisitor& v, bool copyOperands) { v.visit(this, copyOperands); }
};

class PHIInst : public MultiOpInst {
public:
	explicit PHIInst(Type::TypeID type, BeginInst *begin) : MultiOpInst(PHIInstID, type) {
		append_dep(begin);
	}
	virtual PHIInst* to_PHIInst() { return this; }

	virtual BeginInst* get_BeginInst() const {
		BeginInst *begin = (*dep_begin())->to_BeginInst();
		assert(begin);
		return begin;
	}
	virtual bool is_floating() const { return false; }

	// exporting to the public
	using Instruction::append_op;
	virtual void accept(InstructionVisitor& v, bool copyOperands) { v.visit(this, copyOperands); }
};

<<<<<<< HEAD
class ContainerInst : public Instruction {
public:
	explicit ContainerInst(BeginInst *begin) : Instruction(ContainerInstID, Type::VoidTypeID) {
		append_dep(begin);
	}
	virtual ContainerInst* to_ContainerInst() { return this; }

	virtual BeginInst* get_BeginInst() const {
		BeginInst *begin = (*dep_begin())->to_BeginInst();
		assert(begin);
		return begin;
	}
	virtual bool is_floating() const { return false; }
	virtual void accept(InstructionVisitor& v, bool copyOperands) { v.visit(this, copyOperands); }
};

/// A point where the method can be entered through on-stack replacement.
=======
/**
 * A point where the method can be entered through on-stack replacement.
 */
>>>>>>> 5c46310f
class ReplacementEntryInst : public Instruction {
public:

	/**
	 * Construct a ReplacementEntryInst.
	 *
	 * @param begin        The corresponding BeginInst.
	 * @param source_state The corresponding source state.
	 */
	explicit ReplacementEntryInst(BeginInst *begin, SourceStateInst *source_state)
			: Instruction(ReplacementEntryInstID, Type::VoidTypeID) {
		assert(begin);
		assert(source_state);
		append_dep(begin);
		append_dep(source_state);
	}

	/**
	 * Get the BeginInst this ReplacementEntryInst is attached to.
	 */
	virtual BeginInst* get_BeginInst() const {
		assert(dep_size() >= 1);
		BeginInst *begin = (*dep_begin())->to_BeginInst();
		assert(begin);
		return begin;
	}

	/**
	 * Get the source state at this ReplacementEntryInst.
	 *
	 * The source state is used to reconstruct the stack frame for the
	 * optimized code. Since optimized code is currently only entered at method
	 * entry, the information that is captured by the source state is
	 * sufficient for this task.
	 */
	SourceStateInst* get_source_state() const {
		assert(dep_size() >= 2);
		SourceStateInst *source_state = (*(++dep_begin()))->to_SourceStateInst();
		assert(source_state);
		return source_state;
	}

	/**
	 * Conversion method.
	 */
	virtual ReplacementEntryInst* to_ReplacementEntryInst() { return this; }

	/**
	 * A ReplacementEntryInst is fixed to the method's initial BeginInst.
	 */
	virtual bool is_floating() const { return false; }

	/**
	 * Visitor pattern.
	 */
	virtual void accept(InstructionVisitor& v, bool copyOperands) { v.visit(this, copyOperands); }
};

/**
 * Represents a speculative assumption that has to be checked at run-time.
 *
 * Optimizations that rely on speculative assumptions may generate
 * AssumptionInst in order to avoid the illegal execution of speculatively
 * transformed program regions. In case a speculation fails at run-time,
 * deoptimization will be triggered to transfer execution back to an
 * unoptimized version of this method.
 */
class AssumptionInst : public Instruction, public SourceStateAwareInst {
private:

	/**
	 * The entry to the region of code that relies on this assumption.
	 */
	BeginInst *guarded_block;

public:

	/**
	 * Construct an AssumptionInst.
	 *
	 * @param condition     A boolean HIR expression that encodes the
	 *                      speculative assumption to check.
	 * @param guarded_block The entry to the region of the code that relies on
	 *                      this assumption and thus needs to be guarded
	 *                      against illegal execution.
	 */
	explicit AssumptionInst(Value *condition, BeginInst *guarded_block)
			: Instruction(AssumptionInstID, Type::VoidTypeID) {
		assert(condition);
		assert(condition->get_type() != Type::VoidTypeID);
		append_op(condition);
		this->guarded_block = guarded_block;
		guarded_block->append_dep(this);
	}

	/**
	 * Get the entry to the region of code that relies on this assumption.
	 */
	virtual BeginInst *get_guarded_block() const {
		return guarded_block;
	}

	/**
	 * @see Instruction::is_homogeneous()
	 */
	virtual bool is_homogeneous() const { return false; }

	/**
	 * Conversion method.
	 */
	virtual Instruction *to_Instruction() { return this; }

	/**
	 * Conversion method.
	 */
	virtual SourceStateAwareInst *to_SourceStateAwareInst() { return this; }

	/**
	 * Conversion method.
	 */
	virtual AssumptionInst *to_AssumptionInst() { return this; }

	/**
	 * Visitor pattern.
	 */
	virtual void accept(InstructionVisitor& v, bool copyOperands) { v.visit(this, copyOperands); }
};

/**
 * Transfers execution back to an unoptimized version of the method.
 */
class DeoptimizeInst : public EndInst, public SourceStateAwareInst {
public:

	/**
	 * Construct a DeoptimizeInst.
	 *
	 * @param begin The corresponding BeginInst.
	 */
	explicit DeoptimizeInst(BeginInst *begin)
			: EndInst(DeoptimizeInstID, begin) {
		set_type(Type::VoidTypeID);
	}

	/**
	 * A DeoptimizeInst is fixed in the CFG and therefore non-floating.
	 */
	virtual bool is_floating() const { return false; }

	/**
	 * Conversion method.
	 */
	virtual Instruction *to_Instruction() { return this; }

	/**
	 * Conversion method.
	 */
	virtual SourceStateAwareInst *to_SourceStateAwareInst() { return this; }

	/**
	 * Conversion method.
	 */
	virtual DeoptimizeInst *to_DeoptimizeInst() { return this; }

	/**
	 * Visitor pattern.
	 */
	virtual void accept(InstructionVisitor& v, bool copyOperands) { v.visit(this, copyOperands); }
};

} // end namespace compiler2
} // end namespace jit
} // end namespace cacao

#endif /* _JIT_COMPILER2_INSTRUCTIONS */


/*
 * These are local overrides for various environment variables in Emacs.
 * Please do not remove this and leave it at the end of the file, where
 * Emacs will automagically detect them.
 * ---------------------------------------------------------------------
 * Local variables:
 * mode: c++
 * indent-tabs-mode: t
 * c-basic-offset: 4
 * tab-width: 4
 * End:
 * vim:noexpandtab:sw=4:ts=4:
 */<|MERGE_RESOLUTION|>--- conflicted
+++ resolved
@@ -157,28 +157,18 @@
  */
 class SourceStateInst : public Instruction {
 public:
-
-	/**
-	 * Maps a HIR value to a baseline IR javalocal index.
-	 */
 	struct Javalocal {
 
-		/**
-		 * The value that is mapped to a baseline IR javalocal index.
-		 */
+		/// The value that is mapped to a baseline IR javalocal index.
 		Value *value;
 
-		/**
-		 * A baseline IR javalocal index.
-		 */
+		/// A baseline IR javalocal index.
 		std::size_t index;
 
-		/**
-		 * Construct a Javalocal that maps @p value to @p index
-		 *
-		 * @param value The Value that is mapped to @p index.
-		 * @param index The javalocal index that corresponds to @p value.
-		 */
+		/// Construct a Javalocal that maps @p value to @p index
+		///
+		/// @param value The Value that is mapped to @p index.
+		/// @param index The javalocal index that corresponds to @p value.
 		explicit Javalocal(Value *value, std::size_t index) : value(value), index(index) {}
 	};
 
@@ -188,34 +178,24 @@
 	typedef alloc::vector<Value*>::type StackvarListTy;
 	typedef alloc::vector<Value*>::type ParamListTy;
 
-	/**
-	 * The program location corresponding to the provided mapping information.
-	 *
-	 * The mappings of HIR values to baseline IR variables, which are given by
-	 * this SourceStateInst, are bound to this exact program location. This
-	 * location is given in terms of an ID of the corresponding baseline IR
-	 * instruction.
-	 */
+	/// The program location corresponding to the provided mapping information.
+	///
+	/// The mappings of HIR values to baseline IR variables, which are given by
+	/// this SourceStateInst, are bound to this exact program location. This
+	/// location is given in terms of an ID of the corresponding baseline IR
+	/// instruction.
 	s4 source_location;
 
-	/**
-	 * The state of the enclosing method in case we are in an inlined region.
-	 */
+	/// The state of the enclosing method in case we are in an inlined region.
 	SourceStateInst *parent;
 
-	/**
-	 * List of mappings from HIR values to baseline IR javalocal indices.
-	 */
+	/// List of mappings from HIR values to baseline IR javalocal indices.
 	JavalocalListTy javalocals;
 
-	/**
-	 * List of HIR values that correspond to baseline IR stack variables.
-	 */
+	/// List of HIR values that correspond to baseline IR stack variables.
 	StackvarListTy stackvars;
 
-	/**
-	 * List of HIR values that correspond to method parameters.
-	 */
+	/// List of HIR values that correspond to method parameters.
 	ParamListTy params;
 
 public:
@@ -224,72 +204,55 @@
 	typedef StackvarListTy::const_iterator const_stackvar_iterator;
 	typedef ParamListTy::const_iterator const_param_iterator;
 
-	/**
-	 * Construct a SourceStateInst.
-	 *
-	 * @param source_location The ID of the baseline IR instruction at the
-	 *                        mapped program location.
-	 * @param hir_location    The HIR instruction that corresponds to the
-	 *                        given @p source_location.
-	 */
-	explicit SourceStateInst(s4 source_location, Instruction *hir_location)
-			: Instruction(SourceStateInstID, Type::VoidTypeID),
+	/// Construct a SourceStateInst.
+	///
+	/// @param source_location The ID of the baseline IR instruction at the
+	///                        mapped program location.
+	/// @param hir_location    The HIR instruction that corresponds to the
+	///                        given @p source_location.
+	explicit SourceStateInst(s4 source_location, Instruction *hir_location) :
+			Instruction(SourceStateInstID, Type::VoidTypeID),
 			source_location(source_location) {
 		assert(!hir_location->is_floating());
 		append_dep(hir_location);
 	}
 
-	/**
-	 * Get the BeginInst of the block that contains this SourceStateInst.
-	 */
 	virtual BeginInst* get_BeginInst() const {
 		BeginInst *begin = (*dep_begin())->get_BeginInst();
 		assert(begin);
 		return begin;
 	}
 
-	/**
-	 * @return The program location that corresponds to the given mappings.
-	 */
+	/// Get the program location that corresponds to the given mappings.
 	s4 get_source_location() const { return source_location; }
 
-	/**
-	 * @return The state of the enclosing method in case we are in an inlined region.
-	 */
+	/// The state of the enclosing method in case we are in an inlined region.
 	SourceStateInst *get_parent() const { return parent; };
 
-	/**
-	 * Set state of the enclosing method in case we are in an inlined region.
-	 *
-	 * @param new_parent The corresponding source state.
-	 */
+	/// Set state of the enclosing method in case we are in an inlined region.
+	///
+ 	/// @param new_parent The corresponding source state.
 	void set_parent(SourceStateInst *new_parent) { parent = new_parent; }
 
-	/**
-	 * Append a new mapping from a HIR Value to a baseline IR javalocal index.
-	 *
-	 * @param local The Javalocal to append.
-	 */
+	/// Append a new mapping from a HIR Value to a baseline IR javalocal index.
+	///
+	/// @param local The Javalocal to append.
 	void append_javalocal(Javalocal local) {
 		append_op(local.value);
 		javalocals.push_back(local);
 	}
 
-	/**
-	 * Append a new value to corresponds to a baseline IR stack variable.
-	 *
-	 * @param value The value to append.
-	 */
+	/// Append a new value to corresponds to a baseline IR stack variable.
+	///
+	/// @param value The value to append.
 	void append_stackvar(Value *value) {
 		append_op(value);
 		stackvars.push_back(value);
 	}
 
-	/**
-	 * Append a new value to corresponds to a method parameter.
-	 *
-	 * @param value The value to append.
-	 */
+	/// Append a new value to corresponds to a method parameter.
+	///
+	/// @param value The value to append.
 	void append_param(Value *value) {
 		append_op(value);
 		params.push_back(value);
@@ -317,108 +280,33 @@
 		}
 	}
 
-	/**
-	 * @see Instruction::is_homogeneous()
-	 */
-	virtual bool is_homogeneous() const { return false; }
-
-	/**
-	 * For now we prevent floating to avoid unforeseen instruction reordering.
-	 */
+	virtual SourceStateInst* to_SourceStateInst() { return this; }
 	virtual bool is_floating() const { return false; }
-
-	/**
-	 * Conversion method.
-	 */
-	virtual SourceStateInst* to_SourceStateInst() { return this; }
-
-	/**
-	 * Visitor pattern.
-	 */
-	virtual void accept(InstructionVisitor& v, bool copyOperands) { v.visit(this, copyOperands); }
-};
-
-/**
- * Base type of instructions that can be mapped to a SourceStateInst.
- */
-class SourceStateAwareInst {
-private:
-
-	/**
-	 * The SourceStateInst that corresponds to this Instruction.
-	 */
-	SourceStateInst *source_state;
-
-public:
-
-	/**
-	 * Construct a SourceStateAwareInst.
-	 */
-	SourceStateAwareInst() : source_state(NULL) {}
-
-	/**
-	 * Convert this SourceStateAwareInst to an Instruction.
-	 *
-	 * @return This SourceStateAwareInst as Instruction.
-	 */
-	virtual Instruction *to_Instruction() = 0;
-
-	/**
-	 * Get the SourceStateInst that corresponds to this Instruction.
-	 *
-	 * @return The source state if available, NULL otherwise.
-	 */
-	SourceStateInst *get_source_state() const { return source_state; }
-
-	/**
-	 * Set the SourceStateInst that corresponds to this Instruction.
-	 *
-	 * This will be done automatically by the SourceStateAttachmentPass.
-	 *
-	 * @param source_state The corresponding SourceStateInst.
-	 */
-	void set_source_state(SourceStateInst *source_state) {
-		assert(source_state != NULL);
-		assert(this->source_state == NULL);
-		this->source_state = source_state;
-		Instruction *I = to_Instruction();
-		assert(I != NULL);
-		I->append_dep(source_state);
-	}
-
-	virtual bool needs_source_state() { return true; }
-
-	virtual ~SourceStateAwareInst() {}
-};
-
-<<<<<<< HEAD
-/// Provides a mapping from HIR values to baseline IR variables.
-///
-/// In order to reconstruct the source state during on-stack replacement, it
-/// is necessary to be able to reconstruct the machine-independent source state
-/// from the current machine-dependent execution state. Due to the generality of
-/// the baseline compiler's IR the on-stack replacement mechanism represents the
-/// source state in terms of the baseline IR variables. Hence, it is necessary
-/// to be able to map compiler2-specific HIR values to baseline IR variables. A
-/// SourceStateInst provides such mapping information for a single program
-/// location which is identified by the (machine-independent) ID of the
-/// corresponding baseline IR instruction.
-class SourceStateInst : public Instruction {
-public:
-
-	/// Maps a HIR value to a baseline IR javalocal index.
+	virtual void accept(InstructionVisitor& v, bool copyOperands) { v.visit(this, copyOperands); }
+	virtual bool verify() const { return true; }
+};
+
+	/**
+	 * Maps a HIR value to a baseline IR javalocal index.
+	 */
 	struct Javalocal {
 
-		/// The value that is mapped to a baseline IR javalocal index.
+		/**
+		 * The value that is mapped to a baseline IR javalocal index.
+		 */
 		Value *value;
 
-		/// A baseline IR javalocal index.
+		/**
+		 * A baseline IR javalocal index.
+		 */
 		std::size_t index;
 
-		/// Construct a Javalocal that maps @p value to @p index
-		///
-		/// @param value The Value that is mapped to @p index.
-		/// @param index The javalocal index that corresponds to @p value.
+		/**
+		 * Construct a Javalocal that maps @p value to @p index
+		 *
+		 * @param value The Value that is mapped to @p index.
+		 * @param index The javalocal index that corresponds to @p value.
+		 */
 		explicit Javalocal(Value *value, std::size_t index) : value(value), index(index) {}
 	};
 
@@ -428,24 +316,34 @@
 	typedef alloc::vector<Value*>::type StackvarListTy;
 	typedef alloc::vector<Value*>::type ParamListTy;
 
-	/// The program location corresponding to the provided mapping information.
-	///
-	/// The mappings of HIR values to baseline IR variables, which are given by
-	/// this SourceStateInst, are bound to this exact program location. This
-	/// location is given in terms of an ID of the corresponding baseline IR
-	/// instruction.
+	/**
+	 * The program location corresponding to the provided mapping information.
+	 *
+	 * The mappings of HIR values to baseline IR variables, which are given by
+	 * this SourceStateInst, are bound to this exact program location. This
+	 * location is given in terms of an ID of the corresponding baseline IR
+	 * instruction.
+	 */
 	s4 source_location;
 
-	/// The state of the enclosing method in case we are in an inlined region.
+	/**
+	 * The state of the enclosing method in case we are in an inlined region.
+	 */
 	SourceStateInst *parent;
 
-	/// List of mappings from HIR values to baseline IR javalocal indices.
+	/**
+	 * List of mappings from HIR values to baseline IR javalocal indices.
+	 */
 	JavalocalListTy javalocals;
 
-	/// List of HIR values that correspond to baseline IR stack variables.
+	/**
+	 * List of HIR values that correspond to baseline IR stack variables.
+	 */
 	StackvarListTy stackvars;
 
-	/// List of HIR values that correspond to method parameters.
+	/**
+	 * List of HIR values that correspond to method parameters.
+	 */
 	ParamListTy params;
 
 public:
@@ -454,55 +352,72 @@
 	typedef StackvarListTy::const_iterator const_stackvar_iterator;
 	typedef ParamListTy::const_iterator const_param_iterator;
 
-	/// Construct a SourceStateInst.
-	///
-	/// @param source_location The ID of the baseline IR instruction at the
-	///                        mapped program location.
-	/// @param hir_location    The HIR instruction that corresponds to the
-	///                        given @p source_location.
-	explicit SourceStateInst(s4 source_location, Instruction *hir_location) :
-			Instruction(SourceStateInstID, Type::VoidTypeID),
+	/**
+	 * Construct a SourceStateInst.
+	 *
+	 * @param source_location The ID of the baseline IR instruction at the
+	 *                        mapped program location.
+	 * @param hir_location    The HIR instruction that corresponds to the
+	 *                        given @p source_location.
+	 */
+	explicit SourceStateInst(s4 source_location, Instruction *hir_location)
+			: Instruction(SourceStateInstID, Type::VoidTypeID),
 			source_location(source_location) {
 		assert(!hir_location->is_floating());
 		append_dep(hir_location);
 	}
 
+	/**
+	 * Get the BeginInst of the block that contains this SourceStateInst.
+	 */
 	virtual BeginInst* get_BeginInst() const {
 		BeginInst *begin = (*dep_begin())->get_BeginInst();
 		assert(begin);
 		return begin;
 	}
 
-	/// Get the program location that corresponds to the given mappings.
+	/**
+	 * @return The program location that corresponds to the given mappings.
+	 */
 	s4 get_source_location() const { return source_location; }
 
-	/// The state of the enclosing method in case we are in an inlined region.
+	/**
+	 * @return The state of the enclosing method in case we are in an inlined region.
+	 */
 	SourceStateInst *get_parent() const { return parent; };
 
-	/// Set state of the enclosing method in case we are in an inlined region.
-	///
- 	/// @param new_parent The corresponding source state.
+	/**
+	 * Set state of the enclosing method in case we are in an inlined region.
+	 *
+	 * @param new_parent The corresponding source state.
+	 */
 	void set_parent(SourceStateInst *new_parent) { parent = new_parent; }
 
-	/// Append a new mapping from a HIR Value to a baseline IR javalocal index.
-	///
-	/// @param local The Javalocal to append.
+	/**
+	 * Append a new mapping from a HIR Value to a baseline IR javalocal index.
+	 *
+	 * @param local The Javalocal to append.
+	 */
 	void append_javalocal(Javalocal local) {
 		append_op(local.value);
 		javalocals.push_back(local);
 	}
 
-	/// Append a new value to corresponds to a baseline IR stack variable.
-	///
-	/// @param value The value to append.
+	/**
+	 * Append a new value to corresponds to a baseline IR stack variable.
+	 *
+	 * @param value The value to append.
+	 */
 	void append_stackvar(Value *value) {
 		append_op(value);
 		stackvars.push_back(value);
 	}
 
-	/// Append a new value to corresponds to a method parameter.
-	///
-	/// @param value The value to append.
+	/**
+	 * Append a new value to corresponds to a method parameter.
+	 *
+	 * @param value The value to append.
+	 */
 	void append_param(Value *value) {
 		append_op(value);
 		params.push_back(value);
@@ -530,11 +445,80 @@
 		}
 	}
 
+	/**
+	 * @see Instruction::is_homogeneous()
+	 */
+	virtual bool is_homogeneous() const { return false; }
+
+	/**
+	 * For now we prevent floating to avoid unforeseen instruction reordering.
+	 */
+	virtual bool is_floating() const { return false; }
+
+	/**
+	 * Conversion method.
+	 */
 	virtual SourceStateInst* to_SourceStateInst() { return this; }
-	virtual bool is_floating() const { return false; }
-	virtual void accept(InstructionVisitor& v, bool copyOperands) { v.visit(this, copyOperands); }
-	virtual bool verify() const { return true; }
-=======
+
+	/**
+	 * Visitor pattern.
+	 */
+	virtual void accept(InstructionVisitor& v, bool copyOperands) { v.visit(this, copyOperands); }
+};
+
+/**
+ * Base type of instructions that can be mapped to a SourceStateInst.
+ */
+class SourceStateAwareInst {
+private:
+
+	/**
+	 * The SourceStateInst that corresponds to this Instruction.
+	 */
+	SourceStateInst *source_state;
+
+public:
+
+	/**
+	 * Construct a SourceStateAwareInst.
+	 */
+	SourceStateAwareInst() : source_state(NULL) {}
+
+	/**
+	 * Convert this SourceStateAwareInst to an Instruction.
+	 *
+	 * @return This SourceStateAwareInst as Instruction.
+	 */
+	virtual Instruction *to_Instruction() = 0;
+
+	/**
+	 * Get the SourceStateInst that corresponds to this Instruction.
+	 *
+	 * @return The source state if available, NULL otherwise.
+	 */
+	SourceStateInst *get_source_state() const { return source_state; }
+
+	/**
+	 * Set the SourceStateInst that corresponds to this Instruction.
+	 *
+	 * This will be done automatically by the SourceStateAttachmentPass.
+	 *
+	 * @param source_state The corresponding SourceStateInst.
+	 */
+	void set_source_state(SourceStateInst *source_state) {
+		assert(source_state != NULL);
+		assert(this->source_state == NULL);
+		this->source_state = source_state;
+		Instruction *I = to_Instruction();
+		assert(I != NULL);
+		I->append_dep(source_state);
+	}
+
+	virtual bool needs_source_state() { return true; }
+
+	virtual ~SourceStateAwareInst() {}
+};
+
 /**
  * Base type of instructions that dereference an object reference.
  */
@@ -575,7 +559,6 @@
 	virtual DereferenceInst *to_DereferenceInst() = 0;
 
 	virtual ~DereferenceInst() {}
->>>>>>> 5c46310f
 };
 
 /**
@@ -1738,14 +1721,6 @@
 		assert(begin);
 		return begin;
 	}
-<<<<<<< HEAD
-	virtual SourceStateInst* get_SourceStateInst() const {
-		auto it = std::next(dep_begin(), 2);
-		SourceStateInst *source_state = (*it)->to_SourceStateInst();
-		assert(source_state);
-		return source_state;
-	}
-=======
 
 	/**
 	 * @see Instruction::is_homogeneous()
@@ -1755,7 +1730,6 @@
 	/**
 	 * Pessimistically assume that each kind of invocation has side-effects.
 	 */
->>>>>>> 5c46310f
 	virtual bool has_side_effects() const { return true; }
 
 	/**
@@ -1815,17 +1789,12 @@
 	 * @param state_change The previous side-effect.
 	 */
 	explicit INVOKESTATICInst(Type::TypeID type, unsigned size,
-<<<<<<< HEAD
 			constant_FMIref *fmiref, BeginInst *begin, Instruction *state_change, SourceStateInst *source_state)
 		: INVOKEInst(INVOKESTATICInstID, type, size, fmiref, begin, state_change, source_state) {}
-=======
-			constant_FMIref *fmiref, BeginInst *begin, Instruction *state_change)
-		: INVOKEInst(INVOKESTATICInstID, type, size, fmiref, begin, state_change) {}
-
-	/**
-	 * Conversion method.
-	 */
->>>>>>> 5c46310f
+
+	/**
+	 * Conversion method.
+	 */
 	virtual INVOKESTATICInst* to_INVOKESTATICInst() { return this; }
 
 	/**
@@ -1850,12 +1819,8 @@
 	 * @param state_change The previous side-effect.
 	 */
 	explicit INVOKEVIRTUALInst(Type::TypeID type, unsigned size,
-<<<<<<< HEAD
 			constant_FMIref *fmiref, BeginInst *begin, Instruction *state_change, SourceStateInst *source_state)
 		: INVOKEInst(INVOKEVIRTUALInstID, type, size, fmiref, begin, state_change, source_state) {}
-=======
-			constant_FMIref *fmiref, BeginInst *begin, Instruction *state_change)
-		: INVOKEInst(INVOKEVIRTUALInstID, type, size, fmiref, begin, state_change) {}
 
 	virtual Instruction *get_objectref() {
 		Instruction *objectref = (*op_begin())->to_Instruction();
@@ -1875,7 +1840,6 @@
 	/**
 	 * Conversion method.
 	 */
->>>>>>> 5c46310f
 	virtual INVOKEVIRTUALInst* to_INVOKEVIRTUALInst() { return this; }
 
 	/**
@@ -1900,17 +1864,12 @@
 	 * @param state_change The previous side-effect.
 	 */
 	explicit INVOKESPECIALInst(Type::TypeID type, unsigned size,
-<<<<<<< HEAD
 			constant_FMIref *fmiref, BeginInst *begin, Instruction *state_change, SourceStateInst *source_state)
 		: INVOKEInst(INVOKESPECIALInstID, type, size, fmiref, begin, state_change, source_state) {}
-=======
-			constant_FMIref *fmiref, BeginInst *begin, Instruction *state_change)
-		: INVOKEInst(INVOKESPECIALInstID, type, size, fmiref, begin, state_change) {}
-
-	/**
-	 * Conversion method.
-	 */
->>>>>>> 5c46310f
+
+	/**
+	 * Conversion method.
+	 */
 	virtual INVOKESPECIALInst* to_INVOKESPECIALInst() { return this; }
 
 	/**
@@ -1935,12 +1894,8 @@
 	 * @param state_change The previous side-effect.
 	 */
 	explicit INVOKEINTERFACEInst(Type::TypeID type, unsigned size,
-<<<<<<< HEAD
 			constant_FMIref *fmiref, BeginInst *begin, Instruction *state_change, SourceStateInst *source_state)
 		: INVOKEInst(INVOKEINTERFACEInstID, type, size, fmiref, begin, state_change, source_state) {}
-=======
-			constant_FMIref *fmiref, BeginInst *begin, Instruction *state_change)
-		: INVOKEInst(INVOKEINTERFACEInstID, type, size, fmiref, begin, state_change) {}
 
 	virtual Instruction *get_objectref() {
 		Instruction *objectref = (*op_begin())->to_Instruction();
@@ -1960,7 +1915,6 @@
 	/**
 	 * Conversion method.
 	 */
->>>>>>> 5c46310f
 	virtual INVOKEINTERFACEInst* to_INVOKEINTERFACEInst() { return this; }
 
 	/**
@@ -2191,29 +2145,9 @@
 	virtual void accept(InstructionVisitor& v, bool copyOperands) { v.visit(this, copyOperands); }
 };
 
-<<<<<<< HEAD
-class ContainerInst : public Instruction {
-public:
-	explicit ContainerInst(BeginInst *begin) : Instruction(ContainerInstID, Type::VoidTypeID) {
-		append_dep(begin);
-	}
-	virtual ContainerInst* to_ContainerInst() { return this; }
-
-	virtual BeginInst* get_BeginInst() const {
-		BeginInst *begin = (*dep_begin())->to_BeginInst();
-		assert(begin);
-		return begin;
-	}
-	virtual bool is_floating() const { return false; }
-	virtual void accept(InstructionVisitor& v, bool copyOperands) { v.visit(this, copyOperands); }
-};
-
-/// A point where the method can be entered through on-stack replacement.
-=======
 /**
  * A point where the method can be entered through on-stack replacement.
  */
->>>>>>> 5c46310f
 class ReplacementEntryInst : public Instruction {
 public:
 
