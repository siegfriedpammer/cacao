--- conflicted
+++ resolved
@@ -47,29 +47,6 @@
 	virtual bool run(JITData &JD);
 	virtual bool verify() const;
 	virtual PassUsage& get_PassUsage(PassUsage &PA) const;
-<<<<<<< HEAD
-
-
-private:
-   class ListSchedulingPass : public memory::ManagerMixin<ListSchedulingPass>, public InstructionSchedule<Instruction> {
-   private:
-      GlobalSchedule *sched;
-      Method *M;
-   public:
-      /**
-       * schedule one basic block
-       */
-      void schedule(BeginInst *BI);
-      static char ID;
-      ListSchedulingPass(GlobalSchedule* sched) : 
-         sched(sched) {}
-      virtual bool run(JITData &JD);
-      virtual bool verify() const;
-   };
-
-   std::shared_ptr<ListSchedulingPass> IS;
-=======
->>>>>>> 9602ede4
 };
 
 } // end namespace compiler2
