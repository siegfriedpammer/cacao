/* src/vm/jit/compiler2/SSAConstructionPass.cpp - SSAConstructionPass

   Copyright (C) 2013
   CACAOVM - Verein zur Foerderung der freien virtuellen Maschine CACAO

   This file is part of CACAO.

   This program is free software; you can redistribute it and/or
   modify it under the terms of the GNU General Public License as
   published by the Free Software Foundation; either version 2, or (at
   your option) any later version.

   This program is distributed in the hope that it will be useful, but
   WITHOUT ANY WARRANTY; without even the implied warranty of
   MERCHANTABILITY or FITNESS FOR A PARTICULAR PURPOSE.  See the GNU
   General Public License for more details.

   You should have received a copy of the GNU General Public License
   along with this program; if not, write to the Free Software
   Foundation, Inc., 51 Franklin Street, Fifth Floor, Boston, MA
   02110-1301, USA.

*/

#include "vm/jit/compiler2/SSAConstructionPass.hpp"
#include "vm/jit/compiler2/JITData.hpp"
#include "vm/jit/compiler2/Type.hpp"
#include "vm/jit/compiler2/Instructions.hpp"
#include "vm/jit/compiler2/PassManager.hpp"
#include "vm/jit/compiler2/PassUsage.hpp"
#include "vm/jit/compiler2/CFGConstructionPass.hpp"

#include "vm/descriptor.hpp"
#include "vm/field.hpp"

#include "vm/jit/jit.hpp"
#include "vm/jit/show.hpp"
#include "vm/jit/ir/icmd.hpp"
#include "vm/jit/ir/instruction.hpp"

#include "mm/dumpmemory.hpp"

#include "vm/statistics.hpp"

#include "toolbox/logging.hpp"

#define DEBUG_NAME "compiler2/SSAConstruction"

STAT_DECLARE_GROUP(compiler2_stat)
STAT_REGISTER_GROUP_VAR(std::size_t,num_trivial_phis,0,"# trivial phis","number of trivial phis",compiler2_stat)
STAT_REGISTER_GROUP_VAR(std::size_t,num_icmd_inst,0,"icmd instructions",
	"ICMD instructions processed (by the compiler2)",compiler2_stat)


namespace cacao {
namespace jit {
namespace compiler2 {

class InVarPhis {
private:
	PHIInst *phi;
	jitdata *jd;
	std::size_t bb_num;
	std::size_t in_var_index;
	SSAConstructionPass *parent;
public:
	// constructs
	InVarPhis(PHIInst *phi, jitdata *jd, std::size_t bb_num, std::size_t in_var_index,
		SSAConstructionPass *parent)
		: phi(phi), jd(jd), bb_num(bb_num), in_var_index(in_var_index), parent(parent) {}

	//  fill phi operands
	void fill_operands() {
		basicblock *bb = &jd->basicblocks[bb_num];
		for(s4 i = 0; i < bb->predecessorcount; ++i) {
			basicblock *pred = bb->predecessors[i];
			assert(pred->outdepth == bb->indepth);
			s4 pred_nr = pred->nr;
			s4 var = pred->outvars[in_var_index];
			// append operand
			phi->append_op(parent->read_variable(var,pred_nr));
		}
	}
};

void SSAConstructionPass::write_variable(size_t varindex, size_t bb, Value* v) {
	LOG2("write variable(" << varindex << "," << bb << ") = " << v << nl);
	current_def[varindex][bb] = v;
}

Value* SSAConstructionPass::read_variable(size_t varindex, size_t bb) {
	LOG2("read variable(" << varindex << "," << bb << ")" << nl);
	Value* v = current_def[varindex][bb];
	if (v) {
		// local value numbering
		//v = v;
	} else {
		// global value numbering
		v = read_variable_recursive(varindex, bb);
	}
	LOG2("Value: " << v << nl);
	return v;
}

Value* SSAConstructionPass::read_variable_recursive(size_t varindex, size_t bb) {
	Value *val; // current definition
	if(BB[bb]->pred_size() == 0) {
		ABORT_MSG("no predecessor ","basic block " << bb << " var index " << varindex);
		return NULL;
	}
	if (!sealed_blocks[bb]) {
		PHIInst *phi = new PHIInst(var_type_tbl[varindex], BB[bb]);
		incomplete_phi[bb][varindex] = phi;
		M->add_Instruction(phi);
		val = phi;
	} else if (BB[bb]->pred_size() == 1) { // one predecessor
		// get first (and only predecessor
		BeginInst *pred = *(BB[bb]->pred_begin());
		val = read_variable(varindex, beginToIndex[pred]);
	} else {
		PHIInst *phi = new PHIInst(var_type_tbl[varindex], BB[bb]);
		write_variable(varindex, bb, phi);
		M->add_Instruction(phi);
		val = add_phi_operands(varindex, phi);
		// might get deleted by try_remove_trivial_phi()
		assert(val->to_Instruction());
	}
	write_variable(varindex, bb, val);
	return val;
}

Value* SSAConstructionPass::add_phi_operands(size_t varindex, PHIInst *phi) {
	// determine operands from predecessors
	BeginInst *BI = phi->get_BeginInst();
	for (BeginInst::PredecessorListTy::const_iterator i = BI->pred_begin(),
			e = BI->pred_end(); i != e; ++i) {
		phi->append_op(read_variable(varindex,beginToIndex[*i]));
	}
	return try_remove_trivial_phi(phi);
}

Value* SSAConstructionPass::try_remove_trivial_phi(PHIInst *phi) {
	Value *same = NULL;
	for(Instruction::OperandListTy::const_iterator i = phi->op_begin(),
			e = phi->op_end(); i != e; ++i) {
		Value *op = *i;
		if ( (op == same) || (op == (Value*)phi) ) {
			continue; // unique value or self-reference
		}
		if (same != NULL) {
			return phi; // not trivial (merges at least two values)
		}
		same = op;
	}
	if (same == NULL) {
		same = NULL; // Phi instruction not reachable
	}
	LOG(BoldGreen << "going to remove PHI: " << reset_color << phi << nl);
	if (DEBUG_COND_N(2)) {
		for (std::size_t i = 0, e = current_def.size(); i < e; ++i) {
			for (std::size_t j = 0, e = current_def[i].size(); j < e; ++j) {
				if (current_def[i][j] == phi) {
					LOG2("current_def["<<i<<"]["<<j<<"] will be invalid" << nl);
				}
			}
		}
	}
	STATISTICS(num_trivial_phis++);
	alloc::list<Instruction*>::type users(phi->user_begin(),phi->user_end());
	users.remove(phi);
	phi->replace_value(same);
	// update table
	// XXX this should be done in a smarter way (e.g. by using value references)
	for (std::size_t i = 0, e = current_def.size(); i < e; ++i) {
		for (std::size_t j = 0, e = current_def[i].size(); j < e; ++j) {
			if (current_def[i][j] == phi) {
				current_def[i][j]  = same;
			}
		}
	}
	// TODO delete phi
	M->remove_Instruction(phi);

	for(alloc::list<Instruction*>::type::iterator i = users.begin(), e = users.end();
			i != e; ++i) {
		assert(*i);
		PHIInst *p = (*i)->to_PHIInst();
		if (p) {
			try_remove_trivial_phi(p);
		}
	}

	return same;
}

void SSAConstructionPass::seal_block(size_t bb) {
	LOG("sealing basic block: " << bb << nl);
	alloc::vector<PHIInst*>::type &inc_phi_bb = incomplete_phi[bb];
	for (int i = 0, e = inc_phi_bb.size(); i != e ; ++i) {
		PHIInst *phi = inc_phi_bb[i];
		if (phi) {
			add_phi_operands(i,phi);
		}
	}
	alloc::list<InVarPhis*>::type &in_var_bb = incomplete_in_phi[bb];
	std::for_each(in_var_bb.begin(),in_var_bb.end(),
		std::mem_fun(&InVarPhis::fill_operands));
	sealed_blocks[bb] = true;
}


bool SSAConstructionPass::try_seal_block(basicblock *bb) {
	if (sealed_blocks[bb->nr])
		return true;

	LOG("try sealing basic block: " << bb->nr << nl);
	for(int i = 0; i < bb->predecessorcount; ++i) {
		int pred_bbindex = bb->predecessors[i]->nr;
		if (!filled_blocks[pred_bbindex] && !skipped_blocks[pred_bbindex]) {
			return false;
		}
	}

	// seal it!
	seal_block(bb->nr);

	return true;
}

void SSAConstructionPass::print_current_def() const {
	for(alloc::vector<alloc::vector<Value*>::type >::type::const_iterator i = current_def.begin(),
			e = current_def.end(); i != e ; ++i) {
		for(alloc::vector<Value*>::type::const_iterator ii = (*i).begin(),
				ee = (*i).end(); ii != ee ; ++ii) {
			Value *v = *ii;
			Instruction *I;
			int max = 20;
			if (!v) {
				out() << setw(max) << "NULL";
			} else if ( (I = v->to_Instruction()) ) {
				out() << setw(max) << I->get_name();
			} else {
				out() << setw(max) << "VALUE";
			}
		}
		out() << nl;
	}
}

void SSAConstructionPass::install_javalocal_dependencies(
		SourceStateInst *source_state,
		s4 *javalocals,
		basicblock *bb) {
	if (javalocals) {
		for (s4 i = 0; i < bb->method->maxlocals; ++i) {
			s4 varindex = javalocals[i];
			if (varindex == jitdata::UNUSED) {
				continue;
			}

			if (varindex >= 0) {
				Value *v = read_variable(
						static_cast<size_t>(varindex),
						bb->nr);
				SourceStateInst::Javalocal javalocal(v,
						static_cast<size_t>(i));
				source_state->append_javalocal(javalocal);
				LOG("register javalocal " << varindex << " " << v
						<< " at " << source_state << nl);
			} else {
				assert(0);
				// TODO
			}
		}
	}
}

void SSAConstructionPass::install_stackvar_dependencies(
		SourceStateInst *source_state,
		s4 *stack,
		s4 stackdepth,
		s4 paramcount,
		basicblock *bb) {
	LOG("register " << stackdepth << " stackvars and " << paramcount << " parameters" << nl);
	for (s4 stack_index = 0; stack_index < stackdepth; stack_index++) {
		s4 varindex = stack[stack_index];
		Value *v = read_variable(
				static_cast<size_t>(varindex),
				bb->nr);

		if (stack_index < paramcount) {
			source_state->append_param(v);
			LOG("register param " << varindex << " " << v
					<< " at " << source_state << nl);
		} else {
			source_state->append_stackvar(v);
			LOG("register stackvar " << varindex << " " << v
					<< " at " << source_state << nl);
		}
	}
}

SourceStateInst *SSAConstructionPass::record_source_state(
		Instruction *I,
		instruction *iptr,
		basicblock *bb,
		s4 *javalocals,
		s4 *stack,
		s4 stackdepth) {
	s4 source_id = iptr->flags.bits >> INS_FLAG_ID_SHIFT;
	LOG("record source state after instruction " << source_id << " " << I << nl);
	SourceStateInst *source_state = new SourceStateInst(source_id, I);
	install_javalocal_dependencies(source_state, javalocals, bb);
	install_stackvar_dependencies(source_state, stack, stackdepth, 0, bb);
	M->add_Instruction(source_state);
	return source_state;
}

void SSAConstructionPass::deoptimize(int bbindex) {
	assert(BB[bbindex]);
	LOG("Instruction not supported, deoptimize instead" << nl);
	DeoptimizeInst *deopt = new DeoptimizeInst(BB[bbindex]);
	M->add_Instruction(deopt);
	skipped_blocks[bbindex] = true;
}

bool SSAConstructionPass::skipped_all_predecessors(basicblock *bb) {
	for (int i = 0; i < bb->predecessorcount; i++) {
		basicblock *pred = bb->predecessors[i];
		if (visited_blocks[pred->nr] && !skipped_blocks[pred->nr]) {
			return false;
		}
	}
	return true;
}

void SSAConstructionPass::remove_unreachable_blocks() {
	alloc::vector<BeginInst*>::type unreachable_blocks;

	Method::const_bb_iterator end = M->bb_end();
	for (Method::const_bb_iterator i = M->bb_begin(); i != end; i++) {
		BeginInst *begin = *i;
		if (begin->pred_size() == 0 && begin != M->get_init_bb()) {
			unreachable_blocks.push_back(begin);
		}
	}

	while (!unreachable_blocks.empty()) {
		BeginInst *begin = unreachable_blocks.back();
		unreachable_blocks.pop_back();

		LOG("Remove unreachable block " << begin << nl);
		EndInst *end = begin->get_EndInst();
		assert(end);
		M->remove_Instruction(end);
		M->remove_bb(begin);
	}
}

CONSTInst *SSAConstructionPass::parse_s2_constant(instruction *iptr, Type::TypeID type) {
	CONSTInst *konst;

	switch (type) {
	case Type::IntTypeID:
		konst = new CONSTInst(static_cast<int32_t>(iptr->sx.s23.s2.constval),
						Type::IntType());
		break;
	case Type::LongTypeID:
		konst = new CONSTInst(static_cast<int64_t>(iptr->sx.s23.s2.constval),
						Type::LongType());
		break;
	default:
		assert(false);
		break;
	}

	return konst;
}

bool SSAConstructionPass::run(JITData &JD) {
	M = JD.get_Method();
	LOG("SSAConstructionPass: " << *M << nl);

	basicblock *bb;
	jd = JD.get_jitdata();

	// **** BEGIN initializations

	/**
	 * There are two kinds of variables in the baseline ir. The javalocals as defined
	 * in the JVM specification (2.6.1.). These are used for arguments and other values
	 * not stored on the JVM stack. These variables are addressed using an index. Every
	 * 'slot' can contain values of each basic type. The type is defined by the access
	 * instruction (e.g. ILOAD, ISTORE for integer). These instructions are introduced
	 * by the java compiler (usually javac).
	 * The other group of variables are intended to replace the jvm stack and are created
	 * by the baseline parse/stackanalysis pass. In contrast to the javalocals these
	 * variables have a fixed typed. They are used as arguments and results for
	 * baseline IR instructions.
	 * For simplicity of the compiler2 IR both variables groups are treated the same way.
	 * Their current definitions are stored in a value numbering table.
	 * The number of variables is already known at this point for both types.
	 */
	//unsigned int num_variables = jd->vartop;
	// last block used for argument loading
	unsigned int num_basicblocks = jd->basicblockcount;
	unsigned int init_basicblock = 0;
	bool extra_init_bb = jd->basicblocks[0].predecessorcount;

	// Used to track at each point the javalocals that are live.
	s4 *live_javalocals = (s4*) DumpMemory::allocate(sizeof(s4) * jd->maxlocals);

	visited_blocks.clear();
	visited_blocks.resize(num_basicblocks, false);

	skipped_blocks.clear();
	skipped_blocks.resize(num_basicblocks, false);

	assert(jd->basicblockcount);
	if (extra_init_bb) {
		// The first basicblock is the target of a jump (e.g. loophead).
		// We have to create a new one to load the arguments
		++num_basicblocks;
		init_basicblock = jd->basicblockcount;
		LOG("Extra basic block added (index = " << init_basicblock << ")" << nl);
	}

	// store basicblock BeginInst
	beginToIndex.clear();
	BB.clear();
	BB.resize(num_basicblocks, NULL);
	for(std::size_t i = 0; i < num_basicblocks; ++i) {
		BeginInst *bi  = new BeginInst();
		BB[i] = bi;
		beginToIndex.insert(std::make_pair(bi,i));
	}
	//
	// pseudo variable index for global state
	std::size_t global_state = jd->vartop;

	// init incomplete_phi
	incomplete_phi.clear();
	incomplete_phi.resize(num_basicblocks,alloc::vector<PHIInst*>::type(global_state + 1,NULL));
	incomplete_in_phi.clear();
	incomplete_in_phi.resize(num_basicblocks);

	// (Local,Global) Value Numbering Map, size #bb times #var, initialized to NULL
	current_def.clear();
	current_def.resize(global_state+1,alloc::vector<Value*>::type(num_basicblocks,NULL));
	// sealed blocks
	sealed_blocks.clear();
	sealed_blocks.resize(num_basicblocks,false);
	// filled blocks
	filled_blocks.clear();
	filled_blocks.resize(num_basicblocks,false);
	// initialize
	var_type_tbl.clear();
	var_type_tbl.resize(global_state+1,Type::VoidTypeID);

	// create variable type map
	for(size_t i = 0, e = jd->vartop; i != e ; ++i) {
		varinfo &v = jd->var[i];
		var_type_tbl[i] = convert_to_typeid(v.type);
	}
	// set global state
	var_type_tbl[global_state] = Type::GlobalStateTypeID;

	// initialize arguments
	methoddesc *md = jd->m->parseddesc;
	assert(md);
	assert(md->paramtypes);

	if (extra_init_bb) {
		M->add_bb(BB[init_basicblock]);
	}
	LOG("parameter count: i = " << md->paramcount << " slot count = " << md->paramslots << nl);
	for (int i = 0, slot = 0; i < md->paramcount; ++i) {
		int type = md->paramtypes[i].type;
		int varindex = jd->local_map[slot * 5 + type];
		LOG("parameter: i = " << i << " slot = " << slot << " type " << get_type_name(type) << nl);

		if (varindex != jitdata::UNUSED) {
			// only load if variable is used
			Instruction *I = new LOADInst(convert_to_typeid(type), i, BB[init_basicblock]);
			write_variable(varindex,init_basicblock,I);
			M->add_Instruction(I);
		}

		switch (type) {
			case TYPE_LNG:
			case TYPE_DBL:
				slot +=2;
				break;
			default:
				++slot;
		}
	}
	if (extra_init_bb) {
		BeginInst *targetBlock = BB[0];
		Instruction *result = new GOTOInst(BB[init_basicblock], targetBlock);
		M->add_Instruction(result);
		// now we mark it filled and sealed
		filled_blocks[init_basicblock] = true;
		sealed_blocks[init_basicblock] = true;
	}

	// set start begin inst
	M->set_init_bb(BB[init_basicblock]);

	current_def[global_state][init_basicblock] = BB[init_basicblock];

	// **** END initializations

#if defined(ENABLE_LOGGING)
	// print BeginInsts
	for(alloc::vector<BeginInst*>::type::iterator i = BB.begin(), e = BB.end();
			i != e; ++i) {
		Instruction *v = *i;
		LOG("BB: " << (void*)v << nl);
	}
	// print variables
	for(size_t i = 0, e = jd->vartop; i != e ; ++i) {
		varinfo &v = jd->var[i];
		LOG("var#" << i << " type: " << get_type_name(v.type) << nl);
	}
#endif
	LOG("# variables: " << jd->vartop << nl);
	LOG("# javalocals: " << jd->localcount << nl);
	// print arguments
	LOG("# parameters: " << md->paramcount << nl);
	LOG("# parameter slots: " << md->paramslots << nl);
	for (int i = 0; i < md->paramslots; ++i) {
		int type = md->paramtypes[i].type;
		LOG("argument type: " << get_type_name(type)
		    << " (index " << i << ")"
		    << " (var_local " << jd->local_map[i * 5 + type] << ")" << nl);
		switch (type) {
			case TYPE_LNG:
			case TYPE_DBL:
				++i;
				break;
		}
	}
	for (int i = 0; i < jd->maxlocals; ++i) {
		LOG("localindex: " << i << nl);
		for (int j = 0; j < 5; ++j) {
			s4 entry = jd->local_map[i*5+j];
			if (entry == jitdata::UNUSED)
				LOG("  type " <<get_type_name(j) << " UNUSED" << nl);
			else
				LOG("  type " <<get_type_name(j) << " " << entry << nl);
		}
	}

	FOR_EACH_BASICBLOCK(jd,bb) {
		visited_blocks[bb->nr] = true;

		if (bb->icount == 0 ) {
			// this is the last (empty) basicblock
			assert(bb->nr == jd->basicblockcount);
			assert(bb->predecessorcount == 0);
			assert(bb->successorcount == 0);
			// we dont need it
			continue;
		}

		if ((skipped_all_predecessors(bb) && bb->predecessorcount > 0) || bb->type == basicblock::TYPE_EXH) {
			skipped_blocks[bb->nr] = true;
			DeoptimizeInst *deopt = new DeoptimizeInst(BB[bb->nr]);
			M->add_Instruction(deopt);
		}

		std::size_t bbindex = (std::size_t)bb->nr;
		instruction *iptr;
		LOG("basicblock: " << bbindex << nl);

		if (!skipped_blocks[bbindex]) {
			// handle invars
			for(s4 i = 0; i < bb->indepth; ++i) {
				std::size_t varindex = bb->invars[i];
				PHIInst *phi = new PHIInst(var_type_tbl[varindex], BB[bbindex]);
				write_variable(varindex, bbindex, phi);
				if (!sealed_blocks[bbindex]) {
					incomplete_in_phi[bbindex].push_back(new InVarPhis(phi, jd, bbindex, i, this));
				}
				else {
					InVarPhis invar(phi, jd, bbindex, i, this);
					invar.fill_operands();
				}
				M->add_Instruction(phi);
			}
		}

		// add begin block
		assert(BB[bbindex]);
		M->add_bb(BB[bbindex]);
		// every merge node is a possible statechange
		// XXX maybe we can handle this via phi nodes but we must ensure that
		// they do not get deleted!
		current_def[global_state][bbindex] = BB[bbindex];

		// Get javalocals that are live at the begin of the block.
		assert((jd->maxlocals > 0) == (bb->javalocals != NULL));
		MCOPY(live_javalocals, bb->javalocals, s4, jd->maxlocals);

		if (!skipped_blocks[bbindex]) {
			if (bb->predecessorcount > 1 || bb->nr == 0) {
				// Record the source state at method entry and control-flow merges.
				SourceStateInst *source_state = record_source_state(BB[bbindex],
						bb->iinstr, bb, live_javalocals, bb->invars, bb->indepth);

#if defined(ENABLE_COUNTDOWN_TRAPS)
				// For now it is only possible to jump into optimized code at the begin
				// of methods. Hence, we currently only place a ReplacementEntryInst at
				// method entry.
				if (bb->nr == 0) {
					ReplacementEntryInst *rplentry = new ReplacementEntryInst(BB[bbindex], source_state);
					M->add_Instruction(rplentry);
				}
#endif
			}
		}

		FOR_EACH_INSTRUCTION(bb,iptr) {
			if (skipped_blocks[bb->nr]) {
				break;
			}

			STATISTICS(++num_icmd_inst);
			#if !defined(NDEBUG)
			LOG("iptr: " << icmd_table[iptr->opc].name << nl);
			#endif

			Instruction *old_global_state = read_variable(global_state,bbindex)->to_Instruction();
			Instruction *new_global_state = NULL;

			switch (iptr->opc) {
			case ICMD_POP:
			case ICMD_NOP:
				break;
			case ICMD_CHECKNULL:
				{
					deoptimize(bbindex);
					break;
				}

				/* unary */

			case ICMD_INEG:
			case ICMD_LNEG:
			case ICMD_FNEG:
			case ICMD_DNEG:
				{
					Value *s1 = read_variable(iptr->s1.varindex, bbindex);
					Type::TypeID type;
					switch (iptr->opc) {
					case ICMD_INEG:
						type = Type::IntTypeID;
						break;
					case ICMD_LNEG:
						type = Type::LongTypeID;
						break;
					case ICMD_FNEG:
						type = Type::FloatTypeID;
						break;
					case ICMD_DNEG:
						type = Type::DoubleTypeID;
						break;
					default:
						assert(0);
						type = Type::VoidTypeID;
					}
					Instruction *result = new NEGInst(type,s1);
					write_variable(iptr->dst.varindex,bbindex,result);
					M->add_Instruction(result);
					break;
				}
			case ICMD_ARRAYLENGTH:
				{
					Value *arrayref = read_variable(iptr->s1.varindex, bbindex);

					Instruction *array_length = new ARRAYLENGTHInst(arrayref);
					M->add_Instruction(array_length);
					write_variable(iptr->dst.varindex, bbindex, array_length);
					break;
				}
			case ICMD_I2L:
			case ICMD_I2F:
			case ICMD_I2D:
			case ICMD_L2I:
			case ICMD_L2F:
			case ICMD_L2D:
			case ICMD_F2I:
			case ICMD_F2L:
			case ICMD_F2D:
			case ICMD_D2I:
			case ICMD_D2L:
			case ICMD_D2F:
			case ICMD_INT2BYTE:
			case ICMD_INT2CHAR:
			case ICMD_INT2SHORT:
				{
					Value *s1 = read_variable(iptr->s1.varindex, bbindex);
					Type::TypeID type_to;
					switch (iptr->opc) {
					case ICMD_INT2SHORT:
						type_to = Type::ShortTypeID;
						break;
					case ICMD_INT2CHAR:
						type_to = Type::CharTypeID;
						break;
					case ICMD_INT2BYTE:
						type_to = Type::ByteTypeID;
						break;
					case ICMD_I2L:
						type_to = Type::LongTypeID;
						break;
					case ICMD_I2F:
						type_to = Type::FloatTypeID;
						break;
					case ICMD_I2D:
						type_to = Type::DoubleTypeID;
						break;
					case ICMD_L2I:
						type_to = Type::IntTypeID;
						break;
					case ICMD_L2F:
						type_to = Type::FloatTypeID;
						break;
					case ICMD_L2D:
						type_to = Type::DoubleTypeID;
						break;
					case ICMD_F2I:
						type_to = Type::IntTypeID;
						break;
					case ICMD_F2L:
						type_to = Type::LongTypeID;
						break;
					case ICMD_F2D:
						type_to = Type::DoubleTypeID;
						break;
					case ICMD_D2I:
						type_to = Type::IntTypeID;
						break;
					case ICMD_D2L:
						type_to = Type::LongTypeID;
						break;
					case ICMD_D2F:
						type_to = Type::FloatTypeID;
						break;
					default:
						assert(0);
						type_to = Type::VoidTypeID;
					}
					Instruction *result = new CASTInst(type_to, s1);
					write_variable(iptr->dst.varindex,bbindex,result);
					M->add_Instruction(result);
					break;
				}
			case ICMD_IADD:
			case ICMD_LADD:
			case ICMD_FADD:
			case ICMD_DADD:
				{
					Value *s1 = read_variable(iptr->s1.varindex, bbindex);
					Value *s2 = read_variable(iptr->sx.s23.s2.varindex,bbindex);
					Type::TypeID type;
					switch (iptr->opc) {
					case ICMD_IADD:
						type = Type::IntTypeID;
						break;
					case ICMD_LADD:
						type = Type::LongTypeID;
						break;
					case ICMD_FADD:
						type = Type::FloatTypeID;
						break;
					case ICMD_DADD:
						type = Type::DoubleTypeID;
						break;
					default: assert(0);
						type = Type::VoidTypeID;
					}
					Instruction *result = new ADDInst(type, s1, s2);
					write_variable(iptr->dst.varindex,bbindex,result);
					M->add_Instruction(result);
				}
				break;
			case ICMD_ISUB:
			case ICMD_LSUB:
			case ICMD_FSUB:
			case ICMD_DSUB:
				{
					Value *s1 = read_variable(iptr->s1.varindex, bbindex);
					Value *s2 = read_variable(iptr->sx.s23.s2.varindex,bbindex);
					Type::TypeID type;
					switch (iptr->opc) {
					case ICMD_ISUB:
						type = Type::IntTypeID;
						break;
					case ICMD_LSUB:
						type = Type::LongTypeID;
						break;
					case ICMD_FSUB:
						type = Type::FloatTypeID;
						break;
					case ICMD_DSUB:
						type = Type::DoubleTypeID;
						break;
					default: assert(0);
						type = Type::VoidTypeID;
					}
					Instruction *result = new SUBInst(type, s1, s2);
					write_variable(iptr->dst.varindex,bbindex,result);
					M->add_Instruction(result);
				}
				break;
			case ICMD_IMUL:
			case ICMD_LMUL:
			case ICMD_FMUL:
			case ICMD_DMUL:
				{
					Value *s1 = read_variable(iptr->s1.varindex, bbindex);
					Value *s2 = read_variable(iptr->sx.s23.s2.varindex,bbindex);
					Type::TypeID type;
					switch (iptr->opc) {
					case ICMD_IMUL:
						type = Type::IntTypeID;
						break;
					case ICMD_LMUL:
						type = Type::LongTypeID;
						break;
					case ICMD_FMUL:
						type = Type::FloatTypeID;
						break;
					case ICMD_DMUL:
						type = Type::DoubleTypeID;
						break;
					default: assert(0);
						type = Type::VoidTypeID;
					}
					Instruction *result = new MULInst(type, s1, s2);
					write_variable(iptr->dst.varindex,bbindex,result);
					M->add_Instruction(result);
				}
				break;
			case ICMD_IDIV:
			case ICMD_LDIV:
			case ICMD_FDIV:
			case ICMD_DDIV:
				{
					Value *s1 = read_variable(iptr->s1.varindex, bbindex);
					Value *s2 = read_variable(iptr->sx.s23.s2.varindex,bbindex);
					Type::TypeID type;
					switch (iptr->opc) {
					case ICMD_IDIV:
						type = Type::IntTypeID;
						break;
					case ICMD_LDIV:
						type = Type::LongTypeID;
						break;
					case ICMD_FDIV:
						type = Type::FloatTypeID;
						break;
					case ICMD_DDIV:
						type = Type::DoubleTypeID;
						break;
					default: assert(0);
						type = Type::VoidTypeID;
					}
					Instruction *result = new DIVInst(type, s1, s2);
					write_variable(iptr->dst.varindex,bbindex,result);
					M->add_Instruction(result);
				}
				break;
			case ICMD_IREM:
			case ICMD_LREM:
			case ICMD_FREM:
			case ICMD_DREM:
				{
					Value *s1 = read_variable(iptr->s1.varindex, bbindex);
					Value *s2 = read_variable(iptr->sx.s23.s2.varindex,bbindex);
					Type::TypeID type;
					switch (iptr->opc) {
					case ICMD_IREM:
						type = Type::IntTypeID;
						break;
					case ICMD_LREM:
						type = Type::LongTypeID;
						break;
					case ICMD_FREM:
						type = Type::FloatTypeID;
						break;
					case ICMD_DREM:
						type = Type::DoubleTypeID;
						break;
					default: assert(0);
						type = Type::VoidTypeID;
					}
					Instruction *result = new REMInst(type, s1, s2);
					write_variable(iptr->dst.varindex,bbindex,result);
					M->add_Instruction(result);
				}
				break;
			case ICMD_ISHL:
			case ICMD_LSHL:
			case ICMD_ISHR:
			case ICMD_LSHR:
			case ICMD_IUSHR:
			case ICMD_LUSHR:
				{
					deoptimize(bbindex);
					break;
				}
			case ICMD_IOR:
			case ICMD_LOR:
			case ICMD_IXOR:
			case ICMD_LXOR:
			case ICMD_IAND:
			case ICMD_LAND:
				{
					Value *s1 = read_variable(iptr->s1.varindex, bbindex);
					Value *s2 = read_variable(iptr->sx.s23.s2.varindex,bbindex);
					Type::TypeID type;
					Instruction *result;
					// type
					switch (iptr->opc) {
					case ICMD_IAND:
					case ICMD_IOR:
					case ICMD_IXOR:
						type = Type::IntTypeID;
						break;
					case ICMD_LAND:
					case ICMD_LOR:
					case ICMD_LXOR:
						type = Type::LongTypeID;
						break;
					default: assert(0);
						type = Type::VoidTypeID;
					}
					// operation
					switch (iptr->opc) {
					case ICMD_IAND:
					case ICMD_LAND:
						result = new ANDInst(type, s1, s2);
						break;
					case ICMD_IOR:
					case ICMD_LOR:
						result = new ORInst(type, s1, s2);
						break;
					case ICMD_IXOR:
					case ICMD_LXOR:
						result = new XORInst(type, s1, s2);
						break;
					default: assert(0);
						result = NULL;
					}
					write_variable(iptr->dst.varindex,bbindex,result);
					M->add_Instruction(result);
				}
				break;
			case ICMD_LCMP:
			case ICMD_FCMPL:
			case ICMD_FCMPG:
			case ICMD_DCMPL:
			case ICMD_DCMPG:
				{
					Value *s1 = read_variable(iptr->s1.varindex, bbindex);
					Value *s2 = read_variable(iptr->sx.s23.s2.varindex,bbindex);
					CMPInst::FloatHandling handling;
					switch (iptr->opc) {
					case ICMD_FCMPL:
					case ICMD_DCMPL:
						handling = CMPInst::L;
						break;
					case ICMD_FCMPG:
					case ICMD_DCMPG:
						handling = CMPInst::G;
						break;
					default: assert(0);
						handling = CMPInst::DontCare;
					}
					Instruction *result = new CMPInst(s1, s2, handling);
					write_variable(iptr->dst.varindex,bbindex,result);
					M->add_Instruction(result);
				}
				break;

				/* binary/const INT */
			case ICMD_IADDCONST:
			case ICMD_ISUBCONST:
				{
					Value *s1 = read_variable(iptr->s1.varindex,bbindex);
					Instruction *konst = new CONSTInst(iptr->sx.val.i,Type::IntType());
					Instruction *result;
					switch (iptr->opc) {
					case ICMD_IADDCONST:
						result = new ADDInst(Type::IntTypeID, s1, konst);
						break;
					case ICMD_ISUBCONST:
						result = new SUBInst(Type::IntTypeID, s1, konst);
						break;
					default: assert(0);
						result = 0;
					}
					M->add_Instruction(konst);
					write_variable(iptr->dst.varindex,bbindex,result);
					M->add_Instruction(result);
				}
				break;
			case ICMD_IMULCONST:
				{
					Value *s1 = read_variable(iptr->s1.varindex,bbindex);
					Instruction *konst = new CONSTInst(iptr->sx.val.i,Type::IntType());
					Instruction *result = new MULInst(Type::IntTypeID, s1, konst);
					M->add_Instruction(konst);
					write_variable(iptr->dst.varindex,bbindex,result);
					M->add_Instruction(result);
				}
				break;
			case ICMD_IMULPOW2:
				{
					deoptimize(bbindex);
					break;
				}
			case ICMD_IREMPOW2:
			case ICMD_IDIVPOW2:
			case ICMD_IANDCONST:
				{
					Value *s1 = read_variable(iptr->s1.varindex,bbindex);
					Instruction *konst = new CONSTInst(iptr->sx.val.i,Type::IntType());
					Instruction *result;
					switch (iptr->opc) {
					case ICMD_IANDCONST:
						result = new ANDInst(Type::IntTypeID, s1, konst);
						break;
					case ICMD_IDIVPOW2:
						result = new DIVInst(Type::IntTypeID, s1, konst);
						break;
					case ICMD_IREMPOW2:
						result = new REMInst(Type::IntTypeID, s1, konst);
						break;
					default: assert(0);
						result = NULL;
					}
					M->add_Instruction(konst);
					write_variable(iptr->dst.varindex,bbindex,result);
					M->add_Instruction(result);
				}
				break;
			case ICMD_IORCONST:
			case ICMD_IXORCONST:
			case ICMD_ISHLCONST:
			case ICMD_ISHRCONST:
			case ICMD_IUSHRCONST:
			case ICMD_LSHLCONST:
			case ICMD_LSHRCONST:
			case ICMD_LUSHRCONST:

				/* ?ASTORECONST (trinary/const INT) */

			case ICMD_BASTORECONST:
			case ICMD_CASTORECONST:
			case ICMD_SASTORECONST:
			case ICMD_AASTORECONST:
				{
					deoptimize(bbindex);
					break;
				}
			case ICMD_IASTORECONST:
			case ICMD_LASTORECONST:
				{
					Value *arrayref = read_variable(iptr->s1.varindex, bbindex);
					Value *index = read_variable(iptr->sx.s23.s2.varindex,bbindex);
					Instruction *konst;
					Type::TypeID type;
					switch (iptr->opc) {
					case ICMD_IASTORECONST:
						type = Type::IntTypeID;
						konst = new CONSTInst(iptr->sx.s23.s3.constval,Type::IntType());
						break;
					// TODO Investigate why the following cases are not used.
					#if 0
					case ICMD_BASTORECONST:
						type = Type::ByteTypeID;
						konst = new CONSTInst(iptr->sx.s23.s3.constval,Type::ByteType());
						break;
					case ICMD_CASTORECONST:
						type = Type::CharTypeID;
						konst = new CONSTInst(iptr->sx.s23.s3.constval,Type::CharType());
						break;
					case ICMD_SASTORECONST:
						type = Type::ShortTypeID;
						konst = new CONSTInst(iptr->sx.s23.s3.constval,Type::ShortType());
						break;
					case ICMD_AASTORECONST:
						type = Type::ReferenceTypeID;
						konst = new CONSTInst(iptr->sx.s23.s3.constval,Type::ReferenceType());
						break;
					#endif
					case ICMD_LASTORECONST:
						type = Type::LongTypeID;
						konst = new CONSTInst(iptr->sx.s23.s3.constval,Type::LongType());
						break;
					default:
						assert(0);
						type = Type::VoidTypeID;
						konst = NULL;
					}
					M->add_Instruction(konst);

					Instruction *state_change = read_variable(global_state,bbindex)->to_Instruction();
					assert(state_change);

					Instruction *boundscheck = new ARRAYBOUNDSCHECKInst(arrayref, index);
					M->add_Instruction(boundscheck);

					Instruction *ref = new AREFInst(type, arrayref, index, BB[bbindex]);
					ref->append_dep(boundscheck);
					M->add_Instruction(ref);

					Instruction *array_store = new ASTOREInst(type, ref, konst, BB[bbindex], state_change);
					M->add_Instruction(array_store);
					write_variable(global_state, bbindex, array_store);
				}
				break;
			case ICMD_ICONST:
			case ICMD_LCONST:
			case ICMD_FCONST:
			case ICMD_DCONST:
				{
					Instruction *I;
					switch (iptr->opc) {
					case ICMD_ICONST:
						I = new CONSTInst(iptr->sx.val.i,Type::IntType());
						break;
					case ICMD_LCONST:
						I = new CONSTInst(iptr->sx.val.l,Type::LongType());
						break;
					case ICMD_FCONST:
						I = new CONSTInst(iptr->sx.val.f,Type::FloatType());
						break;
					case ICMD_DCONST:
						I = new CONSTInst(iptr->sx.val.d,Type::DoubleType());
						break;
					default:
						assert(0);
						I = NULL;
					}
					write_variable(iptr->dst.varindex,bbindex,I);
					M->add_Instruction(I);
				}
				break;

				/* binary/const LNG */
			case ICMD_LADDCONST:
				{
					Instruction *konst = new CONSTInst(iptr->sx.val.l,Type::LongType());
					Value *s1 = read_variable(iptr->s1.varindex,bbindex);
					Instruction *result = new ADDInst(Type::LongTypeID, s1, konst);
					M->add_Instruction(konst);
					write_variable(iptr->dst.varindex,bbindex,result);
					M->add_Instruction(result);
				}
				break;
			case ICMD_LSUBCONST:
				{
					Instruction *konst = new CONSTInst(iptr->sx.val.l,Type::LongType());
					Value *s1 = read_variable(iptr->s1.varindex,bbindex);
					Instruction *result = new SUBInst(Type::LongTypeID, s1, konst);
					M->add_Instruction(konst);
					write_variable(iptr->dst.varindex,bbindex,result);
					M->add_Instruction(result);
				}
				break;
			case ICMD_LMULCONST:
				{
					Instruction *konst = new CONSTInst(iptr->sx.val.l,Type::LongType());
					Value *s1 = read_variable(iptr->s1.varindex,bbindex);
					Instruction *result = new MULInst(Type::LongTypeID, s1, konst);
					M->add_Instruction(konst);
					write_variable(iptr->dst.varindex,bbindex,result);
					M->add_Instruction(result);
				}
				break;
			case ICMD_LANDCONST:
				{
					Value *s1 = read_variable(iptr->s1.varindex,bbindex);
					Instruction *konst = new CONSTInst(iptr->sx.val.l,Type::LongType());
					Instruction *result = new ANDInst(Type::LongTypeID, s1, konst);
					M->add_Instruction(konst);
					write_variable(iptr->dst.varindex,bbindex,result);
					M->add_Instruction(result);
				}
				break;
			case ICMD_LMULPOW2:
				{
					deoptimize(bbindex);
					break;
				}
			case ICMD_LDIVPOW2:
				{
					Value *s1 = read_variable(iptr->s1.varindex,bbindex);
					Instruction *konst = new CONSTInst(iptr->sx.val.l,Type::LongType());
					Instruction *result;
					switch (iptr->opc) {
					case ICMD_LDIVPOW2:
						// FIXME this is not right!
						result = new SUBInst(Type::LongTypeID, s1, konst);
						break;
					default: assert(0);
						result = 0;
					}
					M->add_Instruction(konst);
					write_variable(iptr->dst.varindex,bbindex,result);
					M->add_Instruction(result);
				}
				break;
			case ICMD_LREMPOW2:
			case ICMD_LORCONST:
			case ICMD_LXORCONST:

				/* const ADR */
			case ICMD_ACONST:
				{
					if (INSTRUCTION_IS_UNRESOLVED(iptr)) {
						deoptimize(bbindex);
						break;
					}

					Instruction *I = new CONSTInst(iptr->sx.val.anyptr, Type::ReferenceType());
					write_variable(iptr->dst.varindex,bbindex,I);
					M->add_Instruction(I);
				}
				break;
			case ICMD_GETFIELD:        /* 1 -> 1 */
				{
					if (INSTRUCTION_IS_UNRESOLVED(iptr)) {
						deoptimize(bbindex);
						break;
					}

					constant_FMIref *fmiref;
					INSTRUCTION_GET_FIELDREF(iptr, fmiref);
					fieldinfo* field = fmiref->p.field;

					Instruction *state_change = read_variable(global_state,bbindex)->to_Instruction();
					assert(state_change);

					Type::TypeID type = convert_to_typeid(fmiref->parseddesc.fd->type);
					Value *objectref = read_variable(iptr->s1.varindex,bbindex);

					Instruction *getfield = new GETFIELDInst(type, objectref, field, BB[bbindex],
							state_change);
					M->add_Instruction(getfield);
					write_variable(iptr->dst.varindex, bbindex, getfield);
					write_variable(global_state, bbindex, getfield);
				}
				break;
			case ICMD_PUTFIELD:        /* 2 -> 0 */
			case ICMD_PUTFIELDCONST:   /* 1 -> 0 */
				{
					if (INSTRUCTION_IS_UNRESOLVED(iptr)) {
						deoptimize(bbindex);
						break;
					}

					constant_FMIref *fmiref;
					INSTRUCTION_GET_FIELDREF(iptr, fmiref);
					fieldinfo* field = fmiref->p.field;

					Instruction *state_change = read_variable(global_state, bbindex)->to_Instruction();
					assert(state_change);

					Value *objectref = read_variable(iptr->s1.varindex, bbindex);
					Value *value;

					if (iptr->opc == ICMD_PUTFIELDCONST) {
						Type::TypeID type = convert_to_typeid(fmiref->parseddesc.fd->type);
						CONSTInst *konst = parse_s2_constant(iptr, type);
						value = konst;
						M->add_Instruction(konst);
					} else {
						value = read_variable(iptr->sx.s23.s2.varindex, bbindex);
					}

					Instruction *putfield = new PUTFIELDInst(objectref, value, field, BB[bbindex],
							state_change);
					M->add_Instruction(putfield);
					write_variable(global_state, bbindex, putfield);
				}
				break;
			case ICMD_GETSTATIC:       /* 0 -> 1 */
				{
					if (INSTRUCTION_IS_UNRESOLVED(iptr)) {
						deoptimize(bbindex);
						break;
					}

					constant_FMIref *fmiref;
					INSTRUCTION_GET_FIELDREF(iptr, fmiref);
					fieldinfo* field = fmiref->p.field;

					if (!class_is_or_almost_initialized(field->clazz)) {
						deoptimize(bbindex);
						break;
					}

					Instruction *state_change = read_variable(global_state,bbindex)->to_Instruction();
					assert(state_change);

					Type::TypeID type = convert_to_typeid(fmiref->parseddesc.fd->type);
					Instruction *getstatic = new GETSTATICInst(type, field,
							BB[bbindex], state_change);

					write_variable(iptr->dst.varindex, bbindex, getstatic);
					write_variable(global_state, bbindex, getstatic);

					M->add_Instruction(getstatic);
				}
				break;
			case ICMD_PUTSTATIC:       /* 1 -> 0 */
			case ICMD_PUTSTATICCONST:  /* 0 -> 0 */
				{
					if (INSTRUCTION_IS_UNRESOLVED(iptr)) {
						deoptimize(bbindex);
						break;
					}

					constant_FMIref *fmiref;
					INSTRUCTION_GET_FIELDREF(iptr, fmiref);
					fieldinfo* field = fmiref->p.field;

					if (!class_is_or_almost_initialized(field->clazz)) {
						deoptimize(bbindex);
						break;
					}

					Instruction *state_change = read_variable(global_state,bbindex)->to_Instruction();
					assert(state_change);

					Value *value;

					if (iptr->opc == ICMD_PUTSTATICCONST) {
						Type::TypeID type = convert_to_typeid(fmiref->parseddesc.fd->type);
						CONSTInst *konst = parse_s2_constant(iptr, type);
						value = konst;
						M->add_Instruction(konst);
					} else {
						value = read_variable(iptr->s1.varindex,bbindex);
					}

					Instruction *putstatic = new PUTSTATICInst(value, field,
							BB[bbindex], state_change);

					write_variable(global_state, bbindex, putstatic);

					M->add_Instruction(putstatic);
				}
				break;
			case ICMD_IINC:
				{
					Value *s1 = read_variable(iptr->s1.varindex,bbindex);
					Instruction *konst = new CONSTInst(iptr->sx.val.i,Type::IntType());
					Instruction *result = new ADDInst(Type::IntTypeID, s1, konst);
					M->add_Instruction(konst);
					write_variable(iptr->dst.varindex,bbindex,result);
					M->add_Instruction(result);
				}
				break;
			case ICMD_IASTORE:
			case ICMD_SASTORE:
			case ICMD_BASTORE:
			case ICMD_CASTORE:
			case ICMD_LASTORE:
			case ICMD_DASTORE:
			case ICMD_FASTORE:
			case ICMD_AASTORE:
				{
					Value *arrayref = read_variable(iptr->s1.varindex, bbindex);
					Value *index = read_variable(iptr->sx.s23.s2.varindex,bbindex);
					Value *value = read_variable(iptr->sx.s23.s3.varindex,bbindex);

					Type::TypeID type;
					switch (iptr->opc) {
					case ICMD_BASTORE:
						type = Type::ByteTypeID;
						break;
					case ICMD_CASTORE:
						type = Type::CharTypeID;
						break;
					case ICMD_SASTORE:
						type = Type::ShortTypeID;
						break;
					case ICMD_IASTORE:
						type = Type::IntTypeID;
						break;
					case ICMD_LASTORE:
						type = Type::LongTypeID;
						break;
					case ICMD_AASTORE:
						type = Type::ReferenceTypeID;
						break;
					case ICMD_FASTORE:
						type = Type::FloatTypeID;
						break;
					case ICMD_DASTORE:
						type = Type::DoubleTypeID;
						break;
					default:
						assert(0);
						type = Type::VoidTypeID;
					}

					Instruction *state_change = read_variable(global_state,bbindex)->to_Instruction();
					assert(state_change);

					Instruction *boundscheck = new ARRAYBOUNDSCHECKInst(arrayref, index);
					M->add_Instruction(boundscheck);

					Instruction *ref = new AREFInst(value->get_type(), arrayref, index, BB[bbindex]);
					ref->append_dep(boundscheck);
					M->add_Instruction(ref);

					Instruction *array_store = new ASTOREInst(type, ref, value, BB[bbindex], state_change);
					M->add_Instruction(array_store);
					write_variable(global_state, bbindex, array_store);
				}
				break;
			case ICMD_IALOAD:
			case ICMD_SALOAD:
			case ICMD_BALOAD:
			case ICMD_CALOAD:
			case ICMD_LALOAD:
			case ICMD_DALOAD:
			case ICMD_FALOAD:
			case ICMD_AALOAD:
				{
					Value *arrayref = read_variable(iptr->s1.varindex, bbindex);
					Value *index = read_variable(iptr->sx.s23.s2.varindex,bbindex);
					Type::TypeID type;
					switch (iptr->opc) {
					case ICMD_BALOAD:
						type = Type::ByteTypeID;
						break;
					case ICMD_CALOAD:
						type = Type::CharTypeID;
						break;
					case ICMD_SALOAD:
						type = Type::ShortTypeID;
						break;
					case ICMD_IALOAD:
						type = Type::IntTypeID;
						break;
					case ICMD_LALOAD:
						type = Type::LongTypeID;
						break;
					case ICMD_AALOAD:
						type = Type::ReferenceTypeID;
						break;
					case ICMD_FALOAD:
						type = Type::FloatTypeID;
						break;
					case ICMD_DALOAD:
						type = Type::DoubleTypeID;
						break;
					default:
						assert(0);
						type = Type::VoidTypeID;
					}

					Instruction *state_change = read_variable(global_state,bbindex)->to_Instruction();
					assert(state_change);

					Instruction *boundscheck = new ARRAYBOUNDSCHECKInst(arrayref, index);
					M->add_Instruction(boundscheck);

					Instruction *ref = new AREFInst(type, arrayref, index, BB[bbindex]);
					ref->append_dep(boundscheck);
					M->add_Instruction(ref);

					Instruction *array_load = new ALOADInst(type, ref, BB[bbindex], state_change);
					M->add_Instruction(array_load);
					write_variable(iptr->dst.varindex, bbindex, array_load);
					write_variable(global_state, bbindex, array_load);
				}
				break;
			case ICMD_RET:
				{
					deoptimize(bbindex);
					break;
				}
			case ICMD_ILOAD:
			case ICMD_LLOAD:
			case ICMD_FLOAD:
			case ICMD_DLOAD:
			case ICMD_ALOAD:
				{
					Value *def = read_variable(iptr->s1.varindex,bbindex);
					assert(def);
					write_variable(iptr->dst.varindex,bbindex,def);
				}
				break;
			case ICMD_ISTORE:
			case ICMD_LSTORE:
			case ICMD_FSTORE:
			case ICMD_DSTORE:
			case ICMD_ASTORE:
				{
					Value *s1 = read_variable(iptr->s1.varindex,bbindex);
					write_variable(iptr->dst.varindex,bbindex,s1);
					stack_javalocals_store(iptr, live_javalocals);
				}
				break;
			case ICMD_CHECKCAST:
			case ICMD_INSTANCEOF:
				deoptimize(bbindex);
				break;
			case ICMD_INVOKESPECIAL:
<<<<<<< HEAD
				{
					assert(INSTRUCTION_MUST_CHECK(iptr));

					// TODO: Since we deoptimize for INVOKEs we need to deoptimize early
					//       for INVOKESPECIAL or the CHECKNULLInst will cause problems
					deoptimize(bbindex);
					break;

					s4 receiver_index = *(iptr->sx.s23.s2.args);
					Value *receiver = read_variable(receiver_index,bbindex);
					CHECKNULLInst *check_null = new CHECKNULLInst(receiver);
					M->add_Instruction(check_null);
					write_variable(global_state, bbindex, check_null);
				}
				// fall through
=======
>>>>>>> 5c46310f
			case ICMD_INVOKEVIRTUAL:
			case ICMD_INVOKEINTERFACE:
			case ICMD_INVOKESTATIC:
			case ICMD_BUILTIN:
				{
					// TODO: Currently we deoptimize for INVOKEs because the
					//       register allocator can not handle call sites correctly.
					deoptimize(bbindex);
					break;

					methoddesc *md;
					constant_FMIref *fmiref;
					
					if (iptr->opc == ICMD_BUILTIN) {
						md = iptr->sx.s23.s3.bte->md;
					} else {
						INSTRUCTION_GET_METHODREF(iptr, fmiref);
						md = fmiref->parseddesc.md;
					}
					
					// Determine the return type of the invocation.
					Type::TypeID type;
					switch (md->returntype.type) {
					case TYPE_INT:
						type = Type::IntTypeID;
						break;
					case TYPE_LNG:
						type = Type::LongTypeID;
						break;
					case TYPE_FLT:
						type = Type::FloatTypeID;
						break;
					case TYPE_DBL:
						type = Type::DoubleTypeID;
						break;
					case TYPE_VOID:
						type = Type::VoidTypeID;
						break;
					case TYPE_ADR:
						type = Type::ReferenceTypeID;
						break;
					case TYPE_RET:
						// TODO Implement me.
					default:
						type = Type::VoidTypeID;
						err() << BoldRed << "error: " << reset_color << " type " << BoldWhite
							  << md->returntype.type << reset_color
							  << " not yet supported! (see vm/global.h)" << nl;
						assert(false);
					}

					Instruction *state_change = read_variable(global_state,bbindex)->to_Instruction();
					assert(state_change);

					SourceStateInst *source_state = record_source_state(BB[bbindex],
						bb->iinstr, bb, live_javalocals, bb->invars, bb->indepth);

					// Create the actual instruction for the invocation.
					INVOKEInst *invoke = NULL;
					int32_t argcount = iptr->s1.argcount;
					switch (iptr->opc) {
					case ICMD_INVOKESPECIAL:
<<<<<<< HEAD
						I = new INVOKESPECIALInst(type,argcount,fmiref,BB[bbindex],state_change,source_state);
						break;
					case ICMD_INVOKEVIRTUAL:
						I = new INVOKEVIRTUALInst(type,argcount,fmiref,BB[bbindex],state_change,source_state);
						break;
					case ICMD_INVOKESTATIC:
						I = new INVOKESTATICInst(type,argcount,fmiref,BB[bbindex],state_change,source_state);
						break;
					case ICMD_INVOKEINTERFACE:
						I = new INVOKEINTERFACEInst(type,argcount,fmiref,BB[bbindex],state_change,source_state);
=======
						{
							assert(INSTRUCTION_MUST_CHECK(iptr));

							s4 receiver_index = *(iptr->sx.s23.s2.args);
							Value *receiver = read_variable(receiver_index,bbindex);
							Instruction *null_check = new CHECKNULLInst(receiver);
							M->add_Instruction(null_check);

							invoke = new INVOKESPECIALInst(type,argcount,fmiref,BB[bbindex],state_change);
							invoke->append_dep(null_check);
						}
						break;
					case ICMD_INVOKEVIRTUAL:
						{
							invoke = new INVOKEVIRTUALInst(type,argcount,fmiref,BB[bbindex],state_change);
						}
						break;
					case ICMD_INVOKESTATIC:
						{
							invoke = new INVOKESTATICInst(type,argcount,fmiref,BB[bbindex],state_change);
						}
						break;
					case ICMD_INVOKEINTERFACE:
						{
							invoke = new INVOKEINTERFACEInst(type,argcount,fmiref,BB[bbindex],state_change);
						}
>>>>>>> 5c46310f
						break;
					case ICMD_BUILTIN:
						{
							builtintable_entry *bte = iptr->sx.s23.s3.bte;
							u1 *builtin_address = bte->stub == NULL ? reinterpret_cast<u1*>(bte->fp) : bte->stub;
<<<<<<< HEAD
							I = new BUILTINInst(type,builtin_address,argcount,BB[bbindex],state_change,source_state);
=======
							invoke = new BUILTINInst(type,builtin_address,argcount,BB[bbindex],state_change);
>>>>>>> 5c46310f
						}
						break;
					default:
						assert(false);
						break;
					}

					// Establish data dependencies to the arguments of the invocation.
					s4 *args = iptr->sx.s23.s2.args;
					for (int i = 0; i < argcount; i++) {
						// TODO understand
						//if ((iptr->s1.argcount - 1 - i) == md->paramcount)
						//	printf(" pass-through: ");
						invoke->append_parameter(read_variable(args[i],bbindex));
					}

					if (type != Type::VoidTypeID) {
						write_variable(iptr->dst.varindex,bbindex,invoke);
					}

					write_variable(global_state,bbindex,invoke);
					M->add_Instruction(invoke);

					LOG3("INVOKEInst: " << invoke << " dep = " << state_change << nl);
				}
				break;
			case ICMD_IFLT:
			case ICMD_IFGT:
			case ICMD_IFGE:
			case ICMD_IFEQ:
			case ICMD_IFNE:
			case ICMD_IFLE:
				{
					Conditional::CondID cond;
					switch (iptr->opc) {
					case ICMD_IFLT:
						cond = Conditional::LT;
						break;
					case ICMD_IFGT:
						cond = Conditional::GT;
						break;
					case ICMD_IFEQ:
						cond = Conditional::EQ;
						break;
					case ICMD_IFNE:
						cond = Conditional::NE;
						break;
					case ICMD_IFLE:
						cond = Conditional::LE;
						break;
					case ICMD_IFGE:
						cond = Conditional::GE;
						break;
					default:
						os::shouldnotreach();
						cond = Conditional::NoCond;
					}
					Instruction *konst = new CONSTInst(iptr->sx.val.i,Type::IntType());
					Value *s1 = read_variable(iptr->s1.varindex,bbindex);
					assert(s1);

					if (s1->get_type() != konst->get_type()) {
						deoptimize(bbindex);
						break;
					}

					assert(BB[iptr->dst.block->nr]);
					BeginInst *trueBlock = BB[iptr->dst.block->nr]->to_BeginInst();
					assert(trueBlock);
					assert(BB[bbindex+1]);
					BeginInst *falseBlock = BB[bbindex+1]->to_BeginInst();
					assert(falseBlock);
					Instruction *result = new IFInst(BB[bbindex], s1, konst, cond,
						trueBlock, falseBlock);
					M->add_Instruction(konst);
					M->add_Instruction(result);
				}
				break;
			case ICMD_IF_LLT:
			case ICMD_IF_LGT:
			case ICMD_IF_LLE:
			case ICMD_IF_LEQ:
			case ICMD_IF_LNE:
			case ICMD_IF_LGE:
				{
					Conditional::CondID cond;
					switch (iptr->opc) {
					case ICMD_IF_LLT:
						cond = Conditional::LT;
						break;
					case ICMD_IF_LGT:
						cond = Conditional::GT;
						break;
					case ICMD_IF_LLE:
						cond = Conditional::LE;
						break;
					case ICMD_IF_LEQ:
						cond = Conditional::EQ;
						break;
					case ICMD_IF_LNE:
						cond = Conditional::NE;
						break;
					case ICMD_IF_LGE:
						cond = Conditional::GE;
						break;
					default:
						os::shouldnotreach();
						cond = Conditional::NoCond;
					}
					Instruction *konst = new CONSTInst(iptr->sx.val.l,Type::LongType());
					Value *s1 = read_variable(iptr->s1.varindex,bbindex);
					assert(s1);

					if (s1->get_type() != konst->get_type()) {
						deoptimize(bbindex);
						break;
					}

					assert(BB[iptr->dst.block->nr]);
					BeginInst *trueBlock = BB[iptr->dst.block->nr]->to_BeginInst();
					assert(trueBlock);
					assert(BB[bbindex+1]);
					BeginInst *falseBlock = BB[bbindex+1]->to_BeginInst();
					assert(falseBlock);
					Instruction *result = new IFInst(BB[bbindex], s1, konst, cond,
						trueBlock, falseBlock);
					M->add_Instruction(konst);
					M->add_Instruction(result);
				}
				break;
			case ICMD_GOTO:
				{
					assert(BB[iptr->dst.block->nr]);
					BeginInst *targetBlock = BB[iptr->dst.block->nr];
					Instruction *result = new GOTOInst(BB[bbindex], targetBlock);
					M->add_Instruction(result);
				}
				break;
			case ICMD_JSR:
			case ICMD_IFNULL:
			case ICMD_IFNONNULL:
				{
					deoptimize(bbindex);
					break;
				}
			case ICMD_IF_ICMPEQ:
			case ICMD_IF_ICMPNE:
			case ICMD_IF_ICMPLT:
			case ICMD_IF_ICMPGE:
			case ICMD_IF_ICMPGT:
			case ICMD_IF_ICMPLE:
				{
					Conditional::CondID cond;
					switch (iptr->opc) {
					case ICMD_IF_ICMPLE:
						cond = Conditional::LE;
						break;
					case ICMD_IF_ICMPEQ:
						cond = Conditional::EQ;
						break;
					case ICMD_IF_ICMPNE:
						cond = Conditional::NE;
						break;
					case ICMD_IF_ICMPLT:
						cond = Conditional::LT;
						break;
					case ICMD_IF_ICMPGE:
						cond = Conditional::GE;
						break;
					case ICMD_IF_ICMPGT:
						cond = Conditional::GT;
						break;
					default:
						os::shouldnotreach();
						cond = Conditional::NoCond;
					}
					Value *s1 = read_variable(iptr->s1.varindex,bbindex);
					Value *s2 = read_variable(iptr->sx.s23.s2.varindex,bbindex);
					assert(s1);
					assert(s2);

					if (s1->get_type() != s2->get_type()) {
						deoptimize(bbindex);
						break;
					}

					assert(BB[iptr->dst.block->nr]);
					BeginInst *trueBlock = BB[iptr->dst.block->nr]->to_BeginInst();
					assert(trueBlock);
					assert(BB[bbindex+1]);
					BeginInst *falseBlock = BB[bbindex+1]->to_BeginInst();
					assert(falseBlock);
					Instruction *result = new IFInst(BB[bbindex], s1, s2, cond,
						trueBlock, falseBlock);
					M->add_Instruction(result);
				}
				break;
			case ICMD_IF_LCMPEQ:
			case ICMD_IF_LCMPNE:
			case ICMD_IF_LCMPLT:
			case ICMD_IF_LCMPGT:
			case ICMD_IF_LCMPGE:
			case ICMD_IF_LCMPLE:
				{
					Conditional::CondID cond;
					switch (iptr->opc) {
					case ICMD_IF_LCMPEQ:
						cond = Conditional::EQ;
						break;
					case ICMD_IF_LCMPNE:
						cond = Conditional::NE;
						break;
					case ICMD_IF_LCMPLT:
						cond = Conditional::LT;
						break;
					case ICMD_IF_LCMPGT:
						cond = Conditional::GT;
						break;
					case ICMD_IF_LCMPGE:
						cond = Conditional::GE;
						break;
					case ICMD_IF_LCMPLE:
						cond = Conditional::LE;
						break;
					default:
						cond = Conditional::NoCond;
						os::shouldnotreach();
					}
					Value *s1 = read_variable(iptr->s1.varindex,bbindex);
					Value *s2 = read_variable(iptr->sx.s23.s2.varindex,bbindex);
					assert(s1);
					assert(s2);

					if (s1->get_type() != s2->get_type()) {
						deoptimize(bbindex);
						break;
					}

					assert(BB[iptr->dst.block->nr]);
					BeginInst *trueBlock = BB[iptr->dst.block->nr]->to_BeginInst();
					assert(trueBlock);
					assert(BB[bbindex+1]);
					BeginInst *falseBlock = BB[bbindex+1]->to_BeginInst();
					assert(falseBlock);
					Instruction *result = new IFInst(BB[bbindex], s1, s2, cond,
						trueBlock, falseBlock);
					M->add_Instruction(result);
				}
				break;
			case ICMD_IF_ACMPEQ:
			case ICMD_IF_ACMPNE:
				{
					deoptimize(bbindex);
					break;
				}
			case ICMD_TABLESWITCH:
				{
					s4 tablehigh = iptr->sx.s23.s3.tablehigh;
					s4 tablelow  = iptr->sx.s23.s2.tablelow;

					Value *s1 = read_variable(iptr->s1.varindex,bbindex);
					TABLESWITCHInst *result = new TABLESWITCHInst(BB[bbindex], s1,
						TABLESWITCHInst::LOW(tablelow),
						TABLESWITCHInst::HIGH(tablehigh));

					s4 count = tablehigh - tablelow + 1;
					LOG("tableswitch  high=" << tablehigh << " low=" << tablelow << " count=" << count << nl);
					branch_target_t *table = iptr->dst.table;
					BeginInst* def = BB[table[0].block->nr];
					LOG("idx: " << 0 << " BeginInst: " << BB[table[0].block->nr]
						<< "(block.nr=" << table[0].block->nr << ")"<< nl);
					++table;
					for (s4 i = 0; i < count ; ++i) {
						LOG("idx: " << i << " BeginInst: " << BB[table[i].block->nr]
							<< "(block.nr=" << table[i].block->nr << ")"<< nl);
						result->append_succ(BB[table[i].block->nr]);
					}
					result->append_succ(def);
					M->add_Instruction(result);
				}
				break;
			case ICMD_LOOKUPSWITCH:
				{
					s4 lookupcount = iptr->sx.s23.s2.lookupcount;

					Value *s1 = read_variable(iptr->s1.varindex,bbindex);
					LOOKUPSWITCHInst *result = new LOOKUPSWITCHInst(BB[bbindex], s1, lookupcount);

					// add case targets
					lookup_target_t *lookup = iptr->dst.lookup;
					for (s4 i = 0; i < lookupcount; ++i) {
						// lookup->value
						result->append_succ(BB[lookup->target.block->nr]);
						result->set_match(i, LOOKUPSWITCHInst::MATCH(lookup->value));
						++lookup;
					}
					// add default target
					BeginInst *defaultBlock = BB[iptr->sx.s23.s3.lookupdefault.block->nr];
					assert(defaultBlock);
					result->append_succ(defaultBlock);

					M->add_Instruction(result);
				}
				break;
			case ICMD_FRETURN:
			case ICMD_IRETURN:
			case ICMD_DRETURN:
			case ICMD_LRETURN:
			case ICMD_ARETURN:
				{
					Value *s1 = read_variable(iptr->s1.varindex,bbindex);
					Instruction *result = new RETURNInst(BB[bbindex], s1);
					M->add_Instruction(result);
				}
				break;
			case ICMD_RETURN:
				{
					Instruction *result = new RETURNInst(BB[bbindex]);
					M->add_Instruction(result);
				}
				break;
			case ICMD_ATHROW:
				{
					deoptimize(bbindex);
					break;
				}
			case ICMD_COPY:
			case ICMD_MOVE:
				{
					Value *s1 = read_variable(iptr->s1.varindex, bbindex);
					write_variable(iptr->dst.varindex,bbindex,s1);
				}
				break;
			case ICMD_GETEXCEPTION:
				{
					deoptimize(bbindex);
					break;
				}
			default:
				#if !defined(NDEBUG)
				ABORT_MSG(icmd_table[iptr->opc].name << " (" << iptr->opc << ")",
					"Operation not yet supported!");
				#else
				ABORT_MSG("Opcode: (" << iptr->opc << ")",
					"Operation not yet supported!");
				#endif
				break;
			}

			// Record the source state if the last instruction was side-effecting.
			new_global_state = read_variable(global_state,bbindex)->to_Instruction();
			if (new_global_state != old_global_state && new_global_state->has_side_effects()) {
				assert(instruction_has_side_effects(iptr));
				record_source_state(new_global_state, iptr, bb, live_javalocals,
						iptr->stack_after, iptr->stackdepth_after);
			}
		}

		if (!BB[bbindex]->get_EndInst()) {
			// No end instruction yet. Adding GOTO
			assert(bbindex+1 < BB.size());
			BeginInst *targetBlock = BB[bbindex+1];
			Instruction *result = new GOTOInst(BB[bbindex], targetBlock);
			M->add_Instruction(result);
		}

		// block filled!
		filled_blocks[bbindex] = true;
		// try to seal block
		try_seal_block(bb);
		// try seal successors
		for(int i = 0; i < bb->successorcount; ++i) {
			try_seal_block(bb->successors[i]);
		}
	}

#ifndef NDEBUG
	for(size_t i = 0; i< num_basicblocks; ++i) {
		if (!sealed_blocks[i]) {
			err() << BoldRed << "error: " << reset_color << "unsealed basic block: " << BoldWhite
				  << i << " (" << BB[i] << ")"
				  << reset_color << nl;
			assert(0 && "There is an unsealed basic block");
		}
	}
#endif

	remove_unreachable_blocks();

	return true;
}

bool SSAConstructionPass::verify() const {
	for (Method::const_iterator i = M->begin(), e = M->end() ; i != e ; ++i) {
		Instruction *I = *i;
		if (!I->verify()) return false;
	}
	return true;
}

PassUsage& SSAConstructionPass::get_PassUsage(PassUsage &PU) const {
	PU.add_requires<CFGConstructionPass>();
	return PU;
}

// registrate Pass
static PassRegistry<SSAConstructionPass> X("SSAConstructionPass");

} // end namespace cacao
} // end namespace jit
} // end namespace compiler2


/*
 * These are local overrides for various environment variables in Emacs.
 * Please do not remove this and leave it at the end of the file, where
 * Emacs will automagically detect them.
 * ---------------------------------------------------------------------
 * Local variables:
 * mode: c++
 * indent-tabs-mode: t
 * c-basic-offset: 4
 * tab-width: 4
 * End:
 * vim:noexpandtab:sw=4:ts=4:
 */<|MERGE_RESOLUTION|>--- conflicted
+++ resolved
@@ -1517,24 +1517,11 @@
 				deoptimize(bbindex);
 				break;
 			case ICMD_INVOKESPECIAL:
-<<<<<<< HEAD
-				{
-					assert(INSTRUCTION_MUST_CHECK(iptr));
-
 					// TODO: Since we deoptimize for INVOKEs we need to deoptimize early
 					//       for INVOKESPECIAL or the CHECKNULLInst will cause problems
 					deoptimize(bbindex);
 					break;
 
-					s4 receiver_index = *(iptr->sx.s23.s2.args);
-					Value *receiver = read_variable(receiver_index,bbindex);
-					CHECKNULLInst *check_null = new CHECKNULLInst(receiver);
-					M->add_Instruction(check_null);
-					write_variable(global_state, bbindex, check_null);
-				}
-				// fall through
-=======
->>>>>>> 5c46310f
 			case ICMD_INVOKEVIRTUAL:
 			case ICMD_INVOKEINTERFACE:
 			case ICMD_INVOKESTATIC:
@@ -1597,18 +1584,6 @@
 					int32_t argcount = iptr->s1.argcount;
 					switch (iptr->opc) {
 					case ICMD_INVOKESPECIAL:
-<<<<<<< HEAD
-						I = new INVOKESPECIALInst(type,argcount,fmiref,BB[bbindex],state_change,source_state);
-						break;
-					case ICMD_INVOKEVIRTUAL:
-						I = new INVOKEVIRTUALInst(type,argcount,fmiref,BB[bbindex],state_change,source_state);
-						break;
-					case ICMD_INVOKESTATIC:
-						I = new INVOKESTATICInst(type,argcount,fmiref,BB[bbindex],state_change,source_state);
-						break;
-					case ICMD_INVOKEINTERFACE:
-						I = new INVOKEINTERFACEInst(type,argcount,fmiref,BB[bbindex],state_change,source_state);
-=======
 						{
 							assert(INSTRUCTION_MUST_CHECK(iptr));
 
@@ -1635,17 +1610,12 @@
 						{
 							invoke = new INVOKEINTERFACEInst(type,argcount,fmiref,BB[bbindex],state_change);
 						}
->>>>>>> 5c46310f
 						break;
 					case ICMD_BUILTIN:
 						{
 							builtintable_entry *bte = iptr->sx.s23.s3.bte;
 							u1 *builtin_address = bte->stub == NULL ? reinterpret_cast<u1*>(bte->fp) : bte->stub;
-<<<<<<< HEAD
-							I = new BUILTINInst(type,builtin_address,argcount,BB[bbindex],state_change,source_state);
-=======
 							invoke = new BUILTINInst(type,builtin_address,argcount,BB[bbindex],state_change);
->>>>>>> 5c46310f
 						}
 						break;
 					default:
