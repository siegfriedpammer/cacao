/* src/vm/jit/dseg.c - data segment handling stuff

   Copyright (C) 1996-2005, 2006, 2007 R. Grafl, A. Krall, C. Kruegel,
   C. Oates, R. Obermaisser, M. Platter, M. Probst, S. Ring,
   E. Steiner, C. Thalinger, D. Thuernbeck, P. Tomsich, C. Ullrich,
   J. Wenninger, Institut f. Computersprachen - TU Wien

   This file is part of CACAO.

   This program is free software; you can redistribute it and/or
   modify it under the terms of the GNU General Public License as
   published by the Free Software Foundation; either version 2, or (at
   your option) any later version.

   This program is distributed in the hope that it will be useful, but
   WITHOUT ANY WARRANTY; without even the implied warranty of
   MERCHANTABILITY or FITNESS FOR A PARTICULAR PURPOSE.  See the GNU
   General Public License for more details.

   You should have received a copy of the GNU General Public License
   along with this program; if not, write to the Free Software
   Foundation, Inc., 51 Franklin Street, Fifth Floor, Boston, MA
   02110-1301, USA.

<<<<<<< HEAD
   $Id: dseg.h 7903 2007-05-14 11:15:33Z tbfg $

=======
>>>>>>> 1da0ac19
*/


#ifndef _DSEG_H
#define _DSEG_H

/* forward typedefs ***********************************************************/

typedef struct dsegentry             dsegentry;
typedef struct linenumbertable_entry linenumbertable_entry;
typedef struct dseg_exception_entry  dseg_exception_entry;


#include "config.h"
#include "vm/types.h"

#include "toolbox/list.h"

#include "vm/jit/jit.h"
#include "vm/jit/codegen-common.h"

#include "vmcore/references.h"


/* convenience macros *********************************************************/

#define dseg_add_functionptr(cd,value) \
    dseg_add_address((cd), (void *) (ptrint) (value))


/* dataentry ******************************************************************/

#define DSEG_FLAG_UNIQUE      0x0001
#define DSEG_FLAG_READONLY    0x0002

struct dsegentry {
	u2         type;
	u2         flags;
	s4         disp;
	imm_union  val;
	dsegentry *next;
};


/* linenumbertable_entry ******************************************************/

/* Keep the type of line the same as the pointer type, otherwise we
   run into alignment troubles (like on MIPS64). */

struct linenumbertable_entry {
	ptrint  line;               /* NOTE: see doc/inlining_stacktrace.txt for  */
	u1     *pc;                 /*       special meanings of line and pc.     */
};


/* dseg_exception_entry ********************************************************

   Datastructure which represents an exception entry in the exception
   table residing in the data segment.

*******************************************************************************/

struct dseg_exception_entry {
	classref_or_classinfo  catchtype;
	u1                    *handlerpc;
	u1                    *endpc;
	u1                    *startpc;
};


/* function prototypes ********************************************************/

void dseg_finish(jitdata *jd);

s4 dseg_add_unique_s4(codegendata *cd, s4 value);
s4 dseg_add_unique_s8(codegendata *cd, s8 value);
s4 dseg_add_unique_float(codegendata *cd, float value);
s4 dseg_add_unique_double(codegendata *cd, double value);
s4 dseg_add_unique_address(codegendata *cd, void *value);

s4 dseg_add_s4(codegendata *cd, s4 value);
s4 dseg_add_s8(codegendata *cd, s8 value);
s4 dseg_add_float(codegendata *cd, float value);
s4 dseg_add_double(codegendata *cd, double value);
s4 dseg_add_address(codegendata *cd, void *value);

void dseg_add_unique_target(codegendata *cd, basicblock *target);
void dseg_add_target(codegendata *cd, basicblock *target);

void dseg_addlinenumbertablesize(codegendata *cd);
void dseg_addlinenumber(codegendata *cd, u2 linenumber);
void dseg_addlinenumber_inline_start(codegendata *cd, instruction *iptr);
void dseg_addlinenumber_inline_end(codegendata *cd, instruction *iptr);

void dseg_createlinenumbertable(codegendata *cd);

s4 dseg_get_linenumber_from_pc(methodinfo **pm, u1 *pv, u1 *pc);

#if defined(__I386__) || defined(__X86_64__) || defined(__XDSPCORE__) || defined(__M68K__) || defined(ENABLE_INTRP)
void dseg_adddata(codegendata *cd);
void dseg_resolve_datareferences(jitdata *jd);
#endif

#if !defined(NDEBUG)
void dseg_display(jitdata *jd);
#endif

#endif /* _DSEG_H */


/*
 * These are local overrides for various environment variables in Emacs.
 * Please do not remove this and leave it at the end of the file, where
 * Emacs will automagically detect them.
 * ---------------------------------------------------------------------
 * Local variables:
 * mode: c
 * indent-tabs-mode: t
 * c-basic-offset: 4
 * tab-width: 4
 * End:
 * vim:noexpandtab:sw=4:ts=4:
 */<|MERGE_RESOLUTION|>--- conflicted
+++ resolved
@@ -22,11 +22,6 @@
    Foundation, Inc., 51 Franklin Street, Fifth Floor, Boston, MA
    02110-1301, USA.
 
-<<<<<<< HEAD
-   $Id: dseg.h 7903 2007-05-14 11:15:33Z tbfg $
-
-=======
->>>>>>> 1da0ac19
 */
 
 
