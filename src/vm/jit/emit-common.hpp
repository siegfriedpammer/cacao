/* src/vm/jit/emit-common.hpp - common code emitter functions

   Copyright (C) 2006, 2007, 2008
   CACAOVM - Verein zur Foerderung der freien virtuellen Maschine CACAO

   This file is part of CACAO.

   This program is free software; you can redistribute it and/or
   modify it under the terms of the GNU General Public License as
   published by the Free Software Foundation; either version 2, or (at
   your option) any later version.

   This program is distributed in the hope that it will be useful, but
   WITHOUT ANY WARRANTY; without even the implied warranty of
   MERCHANTABILITY or FITNESS FOR A PARTICULAR PURPOSE.  See the GNU
   General Public License for more details.

   You should have received a copy of the GNU General Public License
   along with this program; if not, write to the Free Software
   Foundation, Inc., 51 Franklin Street, Fifth Floor, Boston, MA
   02110-1301, USA.

*/


#ifndef _EMIT_COMMON_H
#define _EMIT_COMMON_H

#include "config.h"
#include "vm/types.h"

#include "arch.h"

#include "vm/jit/codegen-common.hpp"
#include "vm/jit/jit.hpp"


/* branch labels **************************************************************/

#define BRANCH_LABEL_1    1
#define BRANCH_LABEL_2    2
#define BRANCH_LABEL_3    3
#define BRANCH_LABEL_4    4
#define BRANCH_LABEL_5    5
#define BRANCH_LABEL_6    6
#define BRANCH_LABEL_7    7
#define BRANCH_LABEL_8    8
#define BRANCH_LABEL_9    9
#define BRANCH_LABEL_10  10


/* constant range macros ******************************************************/

#if SIZEOF_VOID_P == 8

# define IS_IMM8(c) \
    (((s8) (c) >= -128) && ((s8) (c) <= 127))

# define IS_IMM32(c) \
    (((s8) (c) >= (-2147483647-1)) && ((s8) (c) <= 2147483647))

#else

# define IS_IMM8(c) \
    (((s4) (c) >= -128) && ((s4) (c) <= 127))

# define IS_IMM16(c) \
    (((s4) (c) >= -32768) && ((s4) (c) <= 32767))

#endif


/* code generation functions **************************************************/

#ifdef __cplusplus
extern "C" {
#endif

s4 emit_load(jitdata *jd, instruction *iptr, varinfo *src, s4 tempreg);
s4 emit_load_s1(jitdata *jd, instruction *iptr, s4 tempreg);
s4 emit_load_s2(jitdata *jd, instruction *iptr, s4 tempreg);
s4 emit_load_s3(jitdata *jd, instruction *iptr, s4 tempreg);

#if SIZEOF_VOID_P == 4
s4 emit_load_low(jitdata *jd, instruction *iptr, varinfo *src, s4 tempreg);
s4 emit_load_s1_low(jitdata *jd, instruction *iptr, s4 tempreg);
s4 emit_load_s2_low(jitdata *jd, instruction *iptr, s4 tempreg);
s4 emit_load_s3_low(jitdata *jd, instruction *iptr, s4 tempreg);

s4 emit_load_high(jitdata *jd, instruction *iptr, varinfo *src, s4 tempreg);
s4 emit_load_s1_high(jitdata *jd, instruction *iptr, s4 tempreg);
s4 emit_load_s2_high(jitdata *jd, instruction *iptr, s4 tempreg);
s4 emit_load_s3_high(jitdata *jd, instruction *iptr, s4 tempreg);
#endif

void emit_store(jitdata *jd, instruction *iptr, varinfo *dst, s4 d);
void emit_store_dst(jitdata *jd, instruction *iptr, s4 d);

#if SIZEOF_VOID_P == 4
void emit_store_low(jitdata *jd, instruction *iptr, varinfo *dst, s4 d);
void emit_store_high(jitdata *jd, instruction *iptr, varinfo *dst, s4 d);
#endif

void emit_copy(jitdata *jd, instruction *iptr);

void emit_iconst(codegendata *cd, s4 d, s4 value);
void emit_lconst(codegendata *cd, s4 d, s8 value);

/* branch-emitting functions */
void emit_bccz(codegendata *cd, basicblock *target, s4 condition, s4 reg, u4 options);
void emit_bcc(codegendata *cd, basicblock *target, s4 condition, u4 options);

/* wrapper for unconditional branches */
void emit_br(codegendata *cd, basicblock *target);

/* wrappers for branches on one integer register */

#if SUPPORT_BRANCH_CONDITIONAL_ONE_INTEGER_REGISTER
void emit_beqz(codegendata *cd, basicblock *target, s4 reg);
void emit_bnez(codegendata *cd, basicblock *target, s4 reg);
void emit_bltz(codegendata *cd, basicblock *target, s4 reg);
void emit_bgez(codegendata *cd, basicblock *target, s4 reg);
void emit_bgtz(codegendata *cd, basicblock *target, s4 reg);
void emit_blez(codegendata *cd, basicblock *target, s4 reg);
#endif

/* wrappers for branches on two integer registers */

#if SUPPORT_BRANCH_CONDITIONAL_TWO_INTEGER_REGISTERS
void emit_beq(codegendata *cd, basicblock *target, s4 s1, s4 s2);
void emit_bne(codegendata *cd, basicblock *target, s4 s1, s4 s2);
#endif

/* wrappers for branches on condition codes */

#if SUPPORT_BRANCH_CONDITIONAL_CONDITION_REGISTER
void emit_beq(codegendata *cd, basicblock *target);
void emit_bne(codegendata *cd, basicblock *target);
void emit_blt(codegendata *cd, basicblock *target);
void emit_bge(codegendata *cd, basicblock *target);
void emit_bgt(codegendata *cd, basicblock *target);
void emit_ble(codegendata *cd, basicblock *target);
#endif

#if SUPPORT_BRANCH_CONDITIONAL_UNSIGNED_CONDITIONS
void emit_bult(codegendata *cd, basicblock *target);
void emit_bule(codegendata *cd, basicblock *target);
void emit_buge(codegendata *cd, basicblock *target);
void emit_bugt(codegendata *cd, basicblock *target);
#endif

#if defined(__POWERPC__) || defined(__POWERPC64__)
void emit_bnan(codegendata *cd, basicblock *target);
#endif

/* label-branches */
void emit_label_bccz(codegendata *cd, s4 label, s4 condition, s4 reg, u4 options);
void emit_label(codegendata *cd, s4 label);
void emit_label_bcc(codegendata *cd, s4 label, s4 condition, u4 options);

void emit_label_br(codegendata *cd, s4 label);

#if SUPPORT_BRANCH_CONDITIONAL_ONE_INTEGER_REGISTER
<<<<<<< HEAD
void emit_label_beqz(codegendata *cd, s4 label, s4 reg);
void emit_label_bnez(codegendata *cd, s4 label, s4 reg);
=======
void emit_label_beqz(codegendata* cd, int label, int reg);
void emit_label_bnez(codegendata* cd, int label, int reg);
void emit_label_bltz(codegendata* cd, int label, int reg);
void emit_label_bgtz(codegendata* cd, int label, int reg);
#endif

#if SUPPORT_BRANCH_CONDITIONAL_TWO_INTEGER_REGISTERS
void emit_label_bne(codegendata* cd, int label, int s1, int s2);
>>>>>>> 842d4f56
#endif

#if SUPPORT_BRANCH_CONDITIONAL_CONDITION_REGISTER
void emit_label_beq(codegendata *cd, s4 label);
void emit_label_bne(codegendata *cd, s4 label);
void emit_label_blt(codegendata *cd, s4 label);
void emit_label_bge(codegendata *cd, s4 label);
void emit_label_bgt(codegendata *cd, s4 label);
void emit_label_ble(codegendata *cd, s4 label);
#endif

/* machine dependent branch-emitting function */
void emit_branch(codegendata *cd, s4 disp, s4 condition, s4 reg, u4 options);

void emit_arithmetic_check(codegendata *cd, instruction *iptr, s4 reg);
void emit_arrayindexoutofbounds_check(codegendata *cd, instruction *iptr, s4 s1, s4 s2);
void emit_arraystore_check(codegendata *cd, instruction *iptr);
void emit_classcast_check(codegendata *cd, instruction *iptr, s4 condition, s4 reg, s4 s1);
void emit_nullpointer_check(codegendata *cd, instruction *iptr, s4 reg);
void emit_exception_check(codegendata *cd, instruction *iptr);

void emit_trap_compiler(codegendata *cd);
void emit_trap_countdown(codegendata *cd, s4 *counter);
uint32_t emit_trap(codegendata *cd);

void emit_patcher_traps(jitdata *jd);

void emit_verbosecall_enter(jitdata *jd);
void emit_verbosecall_exit(jitdata *jd);

#ifdef __cplusplus
}
#endif

#endif /* _EMIT_COMMON_H */


/*
 * These are local overrides for various environment variables in Emacs.
 * Please do not remove this and leave it at the end of the file, where
 * Emacs will automagically detect them.
 * ---------------------------------------------------------------------
 * Local variables:
 * mode: c
 * indent-tabs-mode: t
 * c-basic-offset: 4
 * tab-width: 4
 * End:
 * vim:noexpandtab:sw=4:ts=4:
 */<|MERGE_RESOLUTION|>--- conflicted
+++ resolved
@@ -161,10 +161,6 @@
 void emit_label_br(codegendata *cd, s4 label);
 
 #if SUPPORT_BRANCH_CONDITIONAL_ONE_INTEGER_REGISTER
-<<<<<<< HEAD
-void emit_label_beqz(codegendata *cd, s4 label, s4 reg);
-void emit_label_bnez(codegendata *cd, s4 label, s4 reg);
-=======
 void emit_label_beqz(codegendata* cd, int label, int reg);
 void emit_label_bnez(codegendata* cd, int label, int reg);
 void emit_label_bltz(codegendata* cd, int label, int reg);
@@ -173,7 +169,6 @@
 
 #if SUPPORT_BRANCH_CONDITIONAL_TWO_INTEGER_REGISTERS
 void emit_label_bne(codegendata* cd, int label, int s1, int s2);
->>>>>>> 842d4f56
 #endif
 
 #if SUPPORT_BRANCH_CONDITIONAL_CONDITION_REGISTER
