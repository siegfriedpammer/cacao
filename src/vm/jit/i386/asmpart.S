/* src/vm/jit/i386/asmpart.S - Java-C interface functions for i386

   Copyright (C) 1996-2005, 2006, 2007 R. Grafl, A. Krall, C. Kruegel,
   C. Oates, R. Obermaisser, M. Platter, M. Probst, S. Ring,
   E. Steiner, C. Thalinger, D. Thuernbeck, P. Tomsich, C. Ullrich,
   J. Wenninger, Institut f. Computersprachen - TU Wien

   This file is part of CACAO.

   This program is free software; you can redistribute it and/or
   modify it under the terms of the GNU General Public License as
   published by the Free Software Foundation; either version 2, or (at
   your option) any later version.

   This program is distributed in the hope that it will be useful, but
   WITHOUT ANY WARRANTY; without even the implied warranty of
   MERCHANTABILITY or FITNESS FOR A PARTICULAR PURPOSE.  See the GNU
   General Public License for more details.

   You should have received a copy of the GNU General Public License
   along with this program; if not, write to the Free Software
   Foundation, Inc., 51 Franklin Street, Fifth Floor, Boston, MA
   02110-1301, USA.

<<<<<<< HEAD
   $Id: asmpart.S 8274 2007-08-08 15:58:17Z twisti $

=======
>>>>>>> 1da0ac19
*/


#include "config.h"

#include "md-asm.h"

#include "vm/jit/i386/arch.h"
#include "vm/jit/i386/md-abi.h"

#include "vm/jit/abi-asm.h"
#include "vm/jit/methodheader.h"


	.text


/* export functions ***********************************************************/

	.globl asm_md_init

	.globl asm_vm_call_method
	.globl asm_vm_call_method_int
	.globl asm_vm_call_method_long
	.globl asm_vm_call_method_float
	.globl asm_vm_call_method_double
	.globl asm_vm_call_method_exception_handler
	.globl asm_vm_call_method_end

	.globl asm_call_jit_compiler
	.globl asm_handle_nat_exception
	.globl asm_handle_exception

	.globl asm_abstractmethoderror

	.globl asm_patcher_wrapper

#if defined(ENABLE_REPLACEMENT)
	.globl asm_replacement_out
	.globl asm_replacement_in
#endif

	.globl asm_builtin_f2i
	.globl asm_builtin_f2l
	.globl asm_builtin_d2i
	.globl asm_builtin_d2l

	.globl asm_compare_and_swap
	.globl asm_memory_barrier

	.globl asm_get_cycle_count


/* asm_md_init *****************************************************************

   Initialize machine dependent stuff.

   See: http://www.srware.com/linux_numerics.txt

   This puts the X86 FPU in 64-bit precision mode.  The default under
   Linux is to use 80-bit mode, which produces subtle differences from
   FreeBSD and other systems, eg, (int)(1000*atof("0.3")) is 300 in
   64-bit mode, 299 in 80-bit mode.

   Fixes: http://bugs.debian.org/cgi-bin/bugreport.cgi?bug=350729

*******************************************************************************/

asm_md_init:
	sub     $4,sp                       /* allocate space for the FPU state   */
	fnstcw  (sp)                        /* get the FPU state                  */
	mov     (sp),%eax
	and     $0xfcff,%ax                 /* remove the extended mode flag      */
	or      $0x0200,%ax                 /* put the double mode flag           */
	mov     %eax,(sp)                   /* store new FPU state                */
	fldcw   (sp)                        /* setup new FPU state                */
	add     $4,sp
	ret


/********************* function asm_calljavafunction ***************************
*                                                                              *
*   This function calls a Java-method (which possibly needs compilation)       *
*   with up to 4 address parameters.                                           *
*                                                                              *
*   This functions calls the JIT-compiler which eventually translates the      *
*   method into machine code.                                                  *
*                                                                              *
*   C-prototype:                                                               *
*    javaobject_header *asm_vm_call_method(methodinfo *m,                      *
*         u4 count, u4 size, void *callblock);                                 *
*                                                                              *
*******************************************************************************/

	.align	8

	.long   0                           /* catch type all                     */
	.long   0                           /* handler pc                         */
	.long   0                           /* end pc                             */
	.long   0                           /* start pc                           */
	.long   1                           /* extable size                       */
	.long   0                           /* line number table start            */
	.long   0                           /* line number table size             */
	.long   0                           /* fltsave                            */
	.long   0                           /* intsave                            */
	.long   0                           /* isleaf                             */
	.long   0                           /* IsSync                             */
	.long   0                           /* frame size                         */
	.long   0                           /* codeinfo pointer                   */

asm_vm_call_method:
asm_vm_call_method_int:
asm_vm_call_method_long:
asm_vm_call_method_float:
asm_vm_call_method_double:
	push    bp
	mov     sp,bp                       /* save stackptr                      */
	sub     $(4*4),sp                   /* create stackframe                  */
	and     $0xfffffff0,sp              /* align stack to 16-byte             */

	mov     t0,0*4(sp)                  /* save registers                     */
	mov     s1,1*4(sp)
	mov     s2,2*4(sp)

	mov     sp,s1                       /* save stack pointer                 */
<<<<<<< HEAD

	mov     3*4(bp),t0                  /* address of data structure          */
	mov     4*4(bp),itmp1               /* number of stack arguments          */

	cmp     $0,itmp1
	je      L_asm_vm_call_method_stack_copy_done

	mov     itmp1,itmp2
	add     $1,itmp2                    /* keep stack 16-byte aligned         */
	and     $0xfffffffe,itmp2
	shl     $3,itmp2                    /* calculate stack size               */
	sub     itmp2,sp                    /* create stack frame                 */
	mov     sp,itmp2                    /* temporary stack pointer            */

L_asm_vm_call_method_stack_copy_loop:
	mov     0(t0),itmp3                 /* load argument                      */
	mov     itmp3,0(itmp2)              /* store argument on stack            */
	mov     4(t0),itmp3
	mov     itmp3,4(itmp2)

	sub     $1,itmp1                    /* subtract 1 argument                */
	add     $8,t0                       /* set address of next argument       */
	add     $8,itmp2                    /* increase SP                        */

	cmp     $0,itmp1
	jg      L_asm_vm_call_method_stack_copy_loop

=======

	mov     3*4(bp),t0                  /* address of data structure          */
	mov     4*4(bp),itmp1               /* number of stack arguments          */

	cmp     $0,itmp1
	je      L_asm_vm_call_method_stack_copy_done

	mov     itmp1,itmp2
	add     $1,itmp2                    /* keep stack 16-byte aligned         */
	and     $0xfffffffe,itmp2
	shl     $3,itmp2                    /* calculate stack size               */
	sub     itmp2,sp                    /* create stack frame                 */
	mov     sp,itmp2                    /* temporary stack pointer            */

L_asm_vm_call_method_stack_copy_loop:
	mov     0(t0),itmp3                 /* load argument                      */
	mov     itmp3,0(itmp2)              /* store argument on stack            */
	mov     4(t0),itmp3
	mov     itmp3,4(itmp2)

	sub     $1,itmp1                    /* subtract 1 argument                */
	add     $8,t0                       /* set address of next argument       */
	add     $8,itmp2                    /* increase SP                        */

	cmp     $0,itmp1
	jg      L_asm_vm_call_method_stack_copy_loop

>>>>>>> 1da0ac19
L_asm_vm_call_method_stack_copy_done:
	lea     (2*4-256)(bp),mptr          /* We subtract 256 to force the next  */
	                                    /* move instruction to have a 32-bit  */
	                                    /* offset.                            */

	mov     (0*4+256)(mptr),itmp3       /* method call as in Java             */
	call    *itmp3                      /* call JIT compiler                  */

L_asm_vm_call_method_return:
	mov     s1,sp                       /* restore stackpointer               */

	mov     0*4(sp),t0                  /* restore registers                  */
	mov     1*4(sp),s1
	mov     2*4(sp),s2

	leave
	ret

asm_vm_call_method_exception_handler:
	push    xptr                        /* pass exception pointer             */
	call    builtin_throw_exception
	add     $4,sp
asm_vm_call_method_end:
	jmp     L_asm_vm_call_method_return


/* asm_call_jit_compiler *******************************************************

   Invokes the compiler for untranslated JavaVM methods.

   Register R0 contains a pointer to the method info structure (prepared
   by createcompilerstub). Using the return address in R26 and the
   offset in the LDA instruction or using the value in methodptr R28 the
   patching address for storing the method address can be computed:

   Method address was either loaded using

   i386_mov_imm_reg(a, REG_ITMP2)                ; invokestatic/special
   i386_call_reg(REG_ITMP2)

   or

   i386_mov_membase_reg(REG_SP, 0, REG_ITMP1)    ; invokevirtual/interface
   i386_mov_membase_reg(REG_ITMP1, OFFSET(, vftbl), REG_ITMP2)
   i386_mov_membase_reg(REG_ITMP2, OFFSET(vftbl, table[0]) + \
       sizeof(methodptr) * m->vftblindex, REG_ITMP1)
   i386_call_reg(REG_ITMP1)

   In the static case the method pointer can be computed using the
   return address and the lda function following the jmp instruction.

*******************************************************************************/

asm_call_jit_compiler:
L_asm_call_jit_compiler:                /* required for PIC code              */
	sub     $(4*4),sp                   /* keep stack 16-byte aligned         */

	mov     itmp1,0*4(sp)               /* pass methodinfo pointer            */
	mov     mptr,1*4(sp)                /* pass method pointer                */
	mov     sp,itmp2                    /* pass java sp                       */
	add     $((1+4)*4),itmp2
	mov     itmp2,2*4(sp)
	mov     4*4(sp),itmp3               /* pass java ra                       */
	mov     itmp3,3*4(sp)
	call    jit_asm_compile

	add     $(4*4),sp                   /* remove stack frame                 */

	test    v0,v0                       /* check for exception                */
	je      L_asm_call_jit_compiler_exception

	jmp		*v0                         /* ...and now call the new method     */

L_asm_call_jit_compiler_exception:
	call    exceptions_get_and_clear_exception
	                                    /* v0 == xptr                         */
	pop     xpc                         /* get return address                 */
	sub     $2,xpc                      /* faulting address is ra - 2         */
	jmp     L_asm_handle_exception


/* asm_handle_exception ********************************************************
*                                                                              *
*   This function handles an exception. It does not use the usual calling      *
*   conventions. The exception pointer is passed in REG_ITMP1 and the          *
*   pc from the exception raising position is passed in REG_ITMP2. It searches *
*   the local exception table for a handler. If no one is found, it unwinds    *
*   stacks and continues searching the callers.                                *
*                                                                              *
*******************************************************************************/

asm_handle_nat_exception:
	add     $4,sp                       /* clear return address of native stub*/
		
asm_handle_exception:
L_asm_handle_exception:                 /* required for PIC code              */
	sub     $((ARG_CNT+TMP_CNT+3)*4),sp /* keep stack 16-byte aligned         */

	SAVE_ARGUMENT_REGISTERS(0)          /* we save arg and temp registers in  */
	SAVE_TEMPORARY_REGISTERS(ARG_CNT)   /* case this is a leaf method         */

	mov     $((ARG_CNT+TMP_CNT+3)*4),itmp3 /* prepare a3 for handle_exception */
	mov     $1,t0                       /* set maybe-leaf flag                */

L_asm_handle_exception_stack_loop:
	sub     $(12*4),sp                  /* keep stack 16-byte aligned         */
	mov     xptr,4*4(sp)                /* save exception pointer             */
	mov     xpc,5*4(sp)                 /* save exception pc                  */
	add     sp,itmp3                    /* calculate Java sp into a3...       */
	add     $(12*4),itmp3
	mov     itmp3,7*4(sp)               /* ...and save it                     */
	mov     t0,8*4(sp)                  /* save maybe-leaf flag               */

	mov     xpc,0*4(sp)                 /* pass exception pc                  */
	call    codegen_get_pv_from_pc
	mov     v0,6*4(sp)                  /* save data segment pointer          */

	mov     4*4(sp),itmp3               /* pass exception pointer             */
	mov     itmp3,0*4(sp)
	mov     5*4(sp),itmp3               /* pass exception pc                  */
	mov     itmp3,1*4(sp)
	mov     v0,2*4(sp)                  /* pass data segment pointer          */
	mov     7*4(sp),itmp3               /* pass Java stack pointer            */
	mov     itmp3,3*4(sp)
	call    exceptions_handle_exception

	test    v0,v0
	jz      L_asm_handle_exception_not_catched

	mov     v0,xpc                      /* move handlerpc into xpc            */
	mov     4*4(sp),xptr                /* restore exception pointer          */
	mov     8*4(sp),t0                  /* get maybe-leaf flag                */
	add     $(12*4),sp                  /* free stackframe                    */

	test    t0,t0                       /* test for maybe-leaf flag           */
	jz      L_asm_handle_exception_no_leaf

	RESTORE_ARGUMENT_REGISTERS(0)       /* if this is a leaf method, we have  */
	RESTORE_TEMPORARY_REGISTERS(ARG_CNT)/* to restore arg and temp registers  */

	add     $((ARG_CNT+TMP_CNT+3)*4),sp /* remove maybe-leaf stackframe       */

L_asm_handle_exception_no_leaf:
	jmp     *xpc                        /* jump to exception handler          */

L_asm_handle_exception_not_catched:
	mov     4*4(sp),xptr                /* restore exception pointer          */
	mov     6*4(sp),itmp3               /* restore data segment pointer       */
	mov     8*4(sp),t0                  /* get maybe-leaf flag                */
	add     $(12*4),sp                  /* free stackframe                    */

	test    t0,t0
	jz      L_asm_handle_exception_no_leaf_stack

	add     $((ARG_CNT+TMP_CNT+3)*4),sp /* remove maybe-leaf stackframe       */
	xor     t0,t0                       /* clear the maybe-leaf flag          */

L_asm_handle_exception_no_leaf_stack:
	mov     FrameSize(itmp3),itmp2      /* get frame size                     */
	add     sp,itmp2                    /* pointer to save area               */

	push    xptr                        /* we are out of registers            */

	mov     IntSave(itmp3),itmp1        /* itmp1 = saved int register count   */
	test    itmp1,itmp1
	je      noint

	cmp     $1,itmp1
	je      int1
	cmp     $2,itmp1
	je      int2

	mov     -3*8(itmp2),s0
int2:	
	mov     -2*8(itmp2),s1
int1:	
	mov     -1*8(itmp2),s2

	shl     $2,itmp1                    /* multiply by 4 bytes                */
	sub     itmp1,itmp2
		
noint:
#if 0
	mov     FltSave(itmp3),itmp1        /* itmp1 = saved flt register count   */
	test    itmp1,itmp1
	je      noflt

	cmp     $1,itmp1
	je      flt1
	cmp     $2,itmp1
	je      flt2
	cmp     $3,itmp1
	je      flt3
		
	fldl    -4*8(itmp2)
	fstp    %st(1)
flt3:
	fldl    -3*8(itmp2)
	fstp    %st(2)
flt2:
	fldl    -2*8(itmp2)
	fstp    %st(3)
flt1:
	fldl    -1*8(itmp2)
	fstp    %st(4)
		
noflt:
#endif
	pop     xptr                        /* restore exception pointer          */
	mov     FrameSize(itmp3),itmp2      /* get frame size                     */
	add     itmp2,sp                    /* unwind stack                       */

	pop     xpc                         /* the new xpc is return address      */
	sub     $2,xpc                      /* subtract 2-bytes for call          */

	xor     itmp3,itmp3                 /* prepare a3 for handle_exception    */

	jmp     L_asm_handle_exception_stack_loop
		

/* asm_abstractmethoderror *****************************************************

   Creates and throws an AbstractMethodError.

*******************************************************************************/

asm_abstractmethoderror:
	sub     $(3*4),sp                   /* keep stack 16-byte aligned         */
	mov     sp,itmp1                    /* pass java sp                       */
	add     $((1+3)*4),itmp1
	mov     itmp1,0*4(sp)
	mov     3*4(sp),itmp2               /* pass exception address             */
	sub     $2,itmp2
	mov     itmp2,1*4(sp)
	call	exceptions_asm_new_abstractmethoderror
	                                    /* exception pointer is return value  */
	add     $(3*4),sp                   /* remove stack frame                 */

	pop     xpc                         /* get exception address              */
	sub     $2,xpc                      /* exception address is ra - 2        */
	jmp     L_asm_handle_exception


/* asm_patcher_wrapper *********************************************************

   XXX

   Stack layout:
     24   return address
     20   REG_ITMP3
     16   pointer to virtual java_objectheader
     12   last byte of machine code (xmcode)
      8   machine code (which is patched back later)
      4   unresolved field reference
      0   patcher function pointer to call

*******************************************************************************/

asm_patcher_wrapper:
	sub     $((1+4+4)*4),sp             /* keep stack 16-byte aligned         */

	mov     itmp1,(0+4)*4(sp)           /* save itmp1 and itmp2               */
	mov     itmp2,(1+4)*4(sp)

	mov     sp,itmp1                    /* pass SP of patcher stub            */
	add     $((1+4+4)*4),itmp1
	mov     itmp1,0*4(sp)
	movl    $0,1*4(sp)                  /* pass PV (if NULL, use findmethod)  */
	movl    $0,2*4(sp)                  /* pass RA (it's on the stack)        */
	call    patcher_wrapper
	mov     v0,itmp3                    /* save return value                  */

	mov     (0+4)*4(sp),itmp1           /* restore itmp1 and itmp2            */
	mov     (1+4)*4(sp),itmp2

	test    itmp3,itmp3                 /* exception thrown?                  */
	jne     L_asm_patcher_wrapper_exception

	mov     (5+1+4+4)*4(sp),itmp3       /* restore itmp3                      */
	add     $((6+1+4+4)*4),sp           /* remove stack frame, keep RA        */

	ret                                 /* jump to new patched code           */

L_asm_patcher_wrapper_exception:
	add     $((6+1+4+4)*4),sp           /* remove stack frame, keep RA        */
	mov     itmp3,xptr                  /* get exception                      */
	pop     xpc                         /* get and remove return address      */
	jmp     L_asm_handle_exception

#if defined(ENABLE_REPLACEMENT)

/* asm_replacement_out *********************************************************

   This code is jumped to from the replacement-out stubs that are executed
   when a thread reaches an activated replacement point.

   The purpose of asm_replacement_out is to read out the parts of the
   execution state that cannot be accessed from C code, store this state,
   and then call the C function replace_me.

   Stack layout:
      4                 start of stack inside method to replace
      0   rplpoint *    info on the replacement point that was reached

*******************************************************************************/

/* some room to accomodate changes of the stack frame size during replacement */
	/* XXX we should find a cleaner solution here */
#define REPLACEMENT_ROOM  512

asm_replacement_out:
    /* create stack frame */
	sub     $(sizeexecutionstate + REPLACEMENT_ROOM),sp

	/* save registers in execution state */
	mov     %eax,(EAX*4+offes_intregs)(sp)
	mov     %ebx,(EBX*4+offes_intregs)(sp)
	mov     %ecx,(ECX*4+offes_intregs)(sp)
	mov     %edx,(EDX*4+offes_intregs)(sp)
	mov     %esi,(ESI*4+offes_intregs)(sp)
	mov     %edi,(EDI*4+offes_intregs)(sp)
	mov     %ebp,(EBP*4+offes_intregs)(sp)
	movl    $0  ,(ESP*4+offes_intregs)(sp) /* not used */

	/* calculate sp of method */
	mov     sp,itmp1
	add     $(sizeexecutionstate + REPLACEMENT_ROOM + 4),itmp1
	mov     itmp1,(offes_sp)(sp)

	/* pv must be looked up via AVL tree */
	movl    $0,(offes_pv)(sp)

	/* call replace_me */
	mov     -4(itmp1),itmp1             /* rplpoint *                         */
    push    sp                          /* arg1: execution state              */
    push    itmp1                       /* arg0: replacement point            */
    call    replace_me                  /* call C function replace_me         */


/* asm_replacement_in **********************************************************

   This code writes the given execution state and jumps to the replacement
   code.

   This function never returns!

   C prototype:
      void asm_replacement_in(executionstate *es, replace_safestack_t *st);

*******************************************************************************/

asm_replacement_in:
	/* get arguments */
	mov     8(sp),%esi                  /* replace_safestack_t *st            */
	mov     4(sp),%ebp                  /* executionstate *es == safe stack   */

	/* switch to the safe stack and build a stack frame */
	mov     %ebp,sp
	sub		$(1*4),sp

	/* call replace_build_execution_state(st) */
	mov		%esi,(0*4)(sp)
	call    replace_build_execution_state

	/* set new sp */
	mov     (offes_sp)(%ebp),sp

	/* push address of new code */
	push    (offes_pc)(%ebp)

	/* allocate an executionstate_t on the stack */
	sub		$(sizeexecutionstate),sp

	/* call replace_free_safestack(st,& of allocated executionstate_t) */
	push    sp   /* tmpes */
	push    %esi /* st    */
	call    replace_free_safestack
	add     $(2*4),sp

	/* copy registers from execution state */
	mov     (EAX*4+offes_intregs)(sp),%eax
	mov     (EBX*4+offes_intregs)(sp),%ebx
	mov     (ECX*4+offes_intregs)(sp),%ecx
	mov     (EDX*4+offes_intregs)(sp),%edx
	mov     (ESI*4+offes_intregs)(sp),%esi
	mov     (EDI*4+offes_intregs)(sp),%edi
	mov     (EBP*4+offes_intregs)(sp),%ebp

	/* pop the execution state off the stack */
	add		$(sizeexecutionstate),sp

	/* jump to new code, hold your thumbs! ;) */
	ret

#endif /* defined(ENABLE_REPLACEMENT) */


/************************ function asm_builtin_x2x *****************************
*                                                                              *
*   Wrapper functions for corner cases                                         *
*                                                                              *
*******************************************************************************/

asm_builtin_f2i:
	sub     $(3*4),%esp
	fsts    (%esp)
	call    builtin_f2i
	add     $(3*4),%esp
	ret

asm_builtin_d2i:
	sub     $(3*4),%esp
	fstl    (%esp)
	call    builtin_d2i
	add     $(3*4),%esp
	ret

asm_builtin_f2l:
	sub     $(3*4),%esp
	fsts    (%esp)
	call    builtin_f2l
	add     $(3*4),%esp
	ret

asm_builtin_d2l:
	sub     $(3*4),%esp
	fstl    (%esp)
	call    builtin_d2l
	add     $(3*4),%esp
	ret


/* asm_compare_and_swap ********************************************************

   Does an atomic compare and swap.  Required for the lock
   implementation.

   Atomically do the following: Check if the location still contains
   `oldval`. If so, replace it by `newval` and return `oldval`.

   RETURN VALUE:
       the old value at *p

   long compare_and_swap(volatile long *p, long oldval, long newval);

*******************************************************************************/

asm_compare_and_swap:
	mov     1*4(sp),%ecx            /* load p into a register                 */
	mov     2*4(sp),%eax            /* load oldval into return register       */
	mov     3*4(sp),%edx            /* load newval into a register            */
	lock; cmpxchgl %edx,0(%ecx)
	ret


/* asm_memory_barrier **********************************************************

   A memory barrier for the Java Memory Model.

*******************************************************************************/

asm_memory_barrier:
	lock; add $0,0(sp)
	ret

		
/* asm_get_cycle_count *********************************************************

   Get the current time-stamp counter from the CPU.

*******************************************************************************/

asm_get_cycle_count:
	rdtsc
	ret


/* disable exec-stacks ********************************************************/

#if defined(__linux__) && defined(__ELF__)
	.section .note.GNU-stack,"",%progbits
#endif


/*
 * These are local overrides for various environment variables in Emacs.
 * Please do not remove this and leave it at the end of the file, where
 * Emacs will automagically detect them.
 * ---------------------------------------------------------------------
 * Local variables:
 * mode: asm
 * indent-tabs-mode: t
 * c-basic-offset: 4
 * tab-width: 4
 * End:
 * vim:noexpandtab:sw=4:ts=4:
 */<|MERGE_RESOLUTION|>--- conflicted
+++ resolved
@@ -22,11 +22,6 @@
    Foundation, Inc., 51 Franklin Street, Fifth Floor, Boston, MA
    02110-1301, USA.
 
-<<<<<<< HEAD
-   $Id: asmpart.S 8274 2007-08-08 15:58:17Z twisti $
-
-=======
->>>>>>> 1da0ac19
 */
 
 
@@ -152,7 +147,6 @@
 	mov     s2,2*4(sp)
 
 	mov     sp,s1                       /* save stack pointer                 */
-<<<<<<< HEAD
 
 	mov     3*4(bp),t0                  /* address of data structure          */
 	mov     4*4(bp),itmp1               /* number of stack arguments          */
@@ -180,35 +174,6 @@
 	cmp     $0,itmp1
 	jg      L_asm_vm_call_method_stack_copy_loop
 
-=======
-
-	mov     3*4(bp),t0                  /* address of data structure          */
-	mov     4*4(bp),itmp1               /* number of stack arguments          */
-
-	cmp     $0,itmp1
-	je      L_asm_vm_call_method_stack_copy_done
-
-	mov     itmp1,itmp2
-	add     $1,itmp2                    /* keep stack 16-byte aligned         */
-	and     $0xfffffffe,itmp2
-	shl     $3,itmp2                    /* calculate stack size               */
-	sub     itmp2,sp                    /* create stack frame                 */
-	mov     sp,itmp2                    /* temporary stack pointer            */
-
-L_asm_vm_call_method_stack_copy_loop:
-	mov     0(t0),itmp3                 /* load argument                      */
-	mov     itmp3,0(itmp2)              /* store argument on stack            */
-	mov     4(t0),itmp3
-	mov     itmp3,4(itmp2)
-
-	sub     $1,itmp1                    /* subtract 1 argument                */
-	add     $8,t0                       /* set address of next argument       */
-	add     $8,itmp2                    /* increase SP                        */
-
-	cmp     $0,itmp1
-	jg      L_asm_vm_call_method_stack_copy_loop
-
->>>>>>> 1da0ac19
 L_asm_vm_call_method_stack_copy_done:
 	lea     (2*4-256)(bp),mptr          /* We subtract 256 to force the next  */
 	                                    /* move instruction to have a 32-bit  */
