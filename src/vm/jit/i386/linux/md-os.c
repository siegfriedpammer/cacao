--- conflicted
+++ resolved
@@ -22,11 +22,6 @@
    Foundation, Inc., 51 Franklin Street, Fifth Floor, Boston, MA
    02110-1301, USA.
 
-<<<<<<< HEAD
-   $Id: md-os.c 8299 2007-08-13 08:41:18Z michi $
-
-=======
->>>>>>> 1da0ac19
 */
 
 
@@ -96,7 +91,6 @@
 
 		d    = M_ALD_MEM_GET_REG(xpc);
 		disp = M_ALD_MEM_GET_DISP(xpc);
-<<<<<<< HEAD
 
 		/* we use the exception type as load displacement */
 
@@ -122,33 +116,6 @@
 
 	/* Handle the type. */
 
-=======
-
-		/* we use the exception type as load displacement */
-
-		type = disp;
-
-		/* ATTENTION: The _mc->gregs layout is completely crazy!  The
-		   registers are reversed starting with number 4 for REG_EDI
-		   (see /usr/include/sys/ucontext.h).  We have to convert that
-		   here. */
-
-		val = _mc->gregs[REG_EAX - d];
-	}
-	else {
-		/* this was a normal NPE */
-
-		type = EXCEPTION_HARDWARE_NULLPOINTER;
-		val  = 0;
-	}
-
-	/* create stackframeinfo */
-
-	stacktrace_create_extern_stackframeinfo(&sfi, pv, sp, ra, xpc);
-
-	/* Handle the type. */
-
->>>>>>> 1da0ac19
 	p = signal_handle(xpc, type, val);
 
 	/* remove stackframeinfo */
@@ -197,7 +164,6 @@
 	val  = 0;
 
 	/* create stackframeinfo */
-<<<<<<< HEAD
 
 	stacktrace_create_extern_stackframeinfo(&sfi, pv, sp, ra, xpc);
 
@@ -207,23 +173,11 @@
 
 	/* remove stackframeinfo */
 
-=======
-
-	stacktrace_create_extern_stackframeinfo(&sfi, pv, sp, ra, xpc);
-
-	/* Handle the type. */
-
-	p = signal_handle(xpc, type, val);
-
-	/* remove stackframeinfo */
-
->>>>>>> 1da0ac19
 	stacktrace_remove_stackframeinfo(&sfi);
 
 	_mc->gregs[REG_EAX] = (intptr_t) p;
 	_mc->gregs[REG_ECX] = (intptr_t) xpc;                    /* REG_ITMP2_XPC */
 	_mc->gregs[REG_EIP] = (intptr_t) asm_handle_exception;
-<<<<<<< HEAD
 }
 
 
@@ -250,8 +204,6 @@
 
 	/* now suspend the current thread */
 	threads_suspend_ack(pc, sp);
-=======
->>>>>>> 1da0ac19
 }
 #endif
 
