--- conflicted
+++ resolved
@@ -22,11 +22,6 @@
    Foundation, Inc., 51 Franklin Street, Fifth Floor, Boston, MA
    02110-1301, USA.
 
-<<<<<<< HEAD
-   $Id: md-abi.c 8210 2007-07-18 12:51:00Z twisti $
-
-=======
->>>>>>> 1da0ac19
 */
 
 
