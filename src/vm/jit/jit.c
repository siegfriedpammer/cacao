--- conflicted
+++ resolved
@@ -22,11 +22,6 @@
    Foundation, Inc., 51 Franklin Street, Fifth Floor, Boston, MA
    02110-1301, USA.
 
-<<<<<<< HEAD
-   $Id: jit.c 7966 2007-05-25 12:41:03Z pm $
-
-=======
->>>>>>> 1da0ac19
 */
 
 
