--- conflicted
+++ resolved
@@ -21,14 +21,7 @@
 ## along with this program; if not, write to the Free Software
 ## Foundation, Inc., 51 Franklin Street, Fifth Floor, Boston, MA
 ## 02110-1301, USA.
-<<<<<<< HEAD
-##
-## $Id: Makefile.am 5794 2006-10-18 15:09:56Z twisti $
 
-## Process this file with automake to produce Makefile.in
-=======
-
->>>>>>> 1da0ac19
 
 DIST_SUBDIRS = \
 	linux
