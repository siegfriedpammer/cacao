/* src/vm/jit/m68k/codegen.c

   Copyright (C) 1996-2005, 2006, 2007 R. Grafl, A. Krall, C. Kruegel,
   C. Oates, R. Obermaisser, M. Platter, M. Probst, S. Ring,
   E. Steiner, C. Thalinger, D. Thuernbeck, P. Tomsich, C. Ullrich,
   J. Wenninger, Institut f. Computersprachen - TU Wien

   This file is part of CACAO.

   This program is free software; you can redistribute it and/or
   modify it under the terms of the GNU General Public License as
   published by the Free Software Foundation; either version 2, or (at
   your option) any later version.

   This program is distributed in the hope that it will be useful, but
   WITHOUT ANY WARRANTY; without even the implied warranty of
   MERCHANTABILITY or FITNESS FOR A PARTICULAR PURPOSE.  See the GNU
   General Public License for more details.

   You should have received a copy of the GNU General Public License
   along with this program; if not, write to the Free Software
   Foundation, Inc., 51 Franklin Street, Fifth Floor, Boston, MA
   02110-1301, USA.

*/


#include "config.h"

#include <assert.h>
#include <stdint.h>

#include "md-abi.h"
#include "md-os.h"

#include "vm/types.h"
#include "vm/jit/m68k/codegen.h"
#include "vm/jit/m68k/emit.h"

#include "mm/memory.h"
#include "native/jni.h"
#include "native/localref.h"
#include "native/native.h"

#include "threads/lock-common.h"

#include "vm/builtin.h"
#include "vm/exceptions.h"
#include "vm/global.h"
#include "vm/stringlocal.h"
#include "vm/vm.h"

#include "vm/jit/asmpart.h"
#include "vm/jit/codegen-common.h"
#include "vm/jit/patcher-common.h"
#include "vm/jit/dseg.h"
#include "vm/jit/emit-common.h"
#include "vm/jit/jit.h"
#include "vm/jit/abi.h"
#include "vm/jit/linenumbertable.h"
#include "vm/jit/parse.h"
#include "vm/jit/reg.h"
#include "vm/jit/replace.h"
#include "vm/jit/stacktrace.h"
#include "vm/jit/md.h"

#include "vmcore/loader.h"
#include "vmcore/options.h"
#include "vmcore/utf8.h"


bool codegen_emit(jitdata *jd) 
{ 	
	methodinfo         *m;
	codeinfo           *code;
	codegendata        *cd;
	registerdata       *rd;
	s4                  len, s1, s2, s3, d, disp;
	varinfo            *var;
	basicblock         *bptr;
	instruction        *iptr;
	u2                  currentline;
	methodinfo         *lm;             /* local methodinfo for ICMD_INVOKE*  */
	unresolved_method  *um;
	builtintable_entry *bte;
	methoddesc         *md;
	s4                  fieldtype;
	s4                  varindex;
	unresolved_field   *uf;
	fieldinfo          *fi;

	/* get required compiler data */

	m    = jd->m;
	code = jd->code;
	cd   = jd->cd;
	rd   = jd->rd;

	/* prevent compiler warnings */

	d = 0;
	lm = NULL;
	bte = NULL;

	{
		s4 i, p, t, l;
		/* save calle saved registers */
		s4 savedregs_num = 0;

		savedregs_num += (INT_SAV_CNT - rd->savintreguse);
		savedregs_num += (ADR_SAV_CNT - rd->savadrreguse);
		savedregs_num += (FLT_SAV_CNT - rd->savfltreguse);

		cd->stackframesize = rd->memuse + savedregs_num;
	
		/* we always add 2 stack slots.
		 * 1 word the lock word, which may be unused and resides @ rd->memuse * 8
		 * + 2 words to either save the return value for LOCK_monitor_exit @ rd->memuse * 8 + 8
		 * on the other hand we could use 2 words when a builtin returns a doulbe which are
		 * returned in %d0, %d1 and need to be stored onto the stack and read in used a fmovemd
		 * so we always _need_ at least 2 slots, and this keeps the code simple */
		cd->stackframesize += 2;	

		cd->stackframesize *= 8;	/* we use 8 byte stack slots */

#if 0
#if defined(ENABLE_THREADS)
		/* we need additional space to save argument of monitor_enter */
		if (checksync && code_is_synchronized(code))	{
			if (IS_2_WORD_TYPE(m->parseddesc->returntype.type))	{
				cd->stackframesize += 2;
			} else	{
				cd->stackframesize += 1;
			}
		}
#endif
#endif	
	
		/* create method header */
		(void) dseg_add_unique_address(cd, code);              /* CodeinfoPointer */
		(void) dseg_add_unique_s4(cd, cd->stackframesize); 	   /* FrameSize       */

		code->synchronizedoffset = rd->memuse * 8;

		/* REMOVEME: We still need it for exception handling in assembler. */

		if (code_is_leafmethod(code))
			(void) dseg_add_unique_s4(cd, 1);
		else
			(void) dseg_add_unique_s4(cd, 0);

		/* XXX we use the IntSave a split field for the adr now */
		(void) dseg_add_unique_s4(cd, (ADR_SAV_CNT - rd->savadrreguse) << 16 | (INT_SAV_CNT - rd->savintreguse)); /* IntSave */
		(void) dseg_add_unique_s4(cd, FLT_SAV_CNT - rd->savfltreguse); /* FltSave */

#if defined(ENABLE_PROFILING)
		assert(0);
#endif

#if !defined(NDEBUG)
		emit_verbosecall_enter(jd);
#endif
		/* create stack frame */
		M_AADD_IMM(-(cd->stackframesize), REG_SP);

		/* save used callee saved registers */
		p = cd->stackframesize;
		for (i=INT_SAV_CNT-1; i>=rd->savintreguse; --i)	{
			p-=8; M_IST(rd->savintregs[i], REG_SP, p);
		}
		for (i=ADR_SAV_CNT-1; i>=rd->savadrreguse; --i)	{
			p-=8; M_AST(rd->savadrregs[i], REG_SP, p);
		}
#if !defined(ENABLE_SOFTFLOAT)
		for (i=FLT_SAV_CNT-1; i>=rd->savfltreguse; --i)	{
			p-=8; M_FSTORE(rd->savfltregs[i], REG_SP, p);
		}	
#else
		assert(FLT_SAV_CNT == 0);
		assert(rd->savfltreguse == 0);
#endif
		/* take arguments out of stack frame */
		md = m->parseddesc;
 		for (p = 0, l = 0; p < md->paramcount; p++) {
 			t = md->paramtypes[p].type;
			varindex = jd->local_map[l * 5 + t];
	
 			l++;
 			if (IS_2_WORD_TYPE(t))    /* increment local counter for 2 word types */
 				l++;

			if (varindex == UNUSED)
				continue;

			var = VAR(varindex);
	
			s1 = md->params[p].regoff;
			assert(md->params[p].inmemory);			/* all args are on stack */

			switch (t)	{
#if defined(ENABLE_SOFTFLOAT)
			case TYPE_FLT:
			case TYPE_DBL:
#endif
			case TYPE_LNG:
			case TYPE_INT:
				if (!IS_INMEMORY(var->flags)) {      /* stack arg -> register */
					if (IS_2_WORD_TYPE(t))	{
						M_LLD(var->vv.regoff, REG_SP, cd->stackframesize + s1 + 4);
					} else {
						M_ILD(var->vv.regoff, REG_SP, cd->stackframesize + s1 + 4);
					}
				} else {                             /* stack arg -> spilled  */
 					M_ILD(REG_ITMP1, REG_SP, cd->stackframesize + s1 + 4);
 					M_IST(REG_ITMP1, REG_SP, var->vv.regoff);
					if (IS_2_WORD_TYPE(t)) {
						M_ILD(REG_ITMP1, REG_SP, cd->stackframesize  + s1 + 4 + 4);
						M_IST(REG_ITMP1, REG_SP, var->vv.regoff + 4);
					}
				} 
				break;
#if !defined(ENABLE_SOFTFLOAT)
			case TYPE_FLT:
			case TYPE_DBL:
 				if (!IS_INMEMORY(var->flags)) {      /* stack-arg -> register */
					if (IS_2_WORD_TYPE(t))	{
						M_DLD(var->vv.regoff, REG_SP, cd->stackframesize + s1 + 4);
					} else {
						M_FLD(var->vv.regoff, REG_SP, cd->stackframesize + s1 + 4);
					}
 				} else {                             /* stack-arg -> spilled  */
					if (IS_2_WORD_TYPE(t)) {
						M_DLD(REG_FTMP1, REG_SP, cd->stackframesize + s1 + 4);
						M_DST(REG_FTMP1, REG_SP, var->vv.regoff);
					} else {
						M_FLD(REG_FTMP1, REG_SP, cd->stackframesize + s1 + 4);
						M_FST(REG_FTMP1, REG_SP, var->vv.regoff);
					}
				}
				break;
#endif /* SOFTFLOAT */
			case TYPE_ADR:
 				if (!IS_INMEMORY(var->flags)) {      /* stack-arg -> register */
					M_ALD(var->vv.regoff, REG_SP, cd->stackframesize + s1 + 4);
 				} else {                             /* stack-arg -> spilled  */
					M_ALD(REG_ATMP1, REG_SP, cd->stackframesize + s1 + 4);
					M_AST(REG_ATMP1, REG_SP, var->vv.regoff);
				}
				break;
			default: assert(0);
			}
		} /* end for argument out of stack*/

#if defined(ENABLE_THREADS)
	/* call lock_monitor_enter function */
	if (checksync && code_is_synchronized(code))	{
		if (m->flags & ACC_STATIC)	{
			M_AMOV_IMM((&m->class->object.header), REG_ATMP1);
		} else	{
			/* for non-static case the first arg is the object */
			M_ALD(REG_ATMP1, REG_SP, cd->stackframesize + 4);
			M_ATST(REG_ATMP1);
			M_BNE(2);
			M_TRAP(M68K_EXCEPTION_HARDWARE_NULLPOINTER);
		}

		M_AST(REG_ATMP1, REG_SP, rd->memuse * 8);
		M_AST(REG_ATMP1, REG_SP, 0 * 4);
		M_JSR_IMM(LOCK_monitor_enter);
	}
#endif

	}

	/* create replacement points */
	REPLACEMENT_POINTS_INIT(cd, jd);

	/* foreach basic block */
	for (bptr = jd->basicblocks; bptr != NULL; bptr = bptr->next) {
	
	bptr->mpc = (s4) (cd->mcodeptr - cd->mcodebase);

	if (bptr->flags >= BBREACHED)	{
	
	/* branch resolving */
	codegen_resolve_branchrefs(cd, bptr);

	/* handle replacement points */
	REPLACEMENT_POINT_BLOCK_START(cd, bptr);

#if defined(ENABLE_PROFILING)
	assert(0);
#endif
	/* FIXME there are still some constrcuts to copy in here */

#if defined(ENABLE_LSRA)
	assert(0);
#endif

	/* copy interface registers to their destination */
	len = bptr->indepth;
	MCODECHECK(64+len);

	while (len > 0) {
		len--;
		var = VAR(bptr->invars[len]);
		if ((len == bptr->indepth-1) && (bptr->type == BBTYPE_EXH)) {
			d = codegen_reg_of_var(0, var, REG_ATMP1_XPTR);
			M_ADRMOVE(REG_ATMP1_XPTR, d);
			emit_store(jd, NULL, var, d);
		}
		else {
			assert((var->flags & INOUT));
		}
	}

	/* walk through all instructions */
	len = bptr->icount;
	currentline = 0;

	for (iptr = bptr->iinstr; len > 0; len--, iptr++) {
		if (iptr->line != currentline) {
			linenumbertable_list_entry_add(cd, iptr->line);
			currentline = iptr->line;
		}

		MCODECHECK(1024);                         /* 1kB should be enough */

		switch (iptr->opc) {
		case ICMD_NOP:        /* ...  ==> ...                                 */
		case ICMD_POP:        /* ..., value  ==> ...                          */
		case ICMD_POP2:       /* ..., value, value  ==> ...                   */
			break;

		case ICMD_INLINE_START:

			REPLACEMENT_POINT_INLINE_START(cd, iptr);
			break;

		case ICMD_INLINE_BODY:

			REPLACEMENT_POINT_INLINE_BODY(cd, iptr);
			linenumbertable_list_entry_add_inline_start(cd, iptr);
			linenumbertable_list_entry_add(cd, iptr->line);
			break;

		case ICMD_INLINE_END:

			linenumbertable_list_entry_add_inline_end(cd, iptr);
			linenumbertable_list_entry_add(cd, iptr->line);
			break;

		case ICMD_CHECKNULL:  /* ..., objectref  ==> ..., objectref           */

			s1 = emit_load_s1(jd, iptr, REG_ITMP1);
			assert(VAROP(iptr->s1)->type == TYPE_ADR);
			emit_nullpointer_check(cd, iptr, s1);
			break;


		/* CONST **************************************************************/
		case ICMD_ICONST:     /* ...  ==> ..., constant                       */
			d = codegen_reg_of_dst(jd, iptr, REG_ITMP1);
			M_IMOV_IMM(iptr->sx.val.i, d);
			emit_store_dst(jd, iptr, d);
			break;

		case ICMD_LCONST:     /* ...  ==> ..., constant                       */

			d = codegen_reg_of_dst(jd, iptr, REG_ITMP12_PACKED);
			LCONST(iptr->sx.val.l, d);
			emit_store_dst(jd, iptr, d);
			break;

		case ICMD_FCONST:     /* ...  ==> ..., constant                       */

#if defined(ENABLE_SOFTFLOAT)
			d = codegen_reg_of_dst(jd, iptr, REG_ITMP1);
			M_IMOV_IMM(iptr->sx.val.i, d);
			emit_store_dst(jd, iptr, d);
#else
			d = codegen_reg_of_dst(jd, iptr, REG_FTMP1);
			FCONST(iptr->sx.val.i, d);
			emit_store_dst(jd, iptr, d);
#endif
			break;

		case ICMD_DCONST:     /* ...  ==> ..., constant                       */

#if defined(ENABLE_SOFTFLOAT)
			d = codegen_reg_of_dst(jd, iptr, REG_ITMP12_PACKED);
			LCONST(iptr->sx.val.l, d);
			emit_store_dst(jd, iptr, d);
#else
			d = codegen_reg_of_dst(jd, iptr, REG_FTMP1);
			disp = dseg_add_double(cd, iptr->sx.val.d);
			M_AMOV_IMM(0, REG_ATMP1);
			dseg_adddata(cd);
			M_DLD(d, REG_ATMP1, disp);
			emit_store_dst(jd, iptr, d);
#endif
			break;


		/* some long operations *********************************************/
		case ICMD_LADD:       /* ..., val1, val2  ==> ..., val1 + val2        */
			s1 = emit_load_s1_low(jd, iptr, REG_ITMP3);
			s2 = emit_load_s2_low(jd, iptr, REG_ITMP1);
			d = codegen_reg_of_dst(jd, iptr, REG_ITMP12_PACKED);
			M_INTMOVE(s2, REG_ITMP1);
			M_IADD(s1, REG_ITMP1);			/* low word */
			s1 = emit_load_s1_high(jd, iptr, REG_ITMP3);
			s2 = emit_load_s2_high(jd, iptr, REG_ITMP2);
			M_INTMOVE(s2, REG_ITMP2);
			M_IADDX(s1, REG_ITMP2);			/* high word */
			emit_store_dst(jd, iptr, d);
			break;
			
		case ICMD_LADDCONST:  /* ..., value  ==> ..., value + constant        */
		                      /* sx.val.l = constant                          */
			s1 = emit_load_s1_low(jd, iptr, REG_ITMP1);
			s2 = emit_load_s1_high(jd, iptr, REG_ITMP2);
			d = codegen_reg_of_dst(jd, iptr, REG_ITMP12_PACKED);
			
			M_IMOV_IMM(iptr->sx.val.l >> 32, REG_ITMP3);

			s3 = iptr->sx.val.l & 0xffffffff;
			M_INTMOVE(s1, REG_ITMP1);
			M_IADD_IMM(s3, REG_ITMP1);		/* lower word in REG_ITMP1 now */

			M_IADDX(REG_ITMP3, REG_ITMP2);	/* high word in REG_ITMP2 now */
			M_LNGMOVE(REG_ITMP12_PACKED, d);
			emit_store_dst(jd, iptr, d);
			break;

		case ICMD_LSUB:       /* ..., val1, val2  ==> ..., val1 - val2        */
			s1 = emit_load_s1_low(jd, iptr, REG_ITMP1);
			s2 = emit_load_s2_low(jd, iptr, REG_ITMP3);
			d = codegen_reg_of_dst(jd, iptr, REG_ITMP12_PACKED);
			M_INTMOVE(s1, REG_ITMP1);
			M_ISUB(s2, REG_ITMP1);			/* low word */
			s1 = emit_load_s1_high(jd, iptr, REG_ITMP2);
			s2 = emit_load_s2_high(jd, iptr, REG_ITMP3);
			M_INTMOVE(s1, REG_ITMP2);
			M_ISUBX(s2, REG_ITMP2);			/* high word */
			emit_store_dst(jd, iptr, d);
			break;

		case ICMD_LSUBCONST:  /* ..., value  ==> ..., value - constant        */
		                      /* sx.val.l = constant                          */
			s1 = emit_load_s1_low(jd, iptr, REG_ITMP1);
			s2 = emit_load_s1_high(jd, iptr, REG_ITMP2);
			d = codegen_reg_of_dst(jd, iptr, REG_ITMP12_PACKED);
			
			M_IMOV_IMM( (-iptr->sx.val.l) >> 32, REG_ITMP3);

			s3 = (-iptr->sx.val.l) & 0xffffffff;
			M_INTMOVE(s1, REG_ITMP1);
			M_IADD_IMM(s3, REG_ITMP1);		/* lower word in REG_ITMP1 now */

			M_IADDX(REG_ITMP3, REG_ITMP2);	/* high word in REG_ITMP2 now */
			M_LNGMOVE(REG_ITMP12_PACKED, d);
			emit_store_dst(jd, iptr, d);
			break;

		case ICMD_LNEG:       /* ..., value  ==> ..., - value                 */
			s1 = emit_load_s1(jd, iptr, REG_ITMP12_PACKED);
			d = codegen_reg_of_dst(jd, iptr, REG_ITMP12_PACKED);
			M_LNGMOVE(s1, REG_ITMP12_PACKED);
			M_INEG(GET_LOW_REG(REG_ITMP12_PACKED));
			M_INEGX(GET_HIGH_REG(REG_ITMP12_PACKED));
			M_LNGMOVE(REG_ITMP12_PACKED, d);
			emit_store_dst(jd, iptr, d);
			break;

		/* integer operations ************************************************/
		case ICMD_INEG:       /* ..., value  ==> ..., - value                 */

			s1 = emit_load_s1(jd, iptr, REG_ITMP1); 
			d = codegen_reg_of_dst(jd, iptr, REG_ITMP1);
			M_INTMOVE(s1, REG_ITMP1);
			M_INEG(REG_ITMP1);
			M_INTMOVE(REG_ITMP1, d);
			emit_store_dst(jd, iptr, d);
			break;

		case ICMD_I2L:        /* ..., value  ==> ..., value                   */

			s1 = emit_load_s1(jd, iptr, REG_ITMP3);
			d = codegen_reg_of_dst(jd, iptr, REG_ITMP12_PACKED);
			M_IMOV(s1, GET_LOW_REG(d));				/* sets negativ bit */
			M_BPL(4);
			M_ISET(GET_HIGH_REG(d));
			M_TPFW;
			M_ICLR(GET_HIGH_REG(d));

			emit_store_dst(jd, iptr, d);
			break;

		case ICMD_L2I:        /* ..., value  ==> ..., value                   */

			s1 = emit_load_s1_low(jd, iptr, REG_ITMP2);
			d = codegen_reg_of_dst(jd, iptr, REG_ITMP2);
			M_INTMOVE(s1, d);
			emit_store_dst(jd, iptr, d);
			break;
		case ICMD_INT2BYTE:   /* ..., value  ==> ..., value                   */

			s1 = emit_load_s1(jd, iptr, REG_ITMP1);
			d = codegen_reg_of_dst(jd, iptr, REG_ITMP2);
			M_BSEXT(s1, d);
			emit_store_dst(jd, iptr, d);
			break;

		case ICMD_INT2CHAR:   /* ..., value  ==> ..., value                   */

			s1 = emit_load_s1(jd, iptr, REG_ITMP1);
			d = codegen_reg_of_dst(jd, iptr, REG_ITMP2);
			M_CZEXT(s1, d);
			emit_store_dst(jd, iptr, d);
			break;

		case ICMD_INT2SHORT:  /* ..., value  ==> ..., value                   */

			s1 = emit_load_s1(jd, iptr, REG_ITMP1);
			d = codegen_reg_of_dst(jd, iptr, REG_ITMP2);
			M_SSEXT(s1, d);
			emit_store_dst(jd, iptr, d);
			break;



		case ICMD_IADD:       /* ..., val1, val2  ==> ..., val1 + val2        */

			s1 = emit_load_s1(jd, iptr, REG_ITMP1);
			s2 = emit_load_s2(jd, iptr, REG_ITMP2);
			d = codegen_reg_of_dst(jd, iptr, REG_ITMP2);
			M_INTMOVE(s2, REG_ITMP2);
			M_IADD(s1, REG_ITMP2);
			M_INTMOVE(REG_ITMP2, d);
			emit_store_dst(jd, iptr, d);
			break;

		                      /* s1.localindex = variable, sx.val.i = constant*/

		case ICMD_IINC:
		case ICMD_IADDCONST:

			s1 = emit_load_s1(jd, iptr, REG_ITMP1);
			d = codegen_reg_of_dst(jd, iptr, REG_ITMP1);
			M_INTMOVE(s1, REG_ITMP1);
			M_IADD_IMM(iptr->sx.val.i, REG_ITMP1);
			M_INTMOVE(REG_ITMP1, d);
			emit_store_dst(jd, iptr, d);
			break;

		case ICMD_ISUB:       /* ..., val1, val2  ==> ..., val1 - val2        */

			s1 = emit_load_s1(jd, iptr, REG_ITMP1);
			s2 = emit_load_s2(jd, iptr, REG_ITMP2);
			d = codegen_reg_of_dst(jd, iptr, REG_ITMP1);
			M_INTMOVE(s1, REG_ITMP1);
			M_ISUB(s2, REG_ITMP1);
			M_INTMOVE(REG_ITMP1, d);
			emit_store_dst(jd, iptr, d);
			break;

		case ICMD_ISUBCONST:  /* ..., value  ==> ..., value + constant        */
		                      /* sx.val.i = constant                          */

			s1 = emit_load_s1(jd, iptr, REG_ITMP1);
			d = codegen_reg_of_dst(jd, iptr, REG_ITMP1);
			M_INTMOVE(s1, REG_ITMP1);
			M_IADD_IMM(-iptr->sx.val.i, REG_ITMP1);
			M_INTMOVE(REG_ITMP1, d);
			emit_store_dst(jd, iptr, d);
			break;

		case ICMD_IDIV:       /* ..., val1, val2  ==> ..., val1 / val2        */
			s1 = emit_load_s1(jd, iptr, REG_ITMP1);
			s2 = emit_load_s2(jd, iptr, REG_ITMP2);
			d = codegen_reg_of_dst(jd, iptr, REG_ITMP1);
			emit_arithmetic_check(cd, iptr, s2);
			M_INTMOVE(s1, REG_ITMP1);
			M_IDIV(s2, REG_ITMP1);
			M_INTMOVE(REG_ITMP1, d);
			emit_store_dst(jd, iptr, d);
			break;

		case ICMD_IDIVPOW2:		/* ..., value  ==> ..., value << constant       */
			s1 = emit_load_s1(jd, iptr, REG_ITMP1);
			d = codegen_reg_of_dst(jd, iptr, REG_ITMP1);
			M_INTMOVE(s1, REG_ITMP1);

			M_ITST(REG_ITMP1);
			M_BPL(6);
			M_IADD_IMM((1 << iptr->sx.val.i) - 1, REG_ITMP1);

			M_IMOV_IMM(iptr->sx.val.i, REG_ITMP2);
			M_ISSR(REG_ITMP2, REG_ITMP1);
			M_INTMOVE(REG_ITMP1, d);
			emit_store_dst(jd, iptr, d);
			break;

		case ICMD_IREM:       /* ..., val1, val2  ==> ..., val1 % val2        */
			s1 = emit_load_s1(jd, iptr, REG_ITMP1);
			s2 = emit_load_s2(jd, iptr, REG_ITMP2);
			d = codegen_reg_of_dst(jd, iptr, REG_ITMP3);
			emit_arithmetic_check(cd, iptr, s2);

			M_ICMP_IMM(0x80000000, s1);
			M_BNE(4+8);
			M_ICMP_IMM(-1, s2);
			M_BNE(4);
			M_ICLR(REG_ITMP3);
			M_TPFL;					/* hides the next instruction */
			M_IREM(s2, s1, REG_ITMP3);

			M_INTMOVE(REG_ITMP3, d);

			emit_store_dst(jd, iptr, d);
			break;

		case ICMD_IREMPOW2:		/* ..., value  ==> ..., value << constant       */
			s1 = emit_load_s1(jd, iptr, REG_ITMP1);
			d = codegen_reg_of_dst(jd, iptr, REG_ITMP2);
			if (s1 == d) {
				M_IMOV(s1, REG_ITMP1);
				s1 = REG_ITMP1;
			} 
			M_INTMOVE(s1, d);
			M_IAND_IMM(iptr->sx.val.i, d);
			M_ITST(s1);
			M_BGE(2 + 2 + 6 + 2);
			M_IMOV(s1, d);  /* don't use M_INTMOVE, so we know the jump offset */
			M_INEG(d);
			M_IAND_IMM(iptr->sx.val.i, d);     /* use 32-bit for jump offset */
			M_INEG(d);

			emit_store_dst(jd, iptr, d);
			break;


		case ICMD_LDIV:       /* ..., val1, val2  ==> ..., val1 / val2        */
		case ICMD_LREM:       /* ..., val1, val2  ==> ..., val1 % val2        */

			bte = iptr->sx.s23.s3.bte;
			md  = bte->md;

			s2 = emit_load_s2(jd, iptr, REG_ITMP12_PACKED);
			M_INTMOVE(GET_LOW_REG(s2), REG_ITMP3);
			M_IOR(GET_HIGH_REG(s2), REG_ITMP3);
			/* XXX could be optimized */
			emit_arithmetic_check(cd, iptr, REG_ITMP3);

			M_LST(s2, REG_SP, 2 * 4);
			s1 = emit_load_s1(jd, iptr, REG_ITMP12_PACKED);
			M_LST(s1, REG_SP, 0 * 4);

			M_JSR_IMM(bte->fp);

			d = codegen_reg_of_dst(jd, iptr, REG_RESULT_PACKED);
			M_LNGMOVE(REG_RESULT_PACKED, d);
			emit_store_dst(jd, iptr, d);
			break;

		case ICMD_IMUL:       /* ..., val1, val2  ==> ..., val1 * val2        */

			s1 = emit_load_s1(jd, iptr, REG_ITMP1);
			s2 = emit_load_s2(jd, iptr, REG_ITMP2);
			d = codegen_reg_of_dst(jd, iptr, REG_ITMP2);
			M_INTMOVE(s2, REG_ITMP2);
			M_IMUL(s1, REG_ITMP2);
			M_INTMOVE(REG_ITMP2, d);
			emit_store_dst(jd, iptr, d);
			break;

		case ICMD_IMULCONST:  /* ..., value  ==> ..., value * constant        */
		                      /* sx.val.i = constant                          */
			s1 = emit_load_s1(jd, iptr, REG_ITMP1);
			d = codegen_reg_of_dst(jd, iptr, REG_ITMP2);
			M_IMOV_IMM(iptr->sx.val.i, REG_ITMP2);
			M_IMUL(s1, REG_ITMP2);
			M_INTMOVE(REG_ITMP2, d);
			emit_store_dst(jd, iptr, d);
			break;

		case ICMD_ISHL:       /* ..., val1, val2  ==> ..., val1 << val2       */

			s1 = emit_load_s1(jd, iptr, REG_ITMP1);
			s2 = emit_load_s2(jd, iptr, REG_ITMP2);
			d = codegen_reg_of_dst(jd, iptr, REG_ITMP1);
			M_INTMOVE(s1, REG_ITMP1);
			M_INTMOVE(s2, REG_ITMP2);
			M_IAND_IMM(0x1f, REG_ITMP2);
			M_ISSL(REG_ITMP2, REG_ITMP1);
			M_INTMOVE(REG_ITMP1, d);
			emit_store_dst(jd, iptr, d);
			break;

		case ICMD_ISHLCONST:  /* ..., value  ==> ..., value << constant       */
		                      /* sx.val.i = constant                          */

			s1 = emit_load_s1(jd, iptr, REG_ITMP1);
			d = codegen_reg_of_dst(jd, iptr, REG_ITMP1);
			if (iptr->sx.val.i & 0x1f)	{
				M_INTMOVE(s1, REG_ITMP1)
				if ((iptr->sx.val.i & 0x1f) <= 7)	{
					M_ISSL_IMM(iptr->sx.val.i & 0x1f, REG_ITMP1);
				} else	{
					M_IMOV_IMM(iptr->sx.val.i & 0x1f, REG_ITMP2);
					M_ISSL(REG_ITMP2, REG_ITMP1);
				}
				M_INTMOVE(REG_ITMP1, d);
			} else	{
				M_INTMOVE(s1, d);
			}
			emit_store_dst(jd, iptr, d);
			break;

		case ICMD_ISHR:       /* ..., val1, val2  ==> ..., val1 >> val2       */

			s1 = emit_load_s1(jd, iptr, REG_ITMP1);
			s2 = emit_load_s2(jd, iptr, REG_ITMP2);
			d = codegen_reg_of_dst(jd, iptr, REG_ITMP1);
			M_INTMOVE(s1, REG_ITMP1);
			M_INTMOVE(s2, REG_ITMP2);
			M_IAND_IMM(0x1f, REG_ITMP2);
			M_ISSR(REG_ITMP2, REG_ITMP1);
			M_INTMOVE(REG_ITMP1, d);
			emit_store_dst(jd, iptr, d);
			break;

		case ICMD_ISHRCONST:  /* ..., value  ==> ..., value >> constant       */
		                      /* sx.val.i = constant                          */

			s1 = emit_load_s1(jd, iptr, REG_ITMP1);
			d = codegen_reg_of_dst(jd, iptr, REG_ITMP1);
			if (iptr->sx.val.i & 0x1f)	{
				M_INTMOVE(s1, REG_ITMP1)
				if ((iptr->sx.val.i & 0x1f) <= 7)	{
					M_ISSR_IMM(iptr->sx.val.i & 0x1f, REG_ITMP1);
				} else	{
					M_IMOV_IMM(iptr->sx.val.i & 0x1f, REG_ITMP2);
					M_ISSR(REG_ITMP2, REG_ITMP1);
				}
				M_INTMOVE(REG_ITMP1, d);
			} else	{
				M_INTMOVE(s1, d);
			}
			emit_store_dst(jd, iptr, d);
			break;

		case ICMD_IUSHR:      /* ..., val1, val2  ==> ..., val1 >>> val2      */

			s1 = emit_load_s1(jd, iptr, REG_ITMP1);
			s2 = emit_load_s2(jd, iptr, REG_ITMP2);
			d = codegen_reg_of_dst(jd, iptr, REG_ITMP1);
			M_INTMOVE(s1, REG_ITMP1);
			M_INTMOVE(s2, REG_ITMP2);
			M_IAND_IMM(0x1f, REG_ITMP2);
			M_IUSR(REG_ITMP2, REG_ITMP1);
			M_INTMOVE(REG_ITMP1, d);
			emit_store_dst(jd, iptr, d);
			break;

		case ICMD_IUSHRCONST: /* ..., value  ==> ..., value >>> constant      */
		                      /* sx.val.i = constant                          */
			s1 = emit_load_s1(jd, iptr, REG_ITMP1);
			d = codegen_reg_of_dst(jd, iptr, REG_ITMP1);
			if (iptr->sx.val.i & 0x1f)	{
				M_INTMOVE(s1, REG_ITMP1)
				if ((iptr->sx.val.i & 0x1f) <= 7)	{
					M_IUSR_IMM(iptr->sx.val.i & 0x1f, REG_ITMP1);
				} else	{
					M_IMOV_IMM(iptr->sx.val.i & 0x1f, REG_ITMP2);
					M_IUSR(REG_ITMP2, REG_ITMP1);
				}
				M_INTMOVE(REG_ITMP1, d);
			} else	{
				M_INTMOVE(s1, d);
			}
			emit_store_dst(jd, iptr, d);
			break;

		case ICMD_IAND:       /* ..., val1, val2  ==> ..., val1 & val2        */

			s1 = emit_load_s1(jd, iptr, REG_ITMP1);
			s2 = emit_load_s2(jd, iptr, REG_ITMP2);
			d = codegen_reg_of_dst(jd, iptr, REG_ITMP2);
			M_INTMOVE(s2, REG_ITMP2);
			M_IAND(s1, REG_ITMP2);
			M_INTMOVE(REG_ITMP2, d);
			emit_store_dst(jd, iptr, d);
			break;

		case ICMD_IANDCONST:  /* ..., value  ==> ..., value & constant        */
		                      /* sx.val.i = constant                          */

			s1 = emit_load_s1(jd, iptr, REG_ITMP1);
			d = codegen_reg_of_dst(jd, iptr, REG_ITMP1);
			M_INTMOVE(s1, REG_ITMP1);
			M_IAND_IMM(iptr->sx.val.i, REG_ITMP1);
			M_INTMOVE(REG_ITMP1, d);
			emit_store_dst(jd, iptr, d);
			break;

		case ICMD_IOR:        /* ..., val1, val2  ==> ..., val1 | val2        */
			s1 = emit_load_s1(jd, iptr, REG_ITMP1);
			s2 = emit_load_s2(jd, iptr, REG_ITMP2);
			d = codegen_reg_of_dst(jd, iptr, REG_ITMP2);
			M_INTMOVE(s2, REG_ITMP2);
			M_IOR(s1, REG_ITMP2);
			M_INTMOVE(REG_ITMP2, d);
			emit_store_dst(jd, iptr, d);
			break;

		case ICMD_IORCONST:   /* ..., value  ==> ..., value | constant        */
		                      /* sx.val.i = constant                          */
			s1 = emit_load_s1(jd, iptr, REG_ITMP1);
			d = codegen_reg_of_dst(jd, iptr, REG_ITMP1);
			M_INTMOVE(s1, REG_ITMP1);
			M_IOR_IMM(iptr->sx.val.i, REG_ITMP1);
			M_INTMOVE(REG_ITMP1, d);
			emit_store_dst(jd, iptr, d);
			break;

		case ICMD_IXOR:        /* ..., val1, val2  ==> ..., val1 | val2        */
			s1 = emit_load_s1(jd, iptr, REG_ITMP1);
			s2 = emit_load_s2(jd, iptr, REG_ITMP2);
			d = codegen_reg_of_dst(jd, iptr, REG_ITMP2);
			M_INTMOVE(s2, REG_ITMP2);
			M_IXOR(s1, REG_ITMP2);
			M_INTMOVE(REG_ITMP2, d);
			emit_store_dst(jd, iptr, d);
			break;

		case ICMD_IXORCONST:   /* ..., value  ==> ..., value | constant        */
		                      /* sx.val.i = constant                          */
			s1 = emit_load_s1(jd, iptr, REG_ITMP1);
			d = codegen_reg_of_dst(jd, iptr, REG_ITMP1);
			M_INTMOVE(s1, REG_ITMP1);
			M_IXOR_IMM(iptr->sx.val.i, REG_ITMP1);
			M_INTMOVE(REG_ITMP1, d);
			emit_store_dst(jd, iptr, d);
			break;

		/* floating point operations ******************************************/
		#if !defined(ENABLE_SOFTFLOAT)
		case ICMD_FCMPL:		/* ..., val1, val2  ==> ..., val1 fcmpl val2  */
		case ICMD_DCMPL:
			s1 = emit_load_s1(jd, iptr, REG_FTMP1);
			s2 = emit_load_s2(jd, iptr, REG_FTMP2);
			d = codegen_reg_of_dst(jd, iptr, REG_ITMP1);
			M_IMOV_IMM(-1, d);
			M_FCMP(s1, s2);
			M_BFUN(14);	/* result is -1, branch to end */
			M_BFLT(10);	/* result is -1, branch to end */
			M_IMOV_IMM(0, d);
			M_BFEQ(4)	/* result is 0, branch to end */
			M_IMOV_IMM(1, d);
			emit_store_dst(jd, iptr, d);
			break;

		case ICMD_FCMPG:		/* ..., val1, val2  ==> ..., val1 fcmpg val2  */
		case ICMD_DCMPG:
			s1 = emit_load_s1(jd, iptr, REG_FTMP1);
			s2 = emit_load_s2(jd, iptr, REG_FTMP2);
			d = codegen_reg_of_dst(jd, iptr, REG_ITMP1);
			M_IMOV_IMM(1, d);
			M_FCMP(s1, s2);
			M_BFUN(16);	/* result is +1, branch to end */
			M_BFGT(14);	/* result is +1, branch to end */
			M_IMOV_IMM(0, d);
			M_BFEQ(8)	/* result is 0, branch to end */
			M_IMOV_IMM(-1, d);
			emit_store_dst(jd, iptr, d);
			break;

		case ICMD_FMUL:       /* ..., val1, val2  ==> ..., val1 * val2        */
			s1 = emit_load_s1(jd, iptr, REG_FTMP1);
			s2 = emit_load_s2(jd, iptr, REG_FTMP2);
			d = codegen_reg_of_dst(jd, iptr, REG_FTMP2);
			M_FLTMOVE(s2, REG_FTMP2);
			M_FMUL(s1, REG_FTMP2);
			M_FLTMOVE(REG_FTMP2, d);
			emit_store_dst(jd, iptr, d);
			break;

		case ICMD_DMUL:       /* ..., val1, val2  ==> ..., val1 * val2        */
			s1 = emit_load_s1(jd, iptr, REG_FTMP1);
			s2 = emit_load_s2(jd, iptr, REG_FTMP2);
			d = codegen_reg_of_dst(jd, iptr, REG_FTMP2);
			M_DBLMOVE(s2, REG_FTMP2);
			M_DMUL(s1, REG_FTMP2);
			M_DBLMOVE(REG_FTMP2, d);
			emit_store_dst(jd, iptr, d);
			break;

		case ICMD_FDIV:       /* ..., val1, val2  ==> ..., val1 / val2        */
			s1 = emit_load_s1(jd, iptr, REG_FTMP1);
			s2 = emit_load_s2(jd, iptr, REG_FTMP2);
			d = codegen_reg_of_dst(jd, iptr, REG_FTMP1);
			M_FLTMOVE(s1, REG_FTMP1);
			M_FDIV(s2, REG_FTMP1);
			M_FLTMOVE(REG_FTMP1, d);
			emit_store_dst(jd, iptr, d);
			break;

		case ICMD_DDIV:       /* ..., val1, val2  ==> ..., val1 / val2        */
			s1 = emit_load_s1(jd, iptr, REG_FTMP1);
			s2 = emit_load_s2(jd, iptr, REG_FTMP2);
			d = codegen_reg_of_dst(jd, iptr, REG_FTMP1);
			M_DBLMOVE(s1, REG_FTMP1);
			M_DDIV(s2, REG_FTMP1);
			M_DBLMOVE(REG_FTMP1, d);
			emit_store_dst(jd, iptr, d);
			break;

		case ICMD_FADD:       /* ..., val1, val2  ==> ..., val1 + val2        */
			s1 = emit_load_s1(jd, iptr, REG_FTMP1);
			s2 = emit_load_s2(jd, iptr, REG_FTMP2);
			d = codegen_reg_of_dst(jd, iptr, REG_FTMP2);
			M_FLTMOVE(s2, REG_FTMP2);
			M_FADD(s1, REG_FTMP2);
			M_FLTMOVE(REG_FTMP2, d);
			emit_store_dst(jd, iptr, d);
			break;

		case ICMD_DADD:       /* ..., val1, val2  ==> ..., val1 + val2        */
			s1 = emit_load_s1(jd, iptr, REG_FTMP1);
			s2 = emit_load_s2(jd, iptr, REG_FTMP2);
			d = codegen_reg_of_dst(jd, iptr, REG_FTMP2);
			M_DBLMOVE(s2, REG_FTMP2);
			M_DADD(s1, REG_FTMP2);
			M_DBLMOVE(REG_FTMP2, d);
			emit_store_dst(jd, iptr, d);
			break;

		case ICMD_FSUB:       /* ..., val1, val2  ==> ..., val1 - val2        */
			s1 = emit_load_s1(jd, iptr, REG_FTMP1);
			s2 = emit_load_s2(jd, iptr, REG_FTMP2);
			d = codegen_reg_of_dst(jd, iptr, REG_FTMP2);
			M_FLTMOVE(s1, REG_FTMP1);
			M_FSUB(s2, REG_FTMP1);
			M_FLTMOVE(REG_FTMP1, d);
			emit_store_dst(jd, iptr, d);
			break;

		case ICMD_DSUB:       /* ..., val1, val2  ==> ..., val1 - val2        */
			s1 = emit_load_s1(jd, iptr, REG_FTMP1);
			s2 = emit_load_s2(jd, iptr, REG_FTMP2);
			d = codegen_reg_of_dst(jd, iptr, REG_FTMP2);
			M_DBLMOVE(s1, REG_FTMP1);
			M_DSUB(s2, REG_FTMP1);
			M_DBLMOVE(REG_FTMP1, d);
			emit_store_dst(jd, iptr, d);
			break;

		case ICMD_F2D:       /* ..., value  ==> ..., (double) value           */
			s1 = emit_load_s1(jd, iptr, REG_FTMP1);
			d = codegen_reg_of_dst(jd, iptr, REG_FTMP2);
			M_F2D(s1, d);
			emit_store_dst(jd, iptr, d);
			break;

		case ICMD_D2F:       /* ..., value  ==> ..., (float) value           */
			s1 = emit_load_s1(jd, iptr, REG_FTMP1);
			d = codegen_reg_of_dst(jd, iptr, REG_FTMP2);
			M_D2F(s1, d);
			emit_store_dst(jd, iptr, d);
			break;

		case ICMD_FNEG:       /* ..., value  ==> ..., - value                 */
			s1 = emit_load_s1(jd, iptr, REG_FTMP1);
			d = codegen_reg_of_dst(jd, iptr, REG_FTMP2);
			M_FNEG(s1, d);
			emit_store_dst(jd, iptr, d);
			break;

		case ICMD_DNEG:       /* ..., value  ==> ..., - value                 */
			s1 = emit_load_s1(jd, iptr, REG_FTMP1);
			d = codegen_reg_of_dst(jd, iptr, REG_FTMP2);
			M_DNEG(s1, d);
			emit_store_dst(jd, iptr, d);
			break;

		#endif

		/* load/store/copy/move operations ************************************/

		case ICMD_ILOAD:      /* ...  ==> ..., content of local variable      */
		case ICMD_ALOAD:      /* s1 = local variable                          */
		case ICMD_LLOAD:
		case ICMD_FLOAD:  
		case ICMD_DLOAD:  
		case ICMD_ISTORE:     /* ..., value  ==> ...                          */
		case ICMD_LSTORE:
		case ICMD_FSTORE:
		case ICMD_DSTORE: 
		case ICMD_COPY:
		case ICMD_MOVE:

			emit_copy(jd, iptr);
			break;

		case ICMD_ASTORE:

			if (!(iptr->flags.bits & INS_FLAG_RETADDR))
				emit_copy(jd, iptr);
			break;


		case ICMD_ACONST:     /* ...  ==> ..., constant                       */
			d = codegen_reg_of_dst(jd, iptr, REG_ITMP1);

			if (INSTRUCTION_IS_UNRESOLVED(iptr)) {
				constant_classref *cr = iptr->sx.val.c.ref;;
				patcher_add_patch_ref(jd, PATCHER_resolve_classref_to_classinfo, cr, 0);
				M_AMOV_IMM(0, d);
			} else {
				M_AMOV_IMM(iptr->sx.val.anyptr, d);
			}
			emit_store_dst(jd, iptr, d);
			break;
		/* BRANCH *************************************************************/

		case ICMD_ATHROW:       /* ..., objectref ==> ... (, objectref)       */

			s1 = emit_load_s1(jd, iptr, REG_ATMP1);
			M_ADRMOVE(s1, REG_ATMP1_XPTR);

#ifdef ENABLE_VERIFIER
			if (INSTRUCTION_IS_UNRESOLVED(iptr)) {
				unresolved_class *uc = iptr->sx.s23.s2.uc;

				patcher_add_patch_ref(jd, PATCHER_resolve_class, uc, 0);
			}
#endif /* ENABLE_VERIFIER */
			M_JSR_PCREL(2);				/* get current PC */
			M_APOP(REG_ATMP2);		

			M_AMOV_IMM(asm_handle_exception, REG_ATMP3);
			M_JMP(REG_ATMP3);
			ALIGNCODENOP;
			break;

		case ICMD_GOTO:         /* ... ==> ...                                */
		case ICMD_RET:          /* ... ==> ...                                */

			emit_br(cd, iptr->dst.block);
			ALIGNCODENOP;
			break;

		case ICMD_JSR:          /* ... ==> ...                                */

			emit_br(cd, iptr->sx.s23.s3.jsrtarget.block);
			ALIGNCODENOP;
			break;



		case ICMD_IFNULL:       /* ..., value ==> ...                         */
		case ICMD_IFNONNULL:
			assert(IS_ADR_TYPE(VAROP(iptr->s1)->type));
			s1 = emit_load_s1(jd, iptr, REG_ATMP1);
			M_ATST(s1);
			emit_bcc(cd, iptr->dst.block, iptr->opc - ICMD_IFNULL, BRANCH_OPT_NONE);
			break;

		case ICMD_IFLT:
		case ICMD_IFLE:
		case ICMD_IFNE:
		case ICMD_IFGT:
		case ICMD_IFGE:
		case ICMD_IFEQ:         /* ..., value ==> ...                         */

			s1 = emit_load_s1(jd, iptr, REG_ITMP1);
			assert (VAROP(iptr->s1)->type == TYPE_INT);
			M_ICMP_IMM(iptr->sx.val.i, s1); 
			emit_bcc(cd, iptr->dst.block, iptr->opc - ICMD_IFEQ, BRANCH_OPT_NONE);
			break;

		case ICMD_IF_ICMPEQ:    /* ..., value, value ==> ...                  */
		case ICMD_IF_ICMPNE:
		case ICMD_IF_ICMPLT:
		case ICMD_IF_ICMPGT:
		case ICMD_IF_ICMPLE:
		case ICMD_IF_ICMPGE:

			s1 = emit_load_s1(jd, iptr, REG_ITMP1);
			s2 = emit_load_s2(jd, iptr, REG_ITMP2);
			M_ICMP(s2, s1);
			emit_bcc(cd, iptr->dst.block, iptr->opc - ICMD_IF_ICMPEQ, BRANCH_OPT_NONE);
			break;

		case ICMD_IF_ACMPEQ:    /* op1 = target JavaVM pc                     */
		case ICMD_IF_ACMPNE:

			s1 = emit_load_s1(jd, iptr, REG_ATMP1);
			s2 = emit_load_s2(jd, iptr, REG_ATMP2);
			M_ACMP(s1, s2);
			emit_bcc(cd, iptr->dst.block, iptr->opc - ICMD_IF_ACMPEQ, BRANCH_OPT_NONE);
			break;


		/* MEMORY *************************************************************/

		case ICMD_GETSTATIC:  /* ...  ==> ..., value                          */

			if (INSTRUCTION_IS_UNRESOLVED(iptr)) {
				uf        = iptr->sx.s23.s3.uf;
				fieldtype = uf->fieldref->parseddesc.fd->type;
				disp      = 0;

				patcher_add_patch_ref(jd, PATCHER_get_putstatic, uf, 0);
			}
			else {
				fi        = iptr->sx.s23.s3.fmiref->p.field;
				fieldtype = fi->type;
				disp      = (intptr_t) fi->value;

				if (!CLASS_IS_OR_ALMOST_INITIALIZED(fi->class))	{
					patcher_add_patch_ref(jd, PATCHER_initialize_class, fi->class,
										0);
				}
			}

			M_AMOV_IMM(disp, REG_ATMP1);
			switch (fieldtype) {
#if defined(ENABLE_SOFTFLOAT)
			case TYPE_FLT:
#endif
			case TYPE_INT:
				d = codegen_reg_of_dst(jd, iptr, REG_ITMP1);
				M_ILD(d, REG_ATMP1, 0);
				break;
			case TYPE_ADR:
				d = codegen_reg_of_dst(jd, iptr, REG_ITMP1);
				M_ALD(d, REG_ATMP1, 0);
				break;
#if defined(ENABLE_SOFTFLOAT)
			case TYPE_DBL:
#endif
			case TYPE_LNG:
				d = codegen_reg_of_dst(jd, iptr, REG_ITMP23_PACKED);
				M_LLD(d, REG_ATMP1, 0);
				break;
#if !defined(ENABLE_SOFTFLOAT)
			case TYPE_FLT:
				d = codegen_reg_of_dst(jd, iptr, REG_FTMP1);
				M_FLD(d, REG_ATMP1, 0);
				break;
			case TYPE_DBL:				
				d = codegen_reg_of_dst(jd, iptr, REG_FTMP1);
				M_DLD(d, REG_ATMP1, 0);
				break;
#endif
			}
			emit_store_dst(jd, iptr, d);
			break;

		case ICMD_PUTSTATIC:  /* ..., value  ==> ...                          */

			if (INSTRUCTION_IS_UNRESOLVED(iptr)) {
				uf        = iptr->sx.s23.s3.uf;
				fieldtype = uf->fieldref->parseddesc.fd->type;
				disp      = 0;

				patcher_add_patch_ref(jd, PATCHER_get_putstatic, uf, 0);
			}
			else {
				fi        = iptr->sx.s23.s3.fmiref->p.field;
				fieldtype = fi->type;
				disp      = (intptr_t) fi->value;

				if (!CLASS_IS_OR_ALMOST_INITIALIZED(fi->class))
					patcher_add_patch_ref(jd, PATCHER_initialize_class, fi->class,
										0);
  			}
		
			M_AMOV_IMM(disp, REG_ATMP1);
			switch (fieldtype) {
#if defined(ENABLE_SOFTFLOAT)
			case TYPE_FLT:
#endif
			case TYPE_INT:
				s1 = emit_load_s1(jd, iptr, REG_ITMP2);
				M_IST(s1, REG_ATMP1, 0);
				break;
#if defined(ENABLE_SOFTFLOAT)
			case TYPE_DBL:
#endif
			case TYPE_LNG:
				s1 = emit_load_s1(jd, iptr, REG_ITMP23_PACKED);
				M_LST(s1, REG_ATMP1, 0);
				break;
			case TYPE_ADR:
				s1 = emit_load_s1(jd, iptr, REG_ITMP2);
				M_AST(s1, REG_ATMP1, 0);
				break;
#if !defined(ENABLE_SOFTFLOAT)
			case TYPE_FLT:
				s1 = emit_load_s1(jd, iptr, REG_FTMP2);
				M_FST(s1, REG_ATMP1, 0);
				break;
			case TYPE_DBL:
				s1 = emit_load_s1(jd, iptr, REG_FTMP2);
				M_DST(s1, REG_ATMP1, 0);
				break;
#endif
			default: assert(0);
			}
			break;

		case ICMD_GETFIELD:   /* ...  ==> ..., value                          */

			s1 = emit_load_s1(jd, iptr, REG_ATMP1);

			if (INSTRUCTION_IS_UNRESOLVED(iptr)) {
				uf        = iptr->sx.s23.s3.uf;
				fieldtype = uf->fieldref->parseddesc.fd->type;
				disp      = 0;

				patcher_add_patch_ref(jd, PATCHER_get_putfield, uf, 0);
			}
			else {
				fi        = iptr->sx.s23.s3.fmiref->p.field;
				fieldtype = fi->type;
				disp      = fi->offset;
			}

			/* implicit null-pointer check */
			switch (fieldtype) {
#if defined(ENABLE_SOFTFLOAT)
			case TYPE_FLT:
#endif
			case TYPE_INT:
				d = codegen_reg_of_dst(jd, iptr, REG_ITMP2);
				M_ILD(d, s1, disp);
				break;
#if defined(ENABLE_SOFTFLOAT)
			case TYPE_DBL:
#endif
			case TYPE_LNG:
   				d = codegen_reg_of_dst(jd, iptr, REG_ITMP12_PACKED);
				M_LLD(d, s1, disp);
				break;
			case TYPE_ADR:
				d = codegen_reg_of_dst(jd, iptr, REG_ITMP2);
				M_ALD(d, s1, disp);
				break;
#if !defined(ENABLE_SOFTFLOAT)
			case TYPE_FLT:
				d = codegen_reg_of_dst(jd, iptr, REG_FTMP1);
				M_FLD(d, s1, disp);
				break;
			case TYPE_DBL:				
				d = codegen_reg_of_dst(jd, iptr, REG_FTMP1);
				M_DLD(d, s1, disp);
				break;
#endif
			}
			emit_store_dst(jd, iptr, d);
			break;

		case ICMD_PUTFIELD:   /* ..., value  ==> ...                          */

			s1 = emit_load_s1(jd, iptr, REG_ATMP1);

			if (INSTRUCTION_IS_UNRESOLVED(iptr)) {
				uf        = iptr->sx.s23.s3.uf;
				fieldtype = uf->fieldref->parseddesc.fd->type;
				disp      = 0;
			}
			else {
				fi        = iptr->sx.s23.s3.fmiref->p.field;
				fieldtype = fi->type;
				disp      = fi->offset;
			}

			if (IS_INT_LNG_TYPE(fieldtype)) {
				if (IS_2_WORD_TYPE(fieldtype)) {
					s2 = emit_load_s2(jd, iptr, REG_ITMP23_PACKED);
				} else {
					s2 = emit_load_s2(jd, iptr, REG_ITMP2);
				}
			} else {
				s2 = emit_load_s2(jd, iptr, REG_FTMP2);
			}

			if (INSTRUCTION_IS_UNRESOLVED(iptr))
				patcher_add_patch_ref(jd, PATCHER_get_putfield, uf, 0);

			/* implicit null-pointer check */
			switch (fieldtype) {
#if defined(ENABLE_SOFTFLOAT)
			case TYPE_FLT:
#endif
			case TYPE_INT:
				M_IST(s2, s1, disp);
				break;

#if defined(ENABLE_SOFTFLOAT)
			case TYPE_DBL:
#endif
			case TYPE_LNG:
				M_LST(s2, s1, disp);  
				break;
			case TYPE_ADR:
				M_AST(s2, s1, disp);
				break;
#if !defined(ENABLE_SOFTFLOAT)
			case TYPE_FLT:
				M_FST(s2, s1, disp);
				break;
			case TYPE_DBL:
				M_DST(s2, s1, disp);
				break;
#endif
			}
			break;

		case ICMD_ARRAYLENGTH: /* ..., arrayref  ==> ..., length              */

			s1 = emit_load_s1(jd, iptr, REG_ATMP1);
			d = codegen_reg_of_dst(jd, iptr, REG_ITMP2);
			/* implicit null-pointer check */
			M_ILD(d, s1, OFFSET(java_array_t, size));
			emit_store_dst(jd, iptr, d);
			break;

		case ICMD_BALOAD:     /* ..., arrayref, index  ==> ..., value         */

			s1 = emit_load_s1(jd, iptr, REG_ATMP1);
			s2 = emit_load_s2(jd, iptr, REG_ITMP2);
			d = codegen_reg_of_dst(jd, iptr, REG_ITMP2);
			emit_arrayindexoutofbounds_check(cd, iptr, s1, s2);
			M_INTMOVE(s2, REG_ITMP2);
			M_IADD_IMM(OFFSET(java_bytearray_t, data[0]), REG_ITMP2);
			M_ADRMOVE(s1, REG_ATMP1);
			M_AADDINT(REG_ITMP2, REG_ATMP1);
			/* implicit null-pointer check */
			M_LBZX(REG_ATMP1, d);
			M_BSEXT(d, d);
			emit_store_dst(jd, iptr, d);
			break;			

		case ICMD_CALOAD:     /* ..., arrayref, index  ==> ..., value         */

			s1 = emit_load_s1(jd, iptr, REG_ATMP1);
			s2 = emit_load_s2(jd, iptr, REG_ITMP2);
			d = codegen_reg_of_dst(jd, iptr, REG_ITMP1);
			emit_arrayindexoutofbounds_check(cd, iptr, s1, s2);
			M_INTMOVE(s2, REG_ITMP2);
			M_ISSL_IMM(1, REG_ITMP2);
			M_IADD_IMM(OFFSET(java_chararray_t, data[0]), REG_ITMP2);
			M_ADRMOVE(s1, REG_ATMP1);
			M_AADDINT(REG_ITMP2, REG_ATMP1);
			/* implicit null-pointer check */
			M_LHZX(REG_ATMP1, d);
			M_CZEXT(d, d);
			emit_store_dst(jd, iptr, d);
			break;

		case ICMD_SALOAD:     /* ..., arrayref, index  ==> ..., value         */

			s1 = emit_load_s1(jd, iptr, REG_ATMP1);
			s2 = emit_load_s2(jd, iptr, REG_ITMP2);
			d = codegen_reg_of_dst(jd, iptr, REG_ITMP2);
			emit_arrayindexoutofbounds_check(cd, iptr, s1, s2);
			M_INTMOVE(s2, REG_ITMP2);
			M_ISSL_IMM(1, REG_ITMP2);
			M_IADD_IMM(OFFSET(java_shortarray_t, data[0]), REG_ITMP2);
			M_ADRMOVE(s1, REG_ATMP1);
			M_AADDINT(REG_ITMP2, REG_ATMP1);
		
			/* implicit null-pointer check */
			M_LHZX(REG_ATMP1, d);
			M_SSEXT(d, d);
			emit_store_dst(jd, iptr, d);
			break;

		case ICMD_IALOAD:     /* ..., arrayref, index  ==> ..., value         */

			s1 = emit_load_s1(jd, iptr, REG_ATMP1);
			s2 = emit_load_s2(jd, iptr, REG_ITMP2);
			d = codegen_reg_of_dst(jd, iptr, REG_ITMP2);
			emit_arrayindexoutofbounds_check(cd, iptr, s1, s2);
			M_INTMOVE(s2, REG_ITMP2);
			M_ISSL_IMM(2, REG_ITMP2);
			M_IADD_IMM(OFFSET(java_intarray_t, data[0]), REG_ITMP2);
			M_ADRMOVE(s1, REG_ATMP1);
			M_AADDINT(REG_ITMP2, REG_ATMP1);
			/* implicit null-pointer check */
			M_LWZX(REG_ATMP1, d);
			emit_store_dst(jd, iptr, d);
			break;

		case ICMD_LALOAD:     /* ..., arrayref, index  ==> ..., value         */
			s1 = emit_load_s1(jd, iptr, REG_ATMP1);
			s2 = emit_load_s2(jd, iptr, REG_ITMP1);
			d = codegen_reg_of_dst(jd, iptr, REG_ITMP12_PACKED);
			/* implicit null-pointer check */
			emit_arrayindexoutofbounds_check(cd, iptr, s1, s2);
			M_INTMOVE(s2, REG_ITMP1);
			M_ISSL_IMM(3, REG_ITMP1);
			M_IADD_IMM(OFFSET(java_longarray_t, data[0]), REG_ITMP1);
			M_ADRMOVE(s1, REG_ATMP1);
			M_AADDINT(REG_ITMP1, REG_ATMP1);
			/* implicit null-pointer check */
			M_LLD(d, REG_ATMP1, 0);
			emit_store_dst(jd, iptr, d);
			break;

		case ICMD_FALOAD:     /* ..., arrayref, index  ==> ..., value         */
			s1 = emit_load_s1(jd, iptr, REG_ATMP1);
			s2 = emit_load_s2(jd, iptr, REG_ITMP2);
			emit_arrayindexoutofbounds_check(cd, iptr, s1, s2);
			M_INTMOVE(s2, REG_ITMP2);
			M_ISSL_IMM(2, REG_ITMP2);
			M_IADD_IMM(OFFSET(java_floatarray_t, data[0]), REG_ITMP2);
			M_ADRMOVE(s1, REG_ATMP1);
			M_AADDINT(REG_ITMP2, REG_ATMP1);
			/* implicit null-pointer check */
#if !defined(ENABLE_SOFTFLOAT)
			d = codegen_reg_of_dst(jd, iptr, REG_FTMP1);
			M_FLD(d, REG_ATMP1, 0);
#else
			d = codegen_reg_of_dst(jd, iptr, REG_ITMP1);
			M_LWZX(REG_ATMP1, d);
#endif
			emit_store_dst(jd, iptr, d);
			break;

		case ICMD_DALOAD:     /* ..., arrayref, index  ==> ..., value         */
			s1 = emit_load_s1(jd, iptr, REG_ATMP1);
			s2 = emit_load_s2(jd, iptr, REG_ITMP2);
			emit_arrayindexoutofbounds_check(cd, iptr, s1, s2);
			M_INTMOVE(s2, REG_ITMP2);
			M_ISSL_IMM(3, REG_ITMP2);
			M_IADD_IMM(OFFSET(java_doublearray_t, data[0]), REG_ITMP2);
			M_ADRMOVE(s1, REG_ATMP1);
			M_AADDINT(REG_ITMP2, REG_ATMP1);
			/* implicit null-pointer check */
#if !defined(ENABLE_SOFTFLOAT)
			d = codegen_reg_of_dst(jd, iptr, REG_FTMP1);
			M_DLD(d, REG_ATMP1, 0);
#else
			d = codegen_reg_of_dst(jd, iptr, REG_ITMP12_PACKED);
			M_LLD(d, REG_ATMP1, 0);
#endif
			emit_store_dst(jd, iptr, d);
			break;

		case ICMD_AALOAD:     /* ..., arrayref, index  ==> ..., value         */
			s1 = emit_load_s1(jd, iptr, REG_ATMP1);
			s2 = emit_load_s2(jd, iptr, REG_ITMP2);
			d = codegen_reg_of_dst(jd, iptr, REG_ITMP2);
			emit_arrayindexoutofbounds_check(cd, iptr, s1, s2);
			M_INTMOVE(s2, REG_ITMP2);
			M_ISSL_IMM(2, REG_ITMP2);
			M_IADD_IMM(OFFSET(java_objectarray_t, data[0]), REG_ITMP2);
			M_ADRMOVE(s1, REG_ATMP1);
			M_AADDINT(REG_ITMP2, REG_ATMP1);
	
			/* implicit null-pointer check */
			M_LAX(REG_ATMP1, d);
			emit_store_dst(jd, iptr, d);
			break;


		case ICMD_BASTORE:    /* ..., arrayref, index, value  ==> ...         */
			s1 = emit_load_s1(jd, iptr, REG_ATMP1);
			s2 = emit_load_s2(jd, iptr, REG_ITMP2);
			emit_arrayindexoutofbounds_check(cd, iptr, s1, s2);
			s3 = emit_load_s3(jd, iptr, REG_ITMP3);
			M_INTMOVE(s2, REG_ITMP2);
			M_IADD_IMM(OFFSET(java_bytearray_t, data[0]), REG_ITMP2);
			M_ADRMOVE(s1, REG_ATMP1);
			M_AADDINT(REG_ITMP2, REG_ATMP1);
			/* implicit null-pointer check */
			M_STBX(REG_ATMP1, s3);
			break;

		case ICMD_CASTORE:    /* ..., arrayref, index, value  ==> ...         */
			s1 = emit_load_s1(jd, iptr, REG_ITMP1);
			s2 = emit_load_s2(jd, iptr, REG_ITMP2);
			emit_arrayindexoutofbounds_check(cd, iptr, s1, s2);
			s3 = emit_load_s3(jd, iptr, REG_ITMP3);
			M_INTMOVE(s2, REG_ITMP2);
			M_ISSL_IMM(1, REG_ITMP2);
			M_IADD_IMM(OFFSET(java_chararray_t, data[0]), REG_ITMP2); 
			M_ADRMOVE(s1, REG_ATMP1);
			M_AADDINT(REG_ITMP2, REG_ATMP1);
			/* implicit null-pointer check */
			M_STHX(REG_ATMP1, s3);
			break;

		case ICMD_SASTORE:    /* ..., arrayref, index, value  ==> ...         */
			s1 = emit_load_s1(jd, iptr, REG_ITMP1);
			s2 = emit_load_s2(jd, iptr, REG_ITMP2);
			emit_arrayindexoutofbounds_check(cd, iptr, s1, s2);
			s3 = emit_load_s3(jd, iptr, REG_ITMP3);
			M_INTMOVE(s2, REG_ITMP2);
			M_ISSL_IMM(1, REG_ITMP2);
			M_IADD_IMM(OFFSET(java_shortarray_t, data[0]), REG_ITMP2);
			M_ADRMOVE(s1, REG_ATMP1);
			M_AADDINT(REG_ITMP2, REG_ATMP1);
			/* implicit null-pointer check */
			M_STHX(REG_ATMP1, s3);
			break;

		case ICMD_IASTORE:    /* ..., arrayref, index, value  ==> ...         */
			s1 = emit_load_s1(jd, iptr, REG_ITMP1);
			s2 = emit_load_s2(jd, iptr, REG_ITMP2);
			emit_arrayindexoutofbounds_check(cd, iptr, s1, s2);
			s3 = emit_load_s3(jd, iptr, REG_ITMP3);
			M_INTMOVE(s2, REG_ITMP2);
			M_ISSL_IMM(2, REG_ITMP2);
			M_IADD_IMM(OFFSET(java_intarray_t, data[0]), REG_ITMP2);
			M_ADRMOVE(s1, REG_ATMP1);
			M_AADDINT(REG_ITMP2, REG_ATMP1);
			/* implicit null-pointer check */
			M_STWX(REG_ATMP1, s3);
			break;

		case ICMD_LASTORE:    /* ..., arrayref, index, value  ==> ...         */
			s1 = emit_load_s1(jd, iptr, REG_ATMP1);
			s2 = emit_load_s2(jd, iptr, REG_ITMP1);
			emit_arrayindexoutofbounds_check(cd, iptr, s1, s2);

			M_INTMOVE(s2, REG_ITMP1);
			M_ISSL_IMM(3, REG_ITMP1);
			M_IADD_IMM(OFFSET(java_longarray_t, data[0]), REG_ITMP1);
			M_ADRMOVE(s1, REG_ATMP1);
			M_AADDINT(REG_ITMP1, REG_ATMP1);
			/* implicit null-pointer check */
			s3 = emit_load_s3(jd, iptr, REG_ITMP12_PACKED);
			M_LST(s3, REG_ATMP1, 0);
			break;

		case ICMD_FASTORE:    /* ..., arrayref, index, value  ==> ...         */
			s1 = emit_load_s1(jd, iptr, REG_ITMP1);
			s2 = emit_load_s2(jd, iptr, REG_ITMP2);
			emit_arrayindexoutofbounds_check(cd, iptr, s1, s2);
			M_INTMOVE(s2, REG_ITMP2);
			M_ISSL_IMM(2, REG_ITMP2);
			M_IADD_IMM(OFFSET(java_floatarray_t, data[0]), REG_ITMP2);
			M_ADRMOVE(s1, REG_ATMP1);
			M_AADDINT(REG_ITMP2, REG_ATMP1);
			/* implicit null-pointer check */
#if !defined(ENABLE_SOFTFLOAT)
			s3 = emit_load_s3(jd, iptr, REG_FTMP3);
			M_FST(s3, REG_ATMP1, 0);
#else
			s3 = emit_load_s3(jd, iptr, REG_ITMP3);
			M_STWX(REG_ATMP1, s3);
#endif
			break;

		case ICMD_DASTORE:    /* ..., arrayref, index, value  ==> ...         */
			s1 = emit_load_s1(jd, iptr, REG_ITMP1);
			s2 = emit_load_s2(jd, iptr, REG_ITMP2);
			emit_arrayindexoutofbounds_check(cd, iptr, s1, s2);
			M_INTMOVE(s2, REG_ITMP2);
			M_ISSL_IMM(3, REG_ITMP2);
			M_IADD_IMM(OFFSET(java_doublearray_t, data[0]), REG_ITMP2);
			M_ADRMOVE(s1, REG_ATMP1);
			M_AADDINT(REG_ITMP2, REG_ATMP1);
			/* implicit null-pointer check */
#if !defined(ENABLE_SOFTFLOAT)
			s3 = emit_load_s3(jd, iptr, REG_FTMP3);
			M_DST(s3, REG_ATMP1, 0);
#else
			s3 = emit_load_s3(jd, iptr, REG_ITMP12_PACKED);
			/* implicit null-pointer check */
			M_LST(s3, REG_ATMP1, 0);
#endif
			break;

		case ICMD_AASTORE:    /* ..., arrayref, index, value  ==> ...         */

			s1 = emit_load_s1(jd, iptr, REG_ATMP1);
			s2 = emit_load_s2(jd, iptr, REG_ITMP1);
			emit_arrayindexoutofbounds_check(cd, iptr, s1, s2);
			s3 = emit_load_s3(jd, iptr, REG_ATMP2);

			/* XXX what if array is NULL */
			disp = dseg_add_functionptr(cd, BUILTIN_FAST_canstore);

			M_AST(s1, REG_SP, 0*4);
			M_AST(s3, REG_SP, 1*4);
			M_JSR_IMM(BUILTIN_FAST_canstore);
			emit_arraystore_check(cd, iptr);

			s1 = emit_load_s1(jd, iptr, REG_ATMP1);
			s2 = emit_load_s2(jd, iptr, REG_ITMP1);
			s3 = emit_load_s3(jd, iptr, REG_ATMP2);
			M_INTMOVE(s2, REG_ITMP1);
			M_ISSL_IMM(2, REG_ITMP1);
			M_IADD_IMM(OFFSET(java_objectarray_t, data[0]), REG_ITMP1);
			M_ADRMOVE(s1, REG_ATMP1);
			M_AADDINT(REG_ITMP1, REG_ATMP1);
			/* implicit null-pointer check */
			M_STAX(REG_ATMP1, s3);
			break;



		/* METHOD INVOCATION *********************************************************/
		case ICMD_BUILTIN:      /* ..., [arg1, [arg2 ...]] ==> ...            */
			REPLACEMENT_POINT_FORGC_BUILTIN(cd, iptr);

			bte = iptr->sx.s23.s3.bte;
			md  = bte->md;
			goto gen_method;

		case ICMD_INVOKESTATIC: /* ..., [arg1, [arg2 ...]] ==> ...            */
		case ICMD_INVOKESPECIAL:/* ..., objectref, [arg1, [arg2 ...]] ==> ... */
		case ICMD_INVOKEVIRTUAL:/* op1 = arg count, val.a = method pointer    */
		case ICMD_INVOKEINTERFACE:
			REPLACEMENT_POINT_INVOKE(cd, iptr);

			if (INSTRUCTION_IS_UNRESOLVED(iptr)) {
				lm = NULL;
				um = iptr->sx.s23.s3.um;
				md = um->methodref->parseddesc.md;
			}
			else {
				lm = iptr->sx.s23.s3.fmiref->p.method;
				um = NULL;
				md = lm->parseddesc;
			}
	gen_method:
			s3 = md->paramcount;
	
			MCODECHECK((s3 << 1) + 64);

			/* copy arguments to stack */
			for (s3 = s3 - 1; s3 >= 0; s3--)	{
				var = VAR(iptr->sx.s23.s2.args[s3]);
				/* already preallocated */
				if (var->flags & PREALLOC) continue;
		
				if (!md->params[s3].inmemory) assert(0);

				switch (var->type)	{
#if defined(ENABLE_SOFTFLOAT)
					case TYPE_DBL:
#endif
					case TYPE_LNG:
						d = emit_load(jd, iptr, var, REG_ITMP12_PACKED);
						M_LST(d, REG_SP, md->params[s3].regoff);
						break;
#if defined(ENABLE_SOFTFLOAT)
					case TYPE_FLT:
#endif
					case TYPE_INT:
						d = emit_load(jd, iptr, var, REG_ITMP1);
						M_IST(d, REG_SP, md->params[s3].regoff);
						break;
					case TYPE_ADR:
						d = emit_load(jd, iptr, var, REG_ATMP1);
						M_AST(d, REG_SP, md->params[s3].regoff);
						break;
#if !defined(ENABLE_SOFTFLOAT)
					case TYPE_FLT:
						d = emit_load(jd, iptr, var, REG_FTMP1);
						M_FST(d, REG_SP, md->params[s3].regoff);
						break;
					case TYPE_DBL:
						d = emit_load(jd, iptr, var, REG_FTMP1);
						M_DST(d, REG_SP, md->params[s3].regoff);
						break;
#endif
					default:
						assert(0);
				}
			}

			/* arguments in place now */
			switch(iptr->opc)	{
				case ICMD_BUILTIN:
					if (bte->stub == NULL)
						disp = (ptrint) bte->fp;
					else
						disp = (ptrint) bte->stub;
					d = md->returntype.type;
					M_JSR_IMM(disp);

					REPLACEMENT_POINT_INVOKE_RETURN(cd, iptr);
					break;

				case ICMD_INVOKESPECIAL: 
					/* adress register for sure */
					M_ALD(REG_ATMP1, REG_SP, 0);
					emit_nullpointer_check(cd, iptr, REG_ATMP1);
					/* fall through */
				case ICMD_INVOKESTATIC: 
					if (lm == NULL) {
						patcher_add_patch_ref(jd, PATCHER_invokestatic_special, um, 0);
						disp = 0;
						M_AMOV_IMM(disp, REG_ATMP1);
					} else	{
						disp = lm->stubroutine;
						M_AMOV_IMM(disp, REG_ATMP1);
					}

					/* generate the actual call */
					M_JSR(REG_ATMP1);
					REPLACEMENT_POINT_INVOKE_RETURN(cd, iptr);
					break;


				case ICMD_INVOKEVIRTUAL:
					if (lm == NULL) {
						patcher_add_patch_ref(jd, PATCHER_invokevirtual, um, 0);
						s1 = 0;
					} else {
						s1 = OFFSET(vftbl_t, table[0]) + sizeof(methodptr) * lm->vftblindex;
					}
					/* load object pointer (==argument 0) */
					M_ALD(REG_ATMP1, REG_SP, 0);
					/* implicit null-pointer check */
					M_ALD(REG_METHODPTR, REG_ATMP1, OFFSET(java_object_t, vftbl));
					M_ALD(REG_ATMP3, REG_METHODPTR, s1);
					/* generate the actual call */
					M_JSR(REG_ATMP3);
					break;
				case ICMD_INVOKEINTERFACE: 
					if (lm == NULL) {
						patcher_add_patch_ref(jd, PATCHER_invokeinterface, um, 0);

						s1 = 0;
						s2 = 0;
					} else {
						s1 = OFFSET(vftbl_t, interfacetable[0]) - sizeof(methodptr*) * lm->class->index;
						s2 = sizeof(methodptr) * (lm - lm->class->methods);
					}
					/* load object pointer (==argument 0) */
					M_ALD(REG_ATMP1, REG_SP, 0);

					/* implicit null-pointer check */
					M_ALD(REG_METHODPTR, REG_ATMP1, OFFSET(java_object_t, vftbl));
					M_ALD(REG_METHODPTR, REG_METHODPTR, s1);
					M_ALD(REG_ATMP3, REG_METHODPTR, s2);

					/* generate the actual call */
					M_JSR(REG_ATMP3);
					REPLACEMENT_POINT_INVOKE_RETURN(cd, iptr);
					break;

				default: assert(0);
				}	/* switch (iptr->opc) */

				REPLACEMENT_POINT_INVOKE_RETURN(cd, iptr);
				REPLACEMENT_POINT_FORGC_BUILTIN_RETURN(cd, iptr);
				
				/* store return value */
				d = md->returntype.type;

				switch (d)	{
					case TYPE_VOID:	break;
#if defined(ENABLE_SOFTFLOAT)
					case TYPE_FLT:
#endif
					case TYPE_INT:
						s1 = codegen_reg_of_dst(jd, iptr, REG_RESULT);
						M_INTMOVE(REG_RESULT, s1);
						break;
#if defined(ENABLE_SOFTFLOAT)
					case TYPE_DBL:
#endif
					case TYPE_LNG:
						s1 = codegen_reg_of_dst(jd, iptr, REG_RESULT_PACKED);
						M_LNGMOVE(REG_RESULT_PACKED, s1);
						break;
					case TYPE_ADR:
						s1 = codegen_reg_of_dst(jd, iptr, REG_ATMP1);
						/* all stuff is returned in %d0 */
						M_INT2ADRMOVE(REG_RESULT, s1);
						break;
#if !defined(ENABLE_SOFTFLOAT)
					/*
					 *	for BUILTINS float values are returned in %d0,%d1
					 *	within cacao we use %fp0 for that.
					 */
					case TYPE_FLT:
						s1 = codegen_reg_of_dst(jd, iptr, REG_FTMP1);
						if (iptr->opc == ICMD_BUILTIN)	{
							M_INT2FLTMOVE(REG_FRESULT, s1);
						} else	{
							M_FLTMOVE(REG_FRESULT, s1);
						}
						break;
					case TYPE_DBL:
						s1 = codegen_reg_of_dst(jd, iptr, REG_FTMP1);
						if (iptr->opc == ICMD_BUILTIN)	{
							M_LST(REG_RESULT_PACKED, REG_SP, rd->memuse * 4 + 4);
							M_DLD(s1, REG_SP, rd->memuse * 4 + 4);
						} else	{
							M_DBLMOVE(REG_FRESULT, s1);
						}
						break;
#endif
					default:
						assert(0);
				}
				if (d != TYPE_VOID) emit_store_dst(jd, iptr, s1);
			break; /* ICMD_INVOKE* */

#if defined(ENABLE_SOFTFLOAT)
		case ICMD_FRETURN:
#endif
		case ICMD_IRETURN:      /* ..., retvalue ==> ...                      */

			REPLACEMENT_POINT_RETURN(cd, iptr);
			s1 = emit_load_s1(jd, iptr, REG_RESULT);
			M_INTMOVE(s1, REG_RESULT);
			goto nowperformreturn;

		case ICMD_ARETURN:      /* ..., retvalue ==> ...                      */

			REPLACEMENT_POINT_RETURN(cd, iptr);
			s1 = emit_load_s1(jd, iptr, REG_RESULT);
			assert(VAROP(iptr->s1)->type == TYPE_ADR);
			M_ADR2INTMOVE(s1, REG_RESULT);

#ifdef ENABLE_VERIFIER
			if (INSTRUCTION_IS_UNRESOLVED(iptr)) {
				unresolved_class *uc = iptr->sx.s23.s2.uc;

				patcher_add_patch_ref(jd, PATCHER_resolve_class, uc, 0);
			}
#endif /* ENABLE_VERIFIER */
			goto nowperformreturn;

#if defined(ENABLE_SOFTFLOAT)
		case ICMD_DRETURN:
#endif
		case ICMD_LRETURN:      /* ..., retvalue ==> ...                      */
			REPLACEMENT_POINT_RETURN(cd, iptr);
			s1 = emit_load_s1(jd, iptr, REG_RESULT_PACKED);
			M_LNGMOVE(s1, REG_RESULT_PACKED);
			goto nowperformreturn;

#if !defined(ENABLE_SOFTFLOAT)
		case ICMD_FRETURN:      /* ..., retvalue ==> ...                      */
			REPLACEMENT_POINT_RETURN(cd, iptr);
			s1 = emit_load_s1(jd, iptr, REG_FRESULT);
			M_FLTMOVE(s1, REG_FRESULT);
			goto nowperformreturn;

		case ICMD_DRETURN:
			REPLACEMENT_POINT_RETURN(cd, iptr);
			s1 = emit_load_s1(jd, iptr, REG_FRESULT);
			M_DBLMOVE(s1, REG_FRESULT);
			goto nowperformreturn;

#endif

		case ICMD_RETURN:      /* ...  ==> ...                                */

			REPLACEMENT_POINT_RETURN(cd, iptr);

nowperformreturn:
			{
			s4 i, p;
			
			p = cd->stackframesize;

			/* call trace function */
#if !defined(NDEBUG)
			emit_verbosecall_exit(jd);
#endif

#if defined(ENABLE_THREADS)
			/* call lock_monitor_exit */
			if (checksync && code_is_synchronized(code)) {
				M_ILD(REG_ITMP3, REG_SP, rd->memuse * 8);

				/* we need to save the proper return value */
				/* we do not care for the long -> doubel convert space here */
				switch (iptr->opc) {
#if defined(ENABLE_SOFTFLOAT)
				case ICMD_DRETURN:
#endif
				case ICMD_LRETURN:
					M_LST(REG_RESULT_PACKED, REG_SP, rd->memuse * 8 + 8);
					break;
#if defined(ENABLE_SOFTFLOAT)
				case ICMD_FRETURN:
#endif
				case ICMD_IRETURN:
				case ICMD_ARETURN:
					M_IST(REG_RESULT , REG_SP, rd->memuse * 8 + 8);
					break;
#if !defined(ENABLE_SOFTFLOAT)
				case ICMD_FRETURN:
					M_FST(REG_FRESULT, REG_SP, rd->memuse * 8 + 8);
					break;
				case ICMD_DRETURN:
					M_DST(REG_FRESULT, REG_SP, rd->memuse * 8 + 8);
					break;
#endif
				}

				M_IST(REG_ITMP3, REG_SP, 0 * 4);
				M_JSR_IMM(LOCK_monitor_exit);

				/* and now restore the proper return value */
				switch (iptr->opc) {

#if defined(ENABLE_SOFTFLOAT)
				case ICMD_DRETURN:
#endif
				case ICMD_LRETURN:
					M_LLD(REG_RESULT_PACKED, REG_SP, rd->memuse * 8 + 8);
					break;
#if defined(ENABLE_SOFTFLOAT)
				case ICMD_FRETURN:
#endif
				case ICMD_IRETURN:
				case ICMD_ARETURN:
					M_ILD(REG_RESULT , REG_SP, rd->memuse * 8 + 8);
					break;
#if !defined(ENABLE_SOFTFLOAT)
				case ICMD_FRETURN:
					M_FLD(REG_FRESULT, REG_SP, rd->memuse * 8 + 8);
					break;
				case ICMD_DRETURN:
					M_DLD(REG_FRESULT, REG_SP, rd->memuse * 8 + 8);
					break;
#endif
				}
			}
#endif


			/* restore return address                                         */
#if 0
			if (!code_is_leafmethod(code)) {
				/* ATTENTION: Don't use REG_ZERO (r0) here, as M_ALD
				   may have a displacement overflow. */

				M_ALD(REG_ITMP1, REG_SP, p * 4 + LA_LR_OFFSET);
				M_MTLR(REG_ITMP1);
			}
#endif
			/* restore saved registers                                        */

			for (i = INT_SAV_CNT - 1; i >= rd->savintreguse; i--) {
				p-=8; M_ILD(rd->savintregs[i], REG_SP, p);
			}
			for (i=ADR_SAV_CNT-1; i>=rd->savadrreguse; --i)	{
				p-=8; M_ALD(rd->savadrregs[i], REG_SP, p);
			}
#if !defined(ENABLE_SOFTFLOAT)
			for (i = FLT_SAV_CNT - 1; i >= rd->savfltreguse; i--) {
				p-=8; M_FLOAD(rd->savfltregs[i], REG_SP, p);
			}
#endif
			/* deallocate stack                                               */
			M_AADD_IMM(cd->stackframesize, REG_SP);
			M_RET;
			}
			break;

		/* the evil ones */
		case ICMD_INSTANCEOF: /* ..., objectref ==> ..., intresult            */
		                      /* val.a: (classinfo*) superclass               */

			/*  superclass is an interface:
			 *
			 *  return (sub != NULL) &&
			 *         (sub->vftbl->interfacetablelength > super->index) &&
			 *         (sub->vftbl->interfacetable[-super->index] != NULL);
			 *
			 *  superclass is a class:
			 *
			 *  return ((sub != NULL) && (0
			 *          <= (sub->vftbl->baseval - super->vftbl->baseval) <=
			 *          super->vftbl->diffvall));
			 */

			{
			classinfo *super;
			s4         superindex;

			if (INSTRUCTION_IS_UNRESOLVED(iptr)) {
				super      = NULL;
				superindex = 0;
			}
			else {
				super      = iptr->sx.s23.s3.c.cls;
				superindex = super->index;
			}
			
			if ((super == NULL) || !(super->flags & ACC_INTERFACE))
				CODEGEN_CRITICAL_SECTION_NEW;

			s1 = emit_load_s1(jd, iptr, REG_ATMP1);
			d = codegen_reg_of_dst(jd, iptr, REG_ITMP2);

			assert(VAROP(iptr->s1 )->type == TYPE_ADR);
			assert(VAROP(iptr->dst)->type == TYPE_INT);

			M_ICLR(d);

			/* if class is not resolved, check which code to call */

			if (super == NULL) {
				M_ATST(s1);
				emit_label_beq(cd, BRANCH_LABEL_1);

				patcher_add_patch_ref(jd, PATCHER_resolve_classref_to_flags, iptr->sx.s23.s3.c.ref, 0);

				M_IMOV_IMM32(0, REG_ITMP3);
				M_IAND_IMM(ACC_INTERFACE, REG_ITMP3);
				emit_label_beq(cd, BRANCH_LABEL_2);
			}

			/* interface instanceof code */

			if ((super == NULL) || (super->flags & ACC_INTERFACE)) {
				if (super == NULL) {
					patcher_add_patch_ref(jd, PATCHER_instanceof_interface, iptr->sx.s23.s3.c.ref, 0);
				} else {
					M_ATST(s1);
					emit_label_beq(cd, BRANCH_LABEL_3);
				}

				M_ALD(REG_ATMP1, s1, OFFSET(java_object_t, vftbl));
				M_ILD(REG_ITMP3, REG_ATMP1, OFFSET(vftbl_t, interfacetablelength));
				M_IADD_IMM(-superindex, REG_ITMP3);	/* -superindex may be patched patched */
				M_ITST(REG_ITMP3);
				M_BLE(10);
				M_ALD(REG_ATMP1, REG_ATMP1, OFFSET(vftbl_t, interfacetable[0]) - superindex * sizeof(methodptr*));	/* patch here too! */
				M_ATST(REG_ATMP1);
				M_BEQ(2);
				M_IMOV_IMM(1, d);

				if (super == NULL)
					emit_label_br(cd, BRANCH_LABEL_4);
				else
					emit_label(cd, BRANCH_LABEL_3);
			}

			/* class instanceof code */

			if ((super == NULL) || !(super->flags & ACC_INTERFACE)) {
				if (super == NULL) {
					emit_label(cd, BRANCH_LABEL_2);

					patcher_add_patch_ref(jd, PATCHER_resolve_classref_to_vftbl, iptr->sx.s23.s3.c.ref, 0);
					M_AMOV_IMM(0, REG_ATMP2);
				} else {
					M_AMOV_IMM(super->vftbl, REG_ATMP2);
					M_ATST(s1);
					emit_label_beq(cd, BRANCH_LABEL_5);
				}

				M_ALD(REG_ATMP1, s1, OFFSET(java_object_t, vftbl));

				CODEGEN_CRITICAL_SECTION_START;

				M_ILD(REG_ITMP1, REG_ATMP1, OFFSET(vftbl_t, baseval));
				M_ILD(REG_ITMP3, REG_ATMP2, OFFSET(vftbl_t, baseval));
				M_ILD(REG_ITMP2, REG_ATMP2, OFFSET(vftbl_t, diffval));

				CODEGEN_CRITICAL_SECTION_END;

				M_ISUB(REG_ITMP3, REG_ITMP1);
				M_ICMP(REG_ITMP2, REG_ITMP1);
				M_BHI(4);
				M_IMOV_IMM(1, d);
				M_TPFW;			/* overlaps next instruction */
				M_ICLR(d);

				if (super != NULL)
					emit_label(cd, BRANCH_LABEL_5);
			}

			if (super == NULL) {
				emit_label(cd, BRANCH_LABEL_1);
				emit_label(cd, BRANCH_LABEL_4);
			}

			emit_store_dst(jd, iptr, d);
			}
			break;

		case ICMD_CHECKCAST:  /* ..., objectref ==> ..., objectref            */
		                      /* val.a: (classinfo*) superclass               */

			/*  superclass is an interface:
			 *
			 *  OK if ((sub == NULL) ||
			 *         (sub->vftbl->interfacetablelength > super->index) &&
			 *         (sub->vftbl->interfacetable[-super->index] != NULL));
			 *
			 *  superclass is a class:
			 *
			 *  OK if ((sub == NULL) || (0
			 *         <= (sub->vftbl->baseval - super->vftbl->baseval) <=
			 *         super->vftbl->diffvall));
			 */

			if (!(iptr->flags.bits & INS_FLAG_ARRAY)) {
				/* object type cast-check */

				classinfo *super;
				s4         superindex;

				if (INSTRUCTION_IS_UNRESOLVED(iptr)) {
					super      = NULL;
					superindex = 0;
				}
				else {
					super      = iptr->sx.s23.s3.c.cls;
					superindex = super->index;
				}

				if ((super == NULL) || !(super->flags & ACC_INTERFACE))
					CODEGEN_CRITICAL_SECTION_NEW;

				s1 = emit_load_s1(jd, iptr, REG_ATMP1);
				assert(VAROP(iptr->s1)->type == TYPE_ADR);

				/* if class is not resolved, check which code to call */

				if (super == NULL) {
					M_ATST(s1);
					emit_label_beq(cd, BRANCH_LABEL_1);

					patcher_add_patch_ref(jd, PATCHER_resolve_classref_to_flags, iptr->sx.s23.s3.c.ref, 0);
			
					M_IMOV_IMM32(0, REG_ITMP2);
					M_IAND_IMM(ACC_INTERFACE, REG_ITMP2);
					emit_label_beq(cd, BRANCH_LABEL_2);
				}

				/* interface checkcast code */

				if ((super == NULL) || (super->flags & ACC_INTERFACE)) {
					if (super == NULL) {
						patcher_add_patch_ref(jd, PATCHER_checkcast_interface, iptr->sx.s23.s3.c.ref, 0);
					} else {
						M_ATST(s1);
						emit_label_beq(cd, BRANCH_LABEL_3);
					}

					M_ALD(REG_ATMP2, s1, OFFSET(java_object_t, vftbl));
					M_ILD(REG_ITMP3, REG_ATMP2, OFFSET(vftbl_t, interfacetablelength));
	
					M_IADD_IMM(-superindex, REG_ITMP3);	/* superindex patched */
					M_ITST(REG_ITMP3);
					emit_classcast_check(cd, iptr, BRANCH_LE, REG_ITMP3, s1);

					M_ALD(REG_ATMP3, REG_ATMP2, OFFSET(vftbl_t, interfacetable[0]) - superindex * sizeof(methodptr*));	/* patched*/
					M_ATST(REG_ATMP3);
					emit_classcast_check(cd, iptr, BRANCH_EQ, REG_ATMP3, s1);

					if (super == NULL)
						emit_label_br(cd, BRANCH_LABEL_4);
					else
						emit_label(cd, BRANCH_LABEL_3);
				}

				/* class checkcast code */

				if ((super == NULL) || !(super->flags & ACC_INTERFACE)) {
					if (super == NULL) {
						emit_label(cd, BRANCH_LABEL_2);

						patcher_add_patch_ref(jd, PATCHER_resolve_classref_to_vftbl, iptr->sx.s23.s3.c.ref, 0);
						M_AMOV_IMM(0, REG_ATMP3);
					} else {
						M_AMOV_IMM(super->vftbl, REG_ATMP3);
						M_ATST(s1);
						emit_label_beq(cd, BRANCH_LABEL_5);
					}

					M_ALD(REG_ATMP2, s1, OFFSET(java_object_t, vftbl));

					CODEGEN_CRITICAL_SECTION_START;

					M_ILD(REG_ITMP3, REG_ATMP2, OFFSET(vftbl_t, baseval));	/* REG_ITMP3 == sub->vftbl->baseval */
					M_ILD(REG_ITMP1, REG_ATMP3, OFFSET(vftbl_t, baseval));
					M_ILD(REG_ITMP2, REG_ATMP3, OFFSET(vftbl_t, diffval));

					CODEGEN_CRITICAL_SECTION_END;

					M_ISUB(REG_ITMP1, REG_ITMP3);
					M_ICMP(REG_ITMP2, REG_ITMP3);	/* XXX was CMPU */

					emit_classcast_check(cd, iptr, BRANCH_UGT, REG_ITMP3, s1); /* XXX was BRANCH_GT */

					if (super != NULL)
						emit_label(cd, BRANCH_LABEL_5);
				}

				if (super == NULL) {
					emit_label(cd, BRANCH_LABEL_1);
					emit_label(cd, BRANCH_LABEL_4);
				}

				d = codegen_reg_of_dst(jd, iptr, s1);
			} else {
				/* array type cast-check */

				s1 = emit_load_s1(jd, iptr, REG_ATMP2);

				if (INSTRUCTION_IS_UNRESOLVED(iptr)) {
					patcher_add_patch_ref(jd, PATCHER_resolve_classref_to_classinfo, iptr->sx.s23.s3.c.ref, 0);
					M_AMOV_IMM(0, REG_ATMP1);
				} else {
					M_AMOV_IMM(iptr->sx.s23.s3.c.cls, REG_ATMP1);
				}
	
				M_APUSH(REG_ATMP1);
				M_APUSH(s1);
				M_JSR_IMM(BUILTIN_arraycheckcast);
				M_AADD_IMM(2*4, REG_SP);		/* pop arguments off stack */
				M_ITST(REG_RESULT);
				emit_classcast_check(cd, iptr, BRANCH_EQ, REG_RESULT, s1);

				s1 = emit_load_s1(jd, iptr, REG_ITMP1);
				d = codegen_reg_of_dst(jd, iptr, s1);
			}
			assert(VAROP(iptr->dst)->type == TYPE_ADR);
			M_ADRMOVE(s1, d);
			emit_store_dst(jd, iptr, d);
			break;

		case ICMD_TABLESWITCH:  /* ..., index ==> ...                         */
			{
			s4 i, l;
			branch_target_t *table;

			table = iptr->dst.table;

			l = iptr->sx.s23.s2.tablelow;
			i = iptr->sx.s23.s3.tablehigh;
			
			s1 = emit_load_s1(jd, iptr, REG_ITMP1);
			M_INTMOVE(s1, REG_ITMP1);
			if (l != 0) M_ISUB_IMM(l, REG_ITMP1);

			i = i - l + 1;

			/* range check */
			M_ICMP_IMM(i - 1, REG_ITMP1);
			emit_bugt(cd, table[0].block);

			/* build jump table top down and use address of lowest entry */
			table += i;

			while (--i >= 0) {
				dseg_add_target(cd, table->block); 
				--table;
			}

			/* length of dataseg after last dseg_add_target is used by load */
			M_AMOV_IMM(0, REG_ATMP2);
			dseg_adddata(cd);

			M_ISSL_IMM(2, REG_ITMP1);			/* index * 4 == offset in table */
			M_AADDINT(REG_ITMP1, REG_ATMP2);		/* offset in table */
			M_AADD_IMM(-(cd->dseglen), REG_ATMP2);		/* start of table in dseg */
			M_ALD(REG_ATMP1, REG_ATMP2, 0);

			M_JMP(REG_ATMP1);
			ALIGNCODENOP;
			}
			break;

		case ICMD_LOOKUPSWITCH: /* ..., key ==> ...                           */
			{
			s4 i;
			lookup_target_t *lookup;

			lookup = iptr->dst.lookup;

			i = iptr->sx.s23.s2.lookupcount;
			
			MCODECHECK((i<<2)+8);
			s1 = emit_load_s1(jd, iptr, REG_ITMP1);

			while (--i >= 0) {
				M_ICMP_IMM(lookup->value, s1);
				emit_beq(cd, lookup->target.block);
				lookup++;
			}

			emit_br(cd, iptr->sx.s23.s3.lookupdefault.block);
			ALIGNCODENOP;
			break;
			}

		case ICMD_MULTIANEWARRAY:/* ..., cnt1, [cnt2, ...] ==> ..., arrayref  */

			/* check for negative sizes and copy sizes to stack if necessary  */
			MCODECHECK((iptr->s1.argcount << 1) + 64);

			for (s1 = iptr->s1.argcount; --s1 >= 0;) {
				var = VAR(iptr->sx.s23.s2.args[s1]);

				/* Already Preallocated? */
				if (!(var->flags & PREALLOC)) {
					s2 = emit_load(jd, iptr, var, REG_ITMP1);
					M_IST(s2, REG_SP, (s1 + 3) * 4);
				}
			}

			/* a0 = dimension count */
			M_IMOV_IMM(iptr->s1.argcount, REG_ITMP1);
			M_IST(REG_ITMP1, REG_SP, 0*4);

			/* a1 = arraydescriptor */
			if (INSTRUCTION_IS_UNRESOLVED(iptr)) {
				patcher_add_patch_ref(jd, PATCHER_resolve_classref_to_classinfo, iptr->sx.s23.s3.c.ref, 0);
				M_AMOV_IMM(0, REG_ATMP1);
			} else	{
				M_AMOV_IMM(iptr->sx.s23.s3.c.cls, REG_ATMP1);
			}
			M_AST(REG_ATMP1, REG_SP, 1*4);

			/* a2 = pointer to dimensions = stack pointer */
			M_AMOV(REG_SP, REG_ATMP1);
			M_AADD_IMM(3*4, REG_ATMP1);
			M_AST(REG_ATMP1, REG_SP, 2*4);

			M_JSR_IMM(BUILTIN_multianewarray);

			/* check for exception before result assignment */
			emit_exception_check(cd, iptr);

			assert(VAROP(iptr->dst)->type == TYPE_ADR);
			d = codegen_reg_of_dst(jd, iptr, REG_RESULT);
			M_INT2ADRMOVE(REG_RESULT, d);
			emit_store_dst(jd, iptr, d);
			break;



		default:
			printf("UNKNOWN OPCODE %d\n", iptr->opc);
			exceptions_throw_internalerror("Unknown ICMD %d during code generation", iptr->opc);
			return false;
	} /* switch */
	/* M_TPF; */ /* nop after each ICMD */
	} /* for each instruction */

	/* At the end of a basic block we may have to append some nops,
	   because the patcher stub calling code might be longer than the
	   actual instruction. So codepatching does not change the
	   following block unintentionally. */

	if (cd->mcodeptr < cd->lastmcodeptr) {
		while (cd->mcodeptr < cd->lastmcodeptr) {
			M_NOP;
		}
	}


	} /* if (btpre->flags >= BBREACHED) */
	} /* for each basic block */

	/* generate stubs */
	emit_patcher_traps(jd);

	return true;
}
#if 0
/* codegen_emit_stub_compiler **************************************************

   Emits a stub routine which calls the compiler.
	
*******************************************************************************/

void codegen_emit_stub_compiler(jitdata *jd)
{
	methodinfo  *m;
	codegendata *cd;

	/* get required compiler data */

	m  = jd->m;
	cd = jd->cd;

	/* code for the stub */

	M_AMOV_IMM(m, REG_ATMP1);
	M_AMOV_IMM(asm_call_jit_compiler, REG_ATMP3);
	M_JMP(REG_ATMP3);
}
#endif

/* codegen_emit_stub_native ****************************************************

   Emits a stub routine which calls a native method.

*******************************************************************************/

void codegen_emit_stub_native(jitdata *jd, methoddesc *nmd, functionptr f, int skipparams)
{
	methodinfo   *m;
	codeinfo     *code;
	codegendata  *cd;
	registerdata *rd;
	methoddesc   *md;
	s4 i, j, t, s1, s2;
	
	/* get required compiler data */

	m    = jd->m;
	code = jd->code;
	cd   = jd->cd;
	rd   = jd->rd;

	md = m->parseddesc;

	/* calc stackframe size */
	cd->stackframesize =
		sizeof(stackframeinfo_t) / SIZEOF_VOID_P +
		sizeof(localref_table) / SIZEOF_VOID_P +
		nmd->memuse +
		1 +						/* functionptr */
		4;						/* args for codegen_start_native_call */

	/* create method header */
<<<<<<< HEAD
	(void) dseg_add_unique_address(cd, code);                      /* CodeinfoPointer */
	(void) dseg_add_unique_s4(cd, cd->stackframesize * 8);         /* FrameSize       */
	(void) dseg_add_unique_s4(cd, 0);                              /* IsSync          */
	(void) dseg_add_unique_s4(cd, 0);                              /* IsLeaf          */
	(void) dseg_add_unique_s4(cd, 0);                              /* IntSave         */
	(void) dseg_add_unique_s4(cd, 0);                              /* FltSave         */
	(void) dseg_addlinenumbertablesize(cd);
	(void) dseg_add_unique_s4(cd, 0);                              /* ExTableSize     */
=======
	(void) dseg_add_unique_address(cd, code);              /* CodeinfoPointer */
	(void) dseg_add_unique_s4(cd, cd->stackframesize * 4); /* FrameSize       */
	(void) dseg_add_unique_s4(cd, 0);                      /* IsLeaf          */
	(void) dseg_add_unique_s4(cd, 0);                      /* IntSave         */
	(void) dseg_add_unique_s4(cd, 0);                      /* FltSave         */
>>>>>>> 77502a13

	/* print call trace */
#if !defined(NDEBUG)
	if (JITDATA_HAS_FLAG_VERBOSECALL(jd)) {
		emit_verbosecall_enter(jd);
	}
#endif

	/* generate code */
	M_AADD_IMM(-(cd->stackframesize*8), REG_SP);

	/* get function address (this must happen before the stackframeinfo) */
	if (f == NULL)	{
		patcher_add_patch_ref(jd, PATCHER_resolve_native_function, m, 0);
	}

	M_AMOV_IMM(f, REG_ATMP2); /* do not move this line, the patcher is needed */

	M_AST(REG_ATMP2, REG_SP, 4 * 4);

	/* put arguments for codegen_start_native_call onto stack */
	/* void codegen_start_native_call(u1 *datasp, u1 *pv, u1 *sp, u1 *ra) */
	
	M_AMOV(REG_SP, REG_ATMP1);
	M_AST(REG_ATMP1, REG_SP, 0 * 4);		/* currentsp */

	M_AMOV_IMM(0, REG_ATMP2);			/* 0 needs to patched */
	dseg_adddata(cd);				    /* this patches it */

	M_AST(REG_ATMP2, REG_SP, 1 * 4);		/* pv */

	M_JSR_IMM(codegen_start_native_call);

	/* remember class argument */
	if (m->flags & ACC_STATIC)
		M_INT2ADRMOVE(REG_RESULT, REG_ATMP3);

	/* load function pointer */
	M_ALD(REG_ATMP2, REG_SP, 4 * 4);

	/* copy arguments into stackframe */
	for (i = md->paramcount -1, j = i + skipparams; i >= 0; --i, --j)	{
		t = md->paramtypes[i].type;
		/* all arguments via stack */
		assert(md->params[i].inmemory);						

		s1 = md->params[i].regoff + cd->stackframesize * 8 + 4;
		s2 = nmd->params[j].regoff;

		/* simply copy argument stack */
		M_ILD(REG_ITMP1, REG_SP, s1);
		M_IST(REG_ITMP1, REG_SP, s2);
		if (IS_2_WORD_TYPE(t))	{
			M_ILD(REG_ITMP1, REG_SP, s1 + 4);
			M_IST(REG_ITMP1, REG_SP, s2 + 4);
		}
	}

	/* for static function class as second arg */
	if (m->flags & ACC_STATIC)
		M_AST(REG_ATMP3, REG_SP, 1 * 4);

	/* env ist first argument */
	M_AMOV_IMM(_Jv_env, REG_ATMP1);
	M_AST(REG_ATMP1, REG_SP, 0 * 4);

	/* call the native function */
	M_JSR(REG_ATMP2);

	/* save return value */
	switch (md->returntype.type)	{
		case TYPE_VOID: break;

		/* natives return float arguments in %d0, %d1, cacao expects them in %fp0 */
		case TYPE_DBL:
		case TYPE_LNG:
			M_IST(REG_D1, REG_SP, 2 * 8);
			/* fall through */

		case TYPE_FLT:
		case TYPE_INT:
		case TYPE_ADR:
			M_IST(REG_D0, REG_SP, 2 * 8);	/* XXX can this be correct ? */
			break;

		default: assert(0);
	}
	
	/* print call trace */
#if ! defined(NDEBUG)
	if (JITDATA_HAS_FLAG_VERBOSECALL(jd)) {
		emit_verbosecall_exit(jd);
	}
#endif
	/* remove native stackframe info */
	/* therefore we call: java_objectheader *codegen_finish_native_call(u1 *datasp) */

	M_AMOV(REG_SP, REG_ATMP1);
	M_AST(REG_ATMP1, REG_SP, 0 * 4);		/* currentsp */

	M_AMOV_IMM(0, REG_ATMP2);			/* 0 needs to patched */
	dseg_adddata(cd);				    /* this patches it */

	M_AST(REG_ATMP2, REG_SP, 1 * 4);		/* pv */

	M_JSR_IMM(codegen_finish_native_call);
	
	M_INT2ADRMOVE(REG_RESULT, REG_ATMP1);
	/* restore return value */
	switch (md->returntype.type)	{
		case TYPE_VOID: break;

		case TYPE_DBL:
		case TYPE_LNG:		M_ILD(REG_D1, REG_SP, 2 * 8);
			/* fall through */
		case TYPE_FLT:
		case TYPE_INT:
		case TYPE_ADR:
			M_ILD(REG_D0, REG_SP, 2 * 8);	/* XXX */
			break;

		default: assert(0);
	}
#if !defined(ENABLE_SOFTFLOAT)
		/* additionally load values into floating points registers
		 * as cacao jit code expects them there */
	switch (md->returntype.type)	{
		case TYPE_FLT:
			M_FLD(REG_D0, REG_SP, 2 * 8);
			break;
		case TYPE_DBL:	
			M_DLD(REG_D0, REG_SP, 2 * 8);	/* XXX */
			break;
	}
#endif
	/* restore saved registers */

	M_AADD_IMM(cd->stackframesize*8, REG_SP);
	/* check for exception */
	M_ATST(REG_ATMP1);
	M_BNE(2);
	M_RET;

	/* handle exception, REG_ATMP1 already contains exception object, REG_ATMP2 holds address */
	
	M_ALD(REG_ATMP2_XPC, REG_SP, 0);		/* take return address as faulting instruction */
	M_AADD_IMM(-2, REG_ATMP2_XPC);			/* which is off by 2 */
	M_JMP_IMM(asm_handle_nat_exception);

	/* should never be reached from within jit code*/
	M_JSR_IMM(0);

	/* generate patcher stub call code */
	emit_patcher_traps(jd);
}


/*
 * These are local overrides for various environment variables in Emacs.
 * Please do not remove this and leave it at the end of the file, where
 * Emacs will automagically detect them.
 * ---------------------------------------------------------------------
 * Local variables:
 * mode: c
 * indent-tabs-mode: t
 * c-basic-offset: 4
 * tab-width: 4
 * End:
 * vim:noexpandtab:sw=4:ts=4:
 */<|MERGE_RESOLUTION|>--- conflicted
+++ resolved
@@ -54,10 +54,10 @@
 #include "vm/jit/codegen-common.h"
 #include "vm/jit/patcher-common.h"
 #include "vm/jit/dseg.h"
+#include "vm/jit/linenumbertable.h"
 #include "vm/jit/emit-common.h"
 #include "vm/jit/jit.h"
 #include "vm/jit/abi.h"
-#include "vm/jit/linenumbertable.h"
 #include "vm/jit/parse.h"
 #include "vm/jit/reg.h"
 #include "vm/jit/replace.h"
@@ -340,13 +340,13 @@
 		case ICMD_INLINE_BODY:
 
 			REPLACEMENT_POINT_INLINE_BODY(cd, iptr);
-			linenumbertable_list_entry_add_inline_start(cd, iptr);
+			linenumbertable_list_entry_add_intern(cd, iptr);
 			linenumbertable_list_entry_add(cd, iptr->line);
 			break;
 
 		case ICMD_INLINE_END:
 
-			linenumbertable_list_entry_add_inline_end(cd, iptr);
+			linenumbertable_list_entry_add_inline(cd, iptr);
 			linenumbertable_list_entry_add(cd, iptr->line);
 			break;
 
@@ -2373,30 +2373,6 @@
 
 	return true;
 }
-#if 0
-/* codegen_emit_stub_compiler **************************************************
-
-   Emits a stub routine which calls the compiler.
-	
-*******************************************************************************/
-
-void codegen_emit_stub_compiler(jitdata *jd)
-{
-	methodinfo  *m;
-	codegendata *cd;
-
-	/* get required compiler data */
-
-	m  = jd->m;
-	cd = jd->cd;
-
-	/* code for the stub */
-
-	M_AMOV_IMM(m, REG_ATMP1);
-	M_AMOV_IMM(asm_call_jit_compiler, REG_ATMP3);
-	M_JMP(REG_ATMP3);
-}
-#endif
 
 /* codegen_emit_stub_native ****************************************************
 
@@ -2431,22 +2407,11 @@
 		4;						/* args for codegen_start_native_call */
 
 	/* create method header */
-<<<<<<< HEAD
 	(void) dseg_add_unique_address(cd, code);                      /* CodeinfoPointer */
 	(void) dseg_add_unique_s4(cd, cd->stackframesize * 8);         /* FrameSize       */
-	(void) dseg_add_unique_s4(cd, 0);                              /* IsSync          */
 	(void) dseg_add_unique_s4(cd, 0);                              /* IsLeaf          */
 	(void) dseg_add_unique_s4(cd, 0);                              /* IntSave         */
 	(void) dseg_add_unique_s4(cd, 0);                              /* FltSave         */
-	(void) dseg_addlinenumbertablesize(cd);
-	(void) dseg_add_unique_s4(cd, 0);                              /* ExTableSize     */
-=======
-	(void) dseg_add_unique_address(cd, code);              /* CodeinfoPointer */
-	(void) dseg_add_unique_s4(cd, cd->stackframesize * 4); /* FrameSize       */
-	(void) dseg_add_unique_s4(cd, 0);                      /* IsLeaf          */
-	(void) dseg_add_unique_s4(cd, 0);                      /* IntSave         */
-	(void) dseg_add_unique_s4(cd, 0);                      /* FltSave         */
->>>>>>> 77502a13
 
 	/* print call trace */
 #if !defined(NDEBUG)
