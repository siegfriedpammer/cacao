--- conflicted
+++ resolved
@@ -22,11 +22,6 @@
    Foundation, Inc., 51 Franklin Street, Fifth Floor, Boston, MA
    02110-1301, USA.
 
-<<<<<<< HEAD
-   $Id: codegen.c 7564 2007-03-23 23:36:17Z twisti $
-
-=======
->>>>>>> 1da0ac19
 */
 
 
@@ -60,10 +55,7 @@
 #include "vm/jit/dseg.h"
 #include "vm/jit/emit-common.h"
 #include "vm/jit/jit.h"
-<<<<<<< HEAD
 #include "vm/jit/abi.h"
-=======
->>>>>>> 1da0ac19
 #include "vm/jit/parse.h"
 #include "vm/jit/patcher.h"
 #include "vm/jit/reg.h"
@@ -1629,11 +1621,8 @@
 
 		/* METHOD INVOCATION *********************************************************/
 		case ICMD_BUILTIN:      /* ..., [arg1, [arg2 ...]] ==> ...            */
-<<<<<<< HEAD
 			REPLACEMENT_POINT_FORGC_BUILTIN(cd, iptr);
 
-=======
->>>>>>> 1da0ac19
 			bte = iptr->sx.s23.s3.bte;
 			md  = bte->md;
 			goto gen_method;
@@ -1775,10 +1764,7 @@
 				}	/* switch (iptr->opc) */
 
 				REPLACEMENT_POINT_INVOKE_RETURN(cd, iptr);
-<<<<<<< HEAD
 				REPLACEMENT_POINT_FORGC_BUILTIN_RETURN(cd, iptr);
-=======
->>>>>>> 1da0ac19
 				
 				/* store return value */
 				d = md->returntype.type;
@@ -2423,7 +2409,6 @@
 	M_JMP(REG_ATMP3);
 }
 
-<<<<<<< HEAD
 /* codegen_emit_stub_builtin ***************************************************
 
    Creates a stub routine which calls a builtin function.
@@ -2587,8 +2572,6 @@
 
 
 
-=======
->>>>>>> 1da0ac19
 
 /* codegen_emit_stub_native ****************************************************
 
