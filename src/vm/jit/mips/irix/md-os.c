/* src/vm/jit/mips/irix/md-os.c - machine dependent MIPS IRIX functions

   Copyright (C) 1996-2005, 2006, 2007 R. Grafl, A. Krall, C. Kruegel,
   C. Oates, R. Obermaisser, M. Platter, M. Probst, S. Ring,
   E. Steiner, C. Thalinger, D. Thuernbeck, P. Tomsich, C. Ullrich,
   J. Wenninger, Institut f. Computersprachen - TU Wien

   This file is part of CACAO.

   This program is free software; you can redistribute it and/or
   modify it under the terms of the GNU General Public License as
   published by the Free Software Foundation; either version 2, or (at
   your option) any later version.

   This program is distributed in the hope that it will be useful, but
   WITHOUT ANY WARRANTY; without even the implied warranty of
   MERCHANTABILITY or FITNESS FOR A PARTICULAR PURPOSE.  See the GNU
   General Public License for more details.

   You should have received a copy of the GNU General Public License
   along with this program; if not, write to the Free Software
   Foundation, Inc., 51 Franklin Street, Fifth Floor, Boston, MA
   02110-1301, USA.

<<<<<<< HEAD
   $Id: md-os.c 8299 2007-08-13 08:41:18Z michi $

=======
>>>>>>> 1da0ac19
*/


#include "config.h"

#include <assert.h>
#include <signal.h>
#include <stdint.h>
#include <sys/fpu.h>

#include "vm/types.h"

#include "vm/jit/mips/codegen.h"
#include "vm/jit/mips/md-abi.h"

#include "mm/gc-common.h"

#include "vm/global.h"
#include "vm/signallocal.h"
#include "vm/stringlocal.h"

#include "vm/jit/asmpart.h"
#include "vm/jit/codegen-common.h"
#include "vm/jit/stacktrace.h"


/* md_init *********************************************************************

   Do some machine dependent initialization.

*******************************************************************************/

void md_init(void)
{
	/* The Boehm GC initialization blocks the SIGSEGV signal. So we do a      */
	/* dummy allocation here to ensure that the GC is initialized.            */

#if defined(ENABLE_GC_BOEHM)
	(void) GCNEW(u1);
#endif


	/* Turn off flush-to-zero */

	{
		union fpc_csr n;
		n.fc_word = get_fpc_csr();
		n.fc_struct.flush = 0;
		set_fpc_csr(n.fc_word);
	}
}


/* md_signal_handler_sigsegv ***************************************************

   Signal handler for hardware-exceptions.

*******************************************************************************/

void md_signal_handler_sigsegv(int sig, siginfo_t *siginfo, void *_p)
{
	stackframeinfo  sfi;
	ucontext_t     *_uc;
	mcontext_t     *_mc;
	u1             *pv;
	u1             *sp;
	u1             *ra;
	u1             *xpc;
	u4              mcode;
	int             d;
	int             s1;
	int16_t         disp;
	intptr_t        val;
	intptr_t        addr;
	int              type;
	void           *p;

	_uc = (struct ucontext *) _p;
	_mc = &_uc->uc_mcontext;

	pv  = (u1 *) _mc->gregs[REG_PV];
	sp  = (u1 *) _mc->gregs[REG_SP];
	ra  = (u1 *) _mc->gregs[REG_RA];             /* this is correct for leafs */
	xpc = (u1 *) _mc->gregs[CTX_EPC];

	/* get exception-throwing instruction */

	mcode = *((u4 *) xpc);
<<<<<<< HEAD

	d    = M_ITYPE_GET_RT(mcode);
	s1   = M_ITYPE_GET_RS(mcode);
	disp = M_ITYPE_GET_IMM(mcode);

	/* check for special-load */

=======

	d    = M_ITYPE_GET_RT(mcode);
	s1   = M_ITYPE_GET_RS(mcode);
	disp = M_ITYPE_GET_IMM(mcode);

	/* check for special-load */

>>>>>>> 1da0ac19
	if (s1 == REG_ZERO) {
		/* we use the exception type as load displacement */

		type = disp;
		val  = _mc->gregs[d];
	}
	else {
		/* This is a normal NPE: addr must be NULL and the NPE-type
		   define is 0. */

		addr = _mc->gregs[s1];
		type = (int) addr;
		val  = 0;
	}

	/* create stackframeinfo */

	stacktrace_create_extern_stackframeinfo(&sfi, pv, sp, ra, xpc);
<<<<<<< HEAD

	/* Handle the type. */

	p = signal_handle(xpc, type, val);

=======

	/* Handle the type. */

	p = signal_handle(xpc, type, val);

>>>>>>> 1da0ac19
	/* remove stackframeinfo */

	stacktrace_remove_stackframeinfo(&sfi);

	/* set registers (only if exception object ready) */

	if (p != NULL) {
		_mc->gregs[REG_ITMP1_XPTR] = (intptr_t) p;
		_mc->gregs[REG_ITMP2_XPC]  = (intptr_t) xpc;
		_mc->gregs[CTX_EPC]        = (intptr_t) asm_handle_exception;
	}
}


/* md_critical_section_restart *************************************************

   Search the critical sections tree for a matching section and set
   the PC to the restart point, if necessary.

*******************************************************************************/

#if defined(ENABLE_THREADS)
void md_critical_section_restart(ucontext_t *_uc)
{
	mcontext_t *_mc;
	u1         *pc;
	u1         *npc;

	_mc = &_uc->uc_mcontext;
<<<<<<< HEAD

	pc = (u1 *) _mc->gregs[CTX_EPC];

	npc = critical_find_restart_point(pc);

=======

	pc = (u1 *) _mc->gregs[CTX_EPC];

	npc = critical_find_restart_point(pc);

>>>>>>> 1da0ac19
	if (npc != NULL) {
		log_println("md_critical_section_restart: pc=%p, npc=%p", pc, npc);
		_mc->gregs[CTX_EPC] = (ptrint) npc;
	}
}
#endif


/*
 * These are local overrides for various environment variables in Emacs.
 * Please do not remove this and leave it at the end of the file, where
 * Emacs will automagically detect them.
 * ---------------------------------------------------------------------
 * Local variables:
 * mode: c
 * indent-tabs-mode: t
 * c-basic-offset: 4
 * tab-width: 4
 * End:
 */<|MERGE_RESOLUTION|>--- conflicted
+++ resolved
@@ -22,11 +22,6 @@
    Foundation, Inc., 51 Franklin Street, Fifth Floor, Boston, MA
    02110-1301, USA.
 
-<<<<<<< HEAD
-   $Id: md-os.c 8299 2007-08-13 08:41:18Z michi $
-
-=======
->>>>>>> 1da0ac19
 */
 
 
@@ -115,7 +110,6 @@
 	/* get exception-throwing instruction */
 
 	mcode = *((u4 *) xpc);
-<<<<<<< HEAD
 
 	d    = M_ITYPE_GET_RT(mcode);
 	s1   = M_ITYPE_GET_RS(mcode);
@@ -123,15 +117,6 @@
 
 	/* check for special-load */
 
-=======
-
-	d    = M_ITYPE_GET_RT(mcode);
-	s1   = M_ITYPE_GET_RS(mcode);
-	disp = M_ITYPE_GET_IMM(mcode);
-
-	/* check for special-load */
-
->>>>>>> 1da0ac19
 	if (s1 == REG_ZERO) {
 		/* we use the exception type as load displacement */
 
@@ -150,19 +135,11 @@
 	/* create stackframeinfo */
 
 	stacktrace_create_extern_stackframeinfo(&sfi, pv, sp, ra, xpc);
-<<<<<<< HEAD
 
 	/* Handle the type. */
 
 	p = signal_handle(xpc, type, val);
 
-=======
-
-	/* Handle the type. */
-
-	p = signal_handle(xpc, type, val);
-
->>>>>>> 1da0ac19
 	/* remove stackframeinfo */
 
 	stacktrace_remove_stackframeinfo(&sfi);
@@ -192,19 +169,11 @@
 	u1         *npc;
 
 	_mc = &_uc->uc_mcontext;
-<<<<<<< HEAD
 
 	pc = (u1 *) _mc->gregs[CTX_EPC];
 
 	npc = critical_find_restart_point(pc);
 
-=======
-
-	pc = (u1 *) _mc->gregs[CTX_EPC];
-
-	npc = critical_find_restart_point(pc);
-
->>>>>>> 1da0ac19
 	if (npc != NULL) {
 		log_println("md_critical_section_restart: pc=%p, npc=%p", pc, npc);
 		_mc->gregs[CTX_EPC] = (ptrint) npc;
