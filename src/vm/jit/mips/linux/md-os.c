--- conflicted
+++ resolved
@@ -22,11 +22,6 @@
    Foundation, Inc., 51 Franklin Street, Fifth Floor, Boston, MA
    02110-1301, USA.
 
-<<<<<<< HEAD
-   $Id: md-os.c 8299 2007-08-13 08:41:18Z michi $
-
-=======
->>>>>>> 1da0ac19
 */
 
 
@@ -174,19 +169,11 @@
 		type = (s4) addr;
 		val  = 0;
 	}
-<<<<<<< HEAD
 
 	/* create stackframeinfo */
 
 	stacktrace_create_extern_stackframeinfo(&sfi, pv, sp, ra, xpc);
 
-=======
-
-	/* create stackframeinfo */
-
-	stacktrace_create_extern_stackframeinfo(&sfi, pv, sp, ra, xpc);
-
->>>>>>> 1da0ac19
 	/* Handle the type. */
 
 	p = signal_handle(xpc, type, val);
