/* src/vm/jit/mips/md-abi.c - functions for MIPS ABI

   Copyright (C) 1996-2005, 2006, 2007 R. Grafl, A. Krall, C. Kruegel,
   C. Oates, R. Obermaisser, M. Platter, M. Probst, S. Ring,
   E. Steiner, C. Thalinger, D. Thuernbeck, P. Tomsich, C. Ullrich,
   J. Wenninger, Institut f. Computersprachen - TU Wien

   This file is part of CACAO.

   This program is free software; you can redistribute it and/or
   modify it under the terms of the GNU General Public License as
   published by the Free Software Foundation; either version 2, or (at
   your option) any later version.

   This program is distributed in the hope that it will be useful, but
   WITHOUT ANY WARRANTY; without even the implied warranty of
   MERCHANTABILITY or FITNESS FOR A PARTICULAR PURPOSE.  See the GNU
   General Public License for more details.

   You should have received a copy of the GNU General Public License
   along with this program; if not, write to the Free Software
   Foundation, Inc., 51 Franklin Street, Fifth Floor, Boston, MA
   02110-1301, USA.

<<<<<<< HEAD
   $Id: md-abi.c 8123 2007-06-20 23:50:55Z michi $

=======
>>>>>>> 1da0ac19
*/


#include "config.h"

#include <stdarg.h>

#include "vm/types.h"

#include "vm/jit/mips/md-abi.h"

#include "mm/memory.h"

#include "vm/global.h"

#include "vm/jit/abi.h"

#include "vmcore/descriptor.h"
#include "vmcore/method.h"


/* register descripton array **************************************************/

#if SIZEOF_VOID_P == 8

/* MIPS64 */

s4 nregdescint[] = {
	REG_RES, REG_RES, REG_RET, REG_RES, REG_ARG, REG_ARG, REG_ARG, REG_ARG,
	REG_ARG, REG_ARG, REG_ARG, REG_ARG, REG_TMP, REG_TMP, REG_TMP, REG_TMP,
	REG_SAV, REG_SAV, REG_SAV, REG_SAV, REG_SAV, REG_SAV, REG_SAV, REG_SAV,
	REG_TMP, REG_RES, REG_RES, REG_RES, REG_RES, REG_RES, REG_RES, REG_RES,
	REG_END
};

const char *abi_registers_integer_name[] = {
	"zero",  "at",    "v0",    "v1",    "a0",    "a1",    "a2",    "a3",
	"a4",    "a5",    "a6",    "a7",    "t0",    "t1",    "t2",    "t3",
	"s0",    "s1",    "s2",    "s3",    "s4",    "s5",    "s6",    "s7",
	"t8",    "t9",    "k0",    "k1",    "gp",    "sp",    "s8",    "ra"
};

const s4 abi_registers_integer_argument[] = {
	4,  /* a0  */
	5,  /* a1  */
	6,  /* a2  */
	7,  /* a3  */
	8,  /* a4  */
	9,  /* a5  */
	10, /* a6  */
	11, /* a7  */
};

const s4 abi_registers_integer_saved[] = {
	16, /* s0  */
	17, /* s1  */
	18, /* s2  */
	19, /* s3  */
	20, /* s4  */
	21, /* s5  */
	22, /* s6  */
	23, /* s7  */
};

const s4 abi_registers_integer_temporary[] = {
	12, /* t0  */
	13, /* t1  */
	14, /* t2  */
	15, /* t3  */
	24, /* t4  */
};


s4 nregdescfloat[] = {
	/*  fv0,   ftmp1,   ftmp2,   ftmp3,     ft0,     ft1,     ft2,     ft3,   */
	REG_RET, REG_RES, REG_RES, REG_RES, REG_TMP, REG_TMP, REG_TMP, REG_TMP,

	/*  ft4,     ft5,     ft6,     ft7,     fa0,     fa1,     fa2,     fa3,   */
	REG_TMP, REG_TMP, REG_TMP, REG_TMP, REG_ARG, REG_ARG, REG_ARG, REG_ARG,

	/*  fa4,     fa5,     fa6,     fa7,     ft8,     ft9,    ft10,    ft11,   */
	REG_ARG, REG_ARG, REG_ARG, REG_ARG, REG_TMP, REG_TMP, REG_TMP, REG_TMP,

	/*  fs0,    ft12,     fs1,    ft13,     fs2,    ft14,     fs3     ft15    */
	REG_SAV, REG_TMP, REG_SAV, REG_TMP, REG_SAV, REG_TMP, REG_SAV, REG_TMP,

	REG_END
};

const s4 abi_registers_float_argument[] = {
	12, /* fa0  */
	13, /* fa1  */
	14, /* fa2  */
	15, /* fa3  */
	16, /* fa4  */
	17, /* fa5  */
	18, /* fa6  */
	19, /* fa7  */
};

const s4 abi_registers_float_saved[] = {
	24, /* fs0  */
	26, /* fs1  */
	28, /* fs2  */
	30, /* fs3  */
};

const s4 abi_registers_float_temporary[] = {
	4,  /* ft0  */
	5,  /* ft1  */
	6,  /* ft2  */
	7,  /* ft3  */
	8,  /* ft4  */
	9,  /* ft5  */
	10, /* ft6  */
	11, /* ft7  */
	20, /* ft8  */
	21, /* ft9  */
	22, /* ft10 */
	23, /* ft11 */
	25, /* ft12 */
	27, /* ft13 */
	29, /* ft14 */
	31, /* ft15 */
};

#else /* SIZEOF_VOID_P == 8 */

/* MIPS32 */

s4 nregdescint[] = {
	/* zero,   itmp1,      v0,      v1,      a0,      a1,      a2,      a3,   */
	REG_RES, REG_RES, REG_RET, REG_RES, REG_ARG, REG_ARG, REG_ARG, REG_ARG,

	/*   t0,      t1,      t2,      t3,      t4,      t5,      t6,      t7,   */
	REG_TMP, REG_TMP, REG_TMP, REG_TMP, REG_TMP, REG_TMP, REG_TMP, REG_TMP,

	/*   s0,      s1,      s2,      s3,      s4,      s5,      s6,      s7,   */
	REG_SAV, REG_SAV, REG_SAV, REG_SAV, REG_SAV, REG_SAV, REG_SAV, REG_SAV,

	/*itmp2,   itmp3, k0(sys), k1(sys),      gp,      sp,      pv,      ra    */
	REG_RES, REG_RES, REG_RES, REG_RES, REG_RES, REG_RES, REG_RES, REG_RES,

	REG_END
};

const char *abi_registers_integer_name[] = {
	"zero",  "at",    "v0",    "v1",    "a0",    "a1",    "a2",    "a3",
	"a4",    "a5",    "a6",    "a7",    "t0",    "t1",    "t2",    "t3",
	"s0",    "s1",    "s2",    "s3",    "s4",    "s5",    "s6",    "s7",
	"t8",    "t9",    "k0",    "k1",    "gp",    "sp",    "s8",    "ra"
};

const s4 abi_registers_integer_argument[] = {
	4,  /* a0  */
	5,  /* a1  */
	6,  /* a2  */
	7,  /* a3  */
};

const s4 abi_registers_integer_saved[] = {
	16, /* s0  */
	17, /* s1  */
	18, /* s2  */
	19, /* s3  */
	20, /* s4  */
	21, /* s5  */
	22, /* s6  */
	23, /* s7  */
};

const s4 abi_registers_integer_temporary[] = {
	8,  /* t0  */
	9,  /* t1  */
	10, /* t2  */
	11, /* t3  */
	12, /* t4  */
	13, /* t5  */
	14, /* t6  */
	15, /* t7  */
};


#if !defined(ENABLE_SOFT_FLOAT)

s4 nregdescfloat[] = {
	/*  fv0,            ftmp1,            ftmp2,            ftmp3,            */
	REG_RET, REG_RES, REG_RES, REG_RES, REG_RES, REG_RES, REG_RES, REG_RES,

	/*  ft0,              ft1,              fa0,              fa1,            */
	REG_TMP, REG_RES, REG_TMP, REG_RES, REG_ARG, REG_RES, REG_ARG, REG_RES,

	/*  ft2,              ft3,              fs0,              fs1,            */
	REG_TMP, REG_RES, REG_TMP, REG_RES, REG_SAV, REG_RES, REG_SAV, REG_RES,

	/*  fs2,              fs3,              fs4,              fs5             */
	REG_SAV, REG_RES, REG_SAV, REG_RES, REG_SAV, REG_RES, REG_SAV, REG_RES,

	REG_END
};

const s4 abi_registers_float_argument[] = {
	12, /* fa0  */
	14, /* fa1  */
};

const s4 abi_registers_float_saved[] = {
	20, /* fs0  */
	22, /* fs1  */
	24, /* fs2  */
	26, /* fs3  */
	28, /* fs4  */
	30, /* fs5  */
};

const s4 abi_registers_float_temporary[] = {
	8,  /* ft0  */
	10, /* ft1  */
	16, /* ft2  */
	18, /* ft3  */
};


#else /* !defined(ENABLE_SOFT_FLOAT) */

s4 nregdescfloat[] = {
	REG_END
};

#endif /* !defined(ENABLE_SOFT_FLOAT) */

#endif /* SIZEOF_VOID_P == 8 */


/* md_param_alloc **************************************************************

   Pre-allocate arguments according to the internal JIT ABI.

*******************************************************************************/

void md_param_alloc(methoddesc *md)
{
	paramdesc *pd;
	s4         i;
	s4         reguse;
	s4         stacksize;

	/* set default values */

	reguse      = 0;
	stacksize   = 0;

	/* get params field of methoddesc */

	pd = md->params;

#if SIZEOF_VOID_P == 8

	for (i = 0; i < md->paramcount; i++, pd++) {
		switch (md->paramtypes[i].type) {
		case TYPE_INT:
		case TYPE_ADR:
		case TYPE_LNG:
			if (reguse < INT_ARG_CNT) {
				pd->inmemory = false;
				pd->regoff   = abi_registers_integer_argument[reguse];
				reguse++;
				md->argintreguse = reguse;
			}
			else {
				pd->inmemory = true;
				pd->regoff   = stacksize * 8;
				stacksize++;
			}
			break;

		case TYPE_FLT:
		case TYPE_DBL:
			if (reguse < FLT_ARG_CNT) {
				pd->inmemory = false;
				pd->regoff   = abi_registers_float_argument[reguse];
				reguse++;
				md->argfltreguse = reguse;
			}
			else {
				pd->inmemory = true;
				pd->regoff   = stacksize * 8;
				stacksize++;
			}
			break;
		}

		/* register type is the same as java type */

		pd->type = md->paramtypes[i].type;
	}

#else /* SIZEOF_VOID_P == 8 */

# if !defined(ENABLE_SOFT_FLOAT)
<<<<<<< HEAD

	/* Set stacksize to 2, as 4 32-bit argument registers can be
	   stored. */
	/* XXX maybe this should be done in stack.c? */

	stacksize = 2;

	for (i = 0; i < md->paramcount; i++, pd++) {
		switch (md->paramtypes[i].type) {
		case TYPE_INT:
		case TYPE_ADR:
			if (reguse < INT_ARG_CNT) {
				pd->inmemory = false;
				pd->index    = reguse;
				pd->regoff   = abi_registers_integer_argument[reguse];
				reguse++;
				md->argintreguse = reguse;
			}
			else {
				pd->inmemory = true;
				pd->index    = stacksize;
				pd->regoff   = stacksize * 8;
				stacksize++;
			}
			break;

		case TYPE_LNG:
			ALIGN_2(reguse);

			if (reguse < INT_ARG_CNT) {
				pd->inmemory = false;
#  if WORDS_BIGENDIAN == 1
				pd->index    = PACK_REGS(reguse + 1, reguse);
				pd->regoff   =
					PACK_REGS(abi_registers_integer_argument[reguse + 1],
							  abi_registers_integer_argument[reguse]);
#  else
				pd->index    = PACK_REGS(reguse, reguse + 1);
				pd->regoff   =
					PACK_REGS(abi_registers_integer_argument[reguse],
							  abi_registers_integer_argument[reguse + 1]);
#  endif
				reguse += 2;
				md->argintreguse = reguse;
			}
			else {
				pd->inmemory = true;
				pd->index    = stacksize;
				pd->regoff   = stacksize * 8;
				stacksize++;
			}
			break;

		case TYPE_FLT:
		case TYPE_DBL:
			if (reguse < FLT_ARG_CNT) {
				pd->inmemory = false;
				pd->index    = reguse;
				pd->regoff   = abi_registers_float_argument[reguse];
				reguse++;
				md->argfltreguse = reguse;
			}
			else {
				pd->inmemory = true;
				pd->index    = stacksize;
				pd->regoff   = stacksize * 8;
				stacksize++;
			}
			break;
		}

		/* register type is the same as java type */

		pd->type = md->paramtypes[i].type;
	}

# else /* !defined(ENABLE_SOFT_FLOAT) */
#  error never actually tested!

	for (i = 0; i < md->paramcount; i++, pd++) {
		switch (md->paramtypes[i].type) {
		case TYPE_INT:
		case TYPE_ADR:
		case TYPE_FLT:
			pd->type = TYPE_INT;

			if (reguse < INT_ARG_CNT) {
				pd->inmemory = false;
				pd->regoff   = abi_registers_integer_argument[reguse];
				reguse++;
				md->argintreguse = reguse;
			}
			else {
				pd->inmemory = true;
				pd->regoff   = stacksize * 8;
			}
			stacksize++;
			break;

		case TYPE_LNG:
		case TYPE_DBL:
			pd->type = TYPE_LNG;

			if (reguse < INT_ARG_CNT) {
				pd->inmemory = false;
#  if WORDS_BIGENDIAN == 1
				pd->regoff   =
					PACK_REGS(abi_registers_integer_argument[reguse + 1],
							  abi_registers_integer_argument[reguse]);
#  else
				pd->regoff   =
					PACK_REGS(abi_registers_integer_argument[reguse],
							  abi_registers_integer_argument[reguse + 1]);
#  endif
				reguse += 2;
				md->argintreguse = reguse;
			}
			else {
				pd->inmemory = true;
				pd->regoff   = stacksize * 8;
			}
			stacksize += 2;
			break;
		}
	}

# endif /* !defined(ENABLE_SOFT_FLOAT) */
#endif /* SIZEOF_VOID_P == 8 */

	/* fill register and stack usage */

	md->memuse = stacksize;
}


/* md_param_alloc_native *******************************************************

   Pre-allocate arguments according the native ABI.

*******************************************************************************/

void md_param_alloc_native(methoddesc *md)
{
#if SIZEOF_VOID_P == 8

	/* On MIPS n64 we use the same ABI for JIT method calls as for
	   native method calls. */

	md_param_alloc(md);

#else /* SIZEOF_VOID_P == 8 */

=======

	/* Set stacksize to 2, as 4 32-bit argument registers can be
	   stored. */
	/* XXX maybe this should be done in stack.c? */

	stacksize = 2;

	for (i = 0; i < md->paramcount; i++, pd++) {
		switch (md->paramtypes[i].type) {
		case TYPE_INT:
		case TYPE_ADR:
			if (reguse < INT_ARG_CNT) {
				pd->inmemory = false;
				pd->index    = reguse;
				pd->regoff   = abi_registers_integer_argument[reguse];
				reguse++;
				md->argintreguse = reguse;
			}
			else {
				pd->inmemory = true;
				pd->index    = stacksize;
				pd->regoff   = stacksize * 8;
				stacksize++;
			}
			break;

		case TYPE_LNG:
			ALIGN_2(reguse);

			if (reguse < INT_ARG_CNT) {
				pd->inmemory = false;
#  if WORDS_BIGENDIAN == 1
				pd->index    = PACK_REGS(reguse + 1, reguse);
				pd->regoff   =
					PACK_REGS(abi_registers_integer_argument[reguse + 1],
							  abi_registers_integer_argument[reguse]);
#  else
				pd->index    = PACK_REGS(reguse, reguse + 1);
				pd->regoff   =
					PACK_REGS(abi_registers_integer_argument[reguse],
							  abi_registers_integer_argument[reguse + 1]);
#  endif
				reguse += 2;
				md->argintreguse = reguse;
			}
			else {
				pd->inmemory = true;
				pd->index    = stacksize;
				pd->regoff   = stacksize * 8;
				stacksize++;
			}
			break;

		case TYPE_FLT:
		case TYPE_DBL:
			if (reguse < FLT_ARG_CNT) {
				pd->inmemory = false;
				pd->index    = reguse;
				pd->regoff   = abi_registers_float_argument[reguse];
				reguse++;
				md->argfltreguse = reguse;
			}
			else {
				pd->inmemory = true;
				pd->index    = stacksize;
				pd->regoff   = stacksize * 8;
				stacksize++;
			}
			break;
		}

		/* register type is the same as java type */

		pd->type = md->paramtypes[i].type;
	}

# else /* !defined(ENABLE_SOFT_FLOAT) */
#  error never actually tested!

	for (i = 0; i < md->paramcount; i++, pd++) {
		switch (md->paramtypes[i].type) {
		case TYPE_INT:
		case TYPE_ADR:
		case TYPE_FLT:
			pd->type = TYPE_INT;

			if (reguse < INT_ARG_CNT) {
				pd->inmemory = false;
				pd->regoff   = abi_registers_integer_argument[reguse];
				reguse++;
				md->argintreguse = reguse;
			}
			else {
				pd->inmemory = true;
				pd->regoff   = stacksize * 8;
			}
			stacksize++;
			break;

		case TYPE_LNG:
		case TYPE_DBL:
			pd->type = TYPE_LNG;

			if (reguse < INT_ARG_CNT) {
				pd->inmemory = false;
#  if WORDS_BIGENDIAN == 1
				pd->regoff   =
					PACK_REGS(abi_registers_integer_argument[reguse + 1],
							  abi_registers_integer_argument[reguse]);
#  else
				pd->regoff   =
					PACK_REGS(abi_registers_integer_argument[reguse],
							  abi_registers_integer_argument[reguse + 1]);
#  endif
				reguse += 2;
				md->argintreguse = reguse;
			}
			else {
				pd->inmemory = true;
				pd->regoff   = stacksize * 8;
			}
			stacksize += 2;
			break;
		}
	}

# endif /* !defined(ENABLE_SOFT_FLOAT) */
#endif /* SIZEOF_VOID_P == 8 */

	/* fill register and stack usage */

	md->memuse = stacksize;
}


/* md_param_alloc_native *******************************************************

   Pre-allocate arguments according the native ABI.

*******************************************************************************/

void md_param_alloc_native(methoddesc *md)
{
#if SIZEOF_VOID_P == 8

	/* On MIPS n64 we use the same ABI for JIT method calls as for
	   native method calls. */

	md_param_alloc(md);

#else /* SIZEOF_VOID_P == 8 */

>>>>>>> 1da0ac19
	paramdesc *pd;
	s4         i;
	s4         reguse;
	s4         stacksize;
# if !defined(ENABLE_SOFT_FLOAT)
	s4         t;
	bool       a0_is_float;
# endif

	/* set default values */

	reguse      = 0;
	stacksize   = 0;
# if !defined(ENABLE_SOFT_FLOAT)
	a0_is_float = false;
# endif

	/* get params field of methoddesc */

	pd = md->params;

# if !defined(ENABLE_SOFT_FLOAT)

	for (i = 0; i < md->paramcount; i++, pd++) {
		t = md->paramtypes[i].type;

		if (IS_FLT_DBL_TYPE(t) &&
			((i == 0) ||
			 ((i == 1) && IS_FLT_DBL_TYPE(md->paramtypes[0].type)))) {
			if (IS_2_WORD_TYPE(t)) {
				pd->type   = TYPE_DBL;
				pd->regoff = abi_registers_float_argument[reguse];
				reguse++;
				stacksize += 2;
			}
			else {
				pd->type   = TYPE_FLT;
				pd->regoff = abi_registers_float_argument[reguse];
				reguse++;
				stacksize++;
			}
			md->argfltreguse = reguse;
			a0_is_float = true;
		}
		else {
			if (IS_2_WORD_TYPE(t)) {
				ALIGN_2(reguse);
				pd->type = TYPE_LNG;

				if (reguse < INT_ARG_CNT) {
					pd->inmemory = false;
#  if WORDS_BIGENDIAN == 1
					pd->regoff   =
						PACK_REGS(abi_registers_integer_argument[reguse + 1],
								  abi_registers_integer_argument[reguse]);
#  else
					pd->regoff   =
						PACK_REGS(abi_registers_integer_argument[reguse],
								  abi_registers_integer_argument[reguse + 1]);
#  endif
					reguse += 2;
					md->argintreguse = reguse;
				}
				else {
					ALIGN_2(stacksize);

					pd->inmemory = true;
					pd->regoff   = stacksize * 4;
				}
				stacksize += 2;
			}
			else {
				pd->type = TYPE_INT;

				if (reguse < INT_ARG_CNT) {
					pd->inmemory = false;
					pd->regoff   = abi_registers_integer_argument[reguse];
					reguse++;
					md->argintreguse = reguse;
				}
				else {
					pd->inmemory = true;
					pd->regoff   = stacksize * 4;
				}
				stacksize++;
			}
		}
	}

# else /* !defined(ENABLE_SOFT_FLOAT) */
#  error never actually tested!

	for (i = 0; i < md->paramcount; i++, pd++) {
		switch (md->paramtypes[i].type) {
		case TYPE_INT:
		case TYPE_ADR:
		case TYPE_FLT:
			pd->type = TYPE_INT;

			if (i < INT_ARG_CNT) {
				pd->inmemory = false;
				pd->regoff   = abi_registers_integer_argument[reguse];
				reguse++;
				md->argintreguse = reguse;
			}
			else {
				pd->inmemory = true;
				pd->regoff   = stacksize * 4;
			}
			stacksize++;
			break;
		case TYPE_LNG:
		case TYPE_DBL:
			pd->type = TYPE_LNG;

			if (i < INT_ARG_CNT) {
				pd->inmemory = false;
#  if WORDS_BIGENDIAN == 1
				pd->regoff   =
					PACK_REGS(abi_registers_integer_argument[reguse + 1],
							  abi_registers_integer_argument[reguse]);
#  else
				pd->regoff   =
					PACK_REGS(abi_registers_integer_argument[reguse],
							  abi_registers_integer_argument[reguse + 1]);
#  endif
				reguse += 2;
				md->argintreguse = reguse;
			}
			else {
				pd->inmemory = true;
				pd->regoff   = stacksize * 4;
			}
			stacksize += 2;
			break;
		}
	}

# endif /* !defined(ENABLE_SOFT_FLOAT) */

	/* fill register and stack usage */

	md->memuse = stacksize;

#endif /* SIZEOF_VOID_P == 8 */
}


/* md_return_alloc *************************************************************

   Precolor the Java Stackelement containing the Return Value. Since
   mips has a dedicated return register (not an reused arg or reserved
   reg), this is striaghtforward possible, as long, as this
   stackelement does not have to survive a method invokation
   (SAVEDVAR)

   --- in
   jd:                      jitdata of the current method
   stackslot:               Java Stackslot to contain the Return Value
   
   --- out
   if precoloring was possible:
   VAR(stackslot->varnum)->flags       = PREALLOC
   			             ->regoff      = [REG_RESULT|REG_FRESULT]

*******************************************************************************/

void md_return_alloc(jitdata *jd, stackptr stackslot)
{
	methodinfo *m;
	methoddesc *md;

	/* get required compiler data */

	m = jd->m;

	md = m->parseddesc;

	/* Only precolor the stackslot, if it is not a SAVEDVAR <-> has
	   not to survive method invokations. */

	if (!(stackslot->flags & SAVEDVAR)) {
		VAR(stackslot->varnum)->flags = PREALLOC;

		if (IS_INT_LNG_TYPE(md->returntype.type)) {
#if SIZEOF_VOID_P == 4
			if (IS_2_WORD_TYPE(md->returntype.type))
				VAR(stackslot->varnum)->vv.regoff = REG_RESULT_PACKED;
			else
#endif
				VAR(stackslot->varnum)->vv.regoff = REG_RESULT;
		}
		else
			VAR(stackslot->varnum)->vv.regoff = REG_FRESULT;
	}
}


/*
 * These are local overrides for various environment variables in Emacs.
 * Please do not remove this and leave it at the end of the file, where
 * Emacs will automagically detect them.
 * ---------------------------------------------------------------------
 * Local variables:
 * mode: c
 * indent-tabs-mode: t
 * c-basic-offset: 4
 * tab-width: 4
 * End:
 */<|MERGE_RESOLUTION|>--- conflicted
+++ resolved
@@ -22,11 +22,6 @@
    Foundation, Inc., 51 Franklin Street, Fifth Floor, Boston, MA
    02110-1301, USA.
 
-<<<<<<< HEAD
-   $Id: md-abi.c 8123 2007-06-20 23:50:55Z michi $
-
-=======
->>>>>>> 1da0ac19
 */
 
 
@@ -327,7 +322,6 @@
 #else /* SIZEOF_VOID_P == 8 */
 
 # if !defined(ENABLE_SOFT_FLOAT)
-<<<<<<< HEAD
 
 	/* Set stacksize to 2, as 4 32-bit argument registers can be
 	   stored. */
@@ -480,160 +474,6 @@
 
 #else /* SIZEOF_VOID_P == 8 */
 
-=======
-
-	/* Set stacksize to 2, as 4 32-bit argument registers can be
-	   stored. */
-	/* XXX maybe this should be done in stack.c? */
-
-	stacksize = 2;
-
-	for (i = 0; i < md->paramcount; i++, pd++) {
-		switch (md->paramtypes[i].type) {
-		case TYPE_INT:
-		case TYPE_ADR:
-			if (reguse < INT_ARG_CNT) {
-				pd->inmemory = false;
-				pd->index    = reguse;
-				pd->regoff   = abi_registers_integer_argument[reguse];
-				reguse++;
-				md->argintreguse = reguse;
-			}
-			else {
-				pd->inmemory = true;
-				pd->index    = stacksize;
-				pd->regoff   = stacksize * 8;
-				stacksize++;
-			}
-			break;
-
-		case TYPE_LNG:
-			ALIGN_2(reguse);
-
-			if (reguse < INT_ARG_CNT) {
-				pd->inmemory = false;
-#  if WORDS_BIGENDIAN == 1
-				pd->index    = PACK_REGS(reguse + 1, reguse);
-				pd->regoff   =
-					PACK_REGS(abi_registers_integer_argument[reguse + 1],
-							  abi_registers_integer_argument[reguse]);
-#  else
-				pd->index    = PACK_REGS(reguse, reguse + 1);
-				pd->regoff   =
-					PACK_REGS(abi_registers_integer_argument[reguse],
-							  abi_registers_integer_argument[reguse + 1]);
-#  endif
-				reguse += 2;
-				md->argintreguse = reguse;
-			}
-			else {
-				pd->inmemory = true;
-				pd->index    = stacksize;
-				pd->regoff   = stacksize * 8;
-				stacksize++;
-			}
-			break;
-
-		case TYPE_FLT:
-		case TYPE_DBL:
-			if (reguse < FLT_ARG_CNT) {
-				pd->inmemory = false;
-				pd->index    = reguse;
-				pd->regoff   = abi_registers_float_argument[reguse];
-				reguse++;
-				md->argfltreguse = reguse;
-			}
-			else {
-				pd->inmemory = true;
-				pd->index    = stacksize;
-				pd->regoff   = stacksize * 8;
-				stacksize++;
-			}
-			break;
-		}
-
-		/* register type is the same as java type */
-
-		pd->type = md->paramtypes[i].type;
-	}
-
-# else /* !defined(ENABLE_SOFT_FLOAT) */
-#  error never actually tested!
-
-	for (i = 0; i < md->paramcount; i++, pd++) {
-		switch (md->paramtypes[i].type) {
-		case TYPE_INT:
-		case TYPE_ADR:
-		case TYPE_FLT:
-			pd->type = TYPE_INT;
-
-			if (reguse < INT_ARG_CNT) {
-				pd->inmemory = false;
-				pd->regoff   = abi_registers_integer_argument[reguse];
-				reguse++;
-				md->argintreguse = reguse;
-			}
-			else {
-				pd->inmemory = true;
-				pd->regoff   = stacksize * 8;
-			}
-			stacksize++;
-			break;
-
-		case TYPE_LNG:
-		case TYPE_DBL:
-			pd->type = TYPE_LNG;
-
-			if (reguse < INT_ARG_CNT) {
-				pd->inmemory = false;
-#  if WORDS_BIGENDIAN == 1
-				pd->regoff   =
-					PACK_REGS(abi_registers_integer_argument[reguse + 1],
-							  abi_registers_integer_argument[reguse]);
-#  else
-				pd->regoff   =
-					PACK_REGS(abi_registers_integer_argument[reguse],
-							  abi_registers_integer_argument[reguse + 1]);
-#  endif
-				reguse += 2;
-				md->argintreguse = reguse;
-			}
-			else {
-				pd->inmemory = true;
-				pd->regoff   = stacksize * 8;
-			}
-			stacksize += 2;
-			break;
-		}
-	}
-
-# endif /* !defined(ENABLE_SOFT_FLOAT) */
-#endif /* SIZEOF_VOID_P == 8 */
-
-	/* fill register and stack usage */
-
-	md->memuse = stacksize;
-}
-
-
-/* md_param_alloc_native *******************************************************
-
-   Pre-allocate arguments according the native ABI.
-
-*******************************************************************************/
-
-void md_param_alloc_native(methoddesc *md)
-{
-#if SIZEOF_VOID_P == 8
-
-	/* On MIPS n64 we use the same ABI for JIT method calls as for
-	   native method calls. */
-
-	md_param_alloc(md);
-
-#else /* SIZEOF_VOID_P == 8 */
-
->>>>>>> 1da0ac19
 	paramdesc *pd;
 	s4         i;
 	s4         reguse;
