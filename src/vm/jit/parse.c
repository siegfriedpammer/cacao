--- conflicted
+++ resolved
@@ -22,11 +22,6 @@
    Foundation, Inc., 51 Franklin Street, Fifth Floor, Boston, MA
    02110-1301, USA.
 
-<<<<<<< HEAD
-   $Id: parse.c 8159 2007-06-28 00:31:31Z michi $
-
-=======
->>>>>>> 1da0ac19
 */
 
 
@@ -1175,7 +1170,6 @@
 			if (!JITDATA_HAS_FLAG_VERIFY(jd)) {
 #endif
 				result = resolve_field_lazy(m, fmi);
-<<<<<<< HEAD
 
 				if (result == resolveFailed)
 					return false;
@@ -1188,20 +1182,6 @@
 
 					/* store the unresolved_field pointer */
 
-=======
-
-				if (result == resolveFailed)
-					return false;
-
-				if (result != resolveSucceeded) {
-					uf = resolve_create_unresolved_field(m->class, m, iptr);
-
-					if (uf == NULL)
-						return false;
-
-					/* store the unresolved_field pointer */
-
->>>>>>> 1da0ac19
 					iptr->sx.s23.s3.uf = uf;
 					iptr->flags.bits |= INS_FLAG_UNRESOLVED;
 				}
@@ -1216,17 +1196,10 @@
 
 		case JAVA_INVOKESTATIC:
 			OP_PREPARE_ZEROFLAGS(opcode);
-<<<<<<< HEAD
 
 			i = SUCK_BE_U2(m->jcode + bcindex + 1);
 			fmi = class_getconstant(m->class, i, CONSTANT_Methodref);
 
-=======
-
-			i = SUCK_BE_U2(m->jcode + bcindex + 1);
-			fmi = class_getconstant(m->class, i, CONSTANT_Methodref);
-
->>>>>>> 1da0ac19
 			if (fmi == NULL)
 				return false;
 
@@ -1661,15 +1634,9 @@
 	/*** setup the methodinfo, allocate stack and basic blocks ****************/
 
 	/* identify basic blocks */
-<<<<<<< HEAD
 
 	/* check if first instruction is a branch target */
 
-=======
-
-	/* check if first instruction is a branch target */
-
->>>>>>> 1da0ac19
 	if (pd.basicblockstart[0] == 1) {
 		jd->branchtoentry = true;
 	}
@@ -1687,7 +1654,6 @@
 	for (bcindex = 0; bcindex < m->jcodelength; bcindex++) {
 		/* Does the current bytecode instruction start a basic
 		   block? */
-<<<<<<< HEAD
 
 		if (pd.basicblockstart[bcindex] == 1) {
 #if defined(ENABLE_VERIFIER)
@@ -1731,51 +1697,6 @@
 
 			/* post-increment the basic-block count */
 
-=======
-
-		if (pd.basicblockstart[bcindex] == 1) {
-#if defined(ENABLE_VERIFIER)
-			/* Check if this bytecode basic-block start at the
-			   beginning of a bytecode instruction. */
-
-			if (pd.bytecodestart[bcindex] == 0) {
-				exceptions_throw_verifyerror(m,
-										 "Branch into middle of instruction");
-				return false;
-			}
-#endif
-
-			/* Get the IR instruction mapped to the bytecode
-			   instruction and set the basic block flag. */
-
-			irindex = pd.bytecodemap[bcindex];
-			iptr    = pd.instructions + irindex;
-
-			iptr->flags.bits |= INS_FLAG_BASICBLOCK;
-		}
-	}
-
-	/* IR instruction index to basic-block index mapping */
-
-	pd.instructionmap = DMNEW(s4, ircount);
-	MZERO(pd.instructionmap, s4, ircount);
-
-	/* Iterate over all IR instructions and count the basic blocks. */
-
-	iptr = pd.instructions;
-
-	bbcount = 0;
-
-	for (i = 0; i < ircount; i++, iptr++) {
-		if (INSTRUCTION_STARTS_BASICBLOCK(iptr)) {
-			/* store the basic-block number in the IR instruction
-			   map */
-
-			pd.instructionmap[i] = bbcount;
-
-			/* post-increment the basic-block count */
-
->>>>>>> 1da0ac19
 			bbcount++;
 		}
 	}
@@ -1791,15 +1712,9 @@
 
 	iptr = pd.instructions;
 	bptr = jd->basicblocks;
-<<<<<<< HEAD
 
 	bbcount = 0;
 
-=======
-
-	bbcount = 0;
-
->>>>>>> 1da0ac19
 	for (i = 0; i < ircount; i++, iptr++) {
 		/* check for basic block */
 
