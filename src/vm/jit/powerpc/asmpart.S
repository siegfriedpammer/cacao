/* src/vm/jit/powerpc/asmpart.S - Java-C interface functions for PowerPC
		
   Copyright (C) 1996-2005, 2006, 2007 R. Grafl, A. Krall, C. Kruegel,
   C. Oates, R. Obermaisser, M. Platter, M. Probst, S. Ring,
   E. Steiner, C. Thalinger, D. Thuernbeck, P. Tomsich, C. Ullrich,
   J. Wenninger, Institut f. Computersprachen - TU Wien

   This file is part of CACAO.

   This program is free software.text;  you can redistribute it and/or
   modify it under the terms of the GNU General Public License as
   published by the Free Software Foundation;  either version 2, or (at
   your option) any later version.

   This program is distributed in the hope that it will be useful, but
   WITHOUT ANY WARRANTY	;  without even the implied warranty of
   MERCHANTABILITY or FITNESS FOR A PARTICULAR PURPOSE.  See the GNU
   General Public License for more details.

   You should have received a copy of the GNU General Public License
   along with this program;  if not, write to the Free Software
   Foundation, Inc., 51 Franklin Street, Fifth Floor, Boston, MA
   02110-1301, USA.

<<<<<<< HEAD
   $Id: asmpart.S 8274 2007-08-08 15:58:17Z twisti $

=======
>>>>>>> 1da0ac19
*/


#include "config.h"

#include "md-abi.h"
#include "md-asm.h"

#include "vm/jit/abi-asm.h"
#include "vm/jit/methodheader.h"


	.text

	.align 2


/* export functions ***********************************************************/

	.globl asm_vm_call_method
	.globl asm_vm_call_method_int
	.globl asm_vm_call_method_long
	.globl asm_vm_call_method_float
	.globl asm_vm_call_method_double

	.globl asm_vm_call_method_exception_handler
	.globl asm_vm_call_method_end

	.globl asm_call_jit_compiler

	.globl asm_handle_nat_exception
	.globl asm_handle_exception

	.globl asm_abstractmethoderror

#if defined(ENABLE_REPLACEMENT)
	.globl asm_replacement_out
	.globl asm_replacement_in
#endif

	.globl asm_cacheflush

	.globl asm_compare_and_swap
	.globl asm_memory_barrier


/* asm_vm_call_method **********************************************************
*                                                                              *
*   This function calls a Java-method (which possibly needs compilation)       *
*   with up to 4 address parameters.                                           *
*                                                                              *
*   This functions calls the JIT-compiler which eventually translates the      *
*   method into machine code.                                                  *
*                                                                              *
*   C-prototype:                                                               *
*    javaobject_header *asm_calljavamethod (methodinfo *m,                     *
*         void *arg1, void *arg2, void *arg3, void *arg4);                     *
*                                                                              *
*******************************************************************************/

	.align 2

	.long   0                         /* catch type all                       */
	.long   0                         /* exception handler pc                 */
	.long   0                         /* end pc                               */
	.long   0                         /* start pc                             */
	.long   1                         /* extable size                         */
	.long   0                         /* line number table start              */
	.long   0                         /* line number table size               */
	.long   0                         /* fltsave                              */
	.long   0                         /* intsave                              */
	.long   0                         /* IsLeaf                               */
	.long   0                         /* IsSync                               */
	.long   0                         /* frame size                           */
	.long   0                         /* codeinfo pointer                     */

asm_vm_call_method:
asm_vm_call_method_int:
asm_vm_call_method_long:
asm_vm_call_method_float:
asm_vm_call_method_double:
	mflr    r0
	stw     r0,LA_LR_OFFSET(sp)
	stwu    sp,-40*4(sp)              /* keep stack 16-byte aligned           */

	stw     s0,8*4(sp)                /* save used callee saved registers     */
	stw     a0,9*4(sp)                /* save method PV                       */

#if defined(__DARWIN__)
	stw     itmp1,10*4(sp)            /* register r11 is callee saved         */
#endif
	stw     pv,11*4(sp)               /* save PV register                     */

	stw     itmp3,12*4(sp)            /* registers r14-r31 are callee saved   */
	stfd	ftmp1,14*4(sp)            /* registers f14-f31 are callee saved   */
	stfd	ftmp2,16*4(sp)

#if defined(__DARWIN__)
	stw     t1,18*4(sp)
	stw     t2,19*4(sp)
	stw     t3,20*4(sp)
	stw     t4,21*4(sp)
	stw     t5,22*4(sp)
	stw     t6,23*4(sp)
	stw     t7,24*4(sp)

	stfd	ft0,26*4(sp)
	stfd	ft1,28*4(sp)
	stfd	ft2,30*4(sp)
	stfd	ft3,32*4(sp)
	stfd	ft4,34*4(sp)
	stfd	ft5,36*4(sp)
#else
	SAVE_TEMPORARY_REGISTERS(18)        /* the offset has to be even          */
#endif
<<<<<<< HEAD

	mr      t0,a1                       /* address of data structure          */
	mr      t1,a2                       /* stack argument count               */

	mr      s0,sp                       /* save SP                            */

	lwz     a0,0*8+4(t0)                /* we are on big-endian               */
	lwz     a1,1*8+4(t0)
	lwz     a2,2*8+4(t0)
	lwz     a3,3*8+4(t0)
	lwz     a4,4*8+4(t0)
	lwz     a5,5*8+4(t0)
	lwz     a6,6*8+4(t0)
	lwz     a7,7*8+4(t0)

	lfd     fa0,8*8(t0)
	lfd     fa1,9*8(t0)
	lfd     fa2,10*8(t0)
	lfd     fa3,11*8(t0)
	lfd     fa4,12*8(t0)
	lfd     fa5,13*8(t0)
	lfd     fa6,14*8(t0)
	lfd     fa7,15*8(t0)

=======

	mr      t0,a1                       /* address of data structure          */
	mr      t1,a2                       /* stack argument count               */

	mr      s0,sp                       /* save SP                            */

	lwz     a0,0*8+4(t0)                /* we are on big-endian               */
	lwz     a1,1*8+4(t0)
	lwz     a2,2*8+4(t0)
	lwz     a3,3*8+4(t0)
	lwz     a4,4*8+4(t0)
	lwz     a5,5*8+4(t0)
	lwz     a6,6*8+4(t0)
	lwz     a7,7*8+4(t0)

	lfd     fa0,8*8(t0)
	lfd     fa1,9*8(t0)
	lfd     fa2,10*8(t0)
	lfd     fa3,11*8(t0)
	lfd     fa4,12*8(t0)
	lfd     fa5,13*8(t0)
	lfd     fa6,14*8(t0)
	lfd     fa7,15*8(t0)

>>>>>>> 1da0ac19
#if defined(__DARWIN__)
	lfd     fa8,16*8(t0)
	lfd     fa9,17*8(t0)
	lfd     fa10,18*8(t0)
	lfd     fa11,19*8(t0)
	lfd     fa12,20*8(t0)
#endif

	mr.     t1,t1
	beq     L_asm_vm_call_method_stack_copy_done

	slwi    t2,t1,3                     /* calculate stackframe size (* 8)    */

	sub     sp,sp,t2                    /* create stackframe                  */
	mr      t2,sp                       /* temporary stack pointer            */

L_asm_vm_call_method_stack_copy_loop:
#if defined(__DARWIN__)
	lwz     t3,21*8+0(t0)               /* load argument                      */
	lwz     t4,21*8+4(t0)
#else
	lwz     t3,16*8+0(t0)               /* load argument                      */
	lwz     t4,16*8+4(t0)
#endif
	stw     t3,0(t2)                    /* store argument on stack            */
	stw     t4,4(t2)

	addi    t0,t0,8                     /* load address of next argument      */
	addi    t2,t2,8                     /* increase stack pointer             */
	addi    t1,t1,-1                    /* subtract 1 argument                */
	mr.     t1,t1
	bgt     L_asm_vm_call_method_stack_copy_loop

L_asm_vm_call_method_stack_copy_done:
	addi    mptr,s0,9*4                 /* get address of PV                  */
	lwz     pv,0*4(mptr)                /* load PV                            */
	mtctr   pv
	bctrl
1:
	mflr    itmp1
#if defined(__DARWIN__)
	addi    pv,itmp1,lo16(asm_vm_call_method - 1b)
#else
	addi    pv,itmp1,(asm_vm_call_method - 1b)@l
#endif

L_asm_vm_call_method_return:
	mr      sp,s0                       /* restore the SP                     */

	lwz     s0,8*4(sp)                  /* restore used callee saved registers*/

#if defined(__DARWIN__)
	lwz     itmp1,10*4(sp)              /* register r11 is callee saved       */
#endif
	lwz     pv,11*4(sp)                 /* save PV register                   */

	lwz     itmp3,12*4(sp)
	lfd     ftmp1,14*4(sp)              /* registers f14-f31 are callee saved */
	lfd     ftmp2,16*4(sp)

#if defined(__DARWIN__)
	lwz     t1,18*4(sp)
	lwz     t2,19*4(sp)
	lwz     t3,20*4(sp)
	lwz     t4,21*4(sp)
	lwz     t5,22*4(sp)
	lwz     t6,23*4(sp)
	lwz     t7,24*4(sp)

	lfd     ft0,26*4(sp)
	lfd     ft1,28*4(sp)
	lfd     ft2,30*4(sp)
	lfd     ft3,32*4(sp)
	lfd     ft4,34*4(sp)
	lfd     ft5,36*4(sp)
#else
	RESTORE_TEMPORARY_REGISTERS(18)   /* the offset has to be even            */
#endif

	lwz     r0,40*4+LA_LR_OFFSET(sp)
	mtlr    r0
	addi    sp,sp,40*4
	blr

asm_vm_call_method_exception_handler:
	mr      a0,itmp1
	bl      builtin_throw_exception
	b       L_asm_vm_call_method_return

asm_vm_call_method_end:
	nop


/* asm_call_jit_compiler *******************************************************

   Invokes the compiler for untranslated JavaVM methods.

*******************************************************************************/

asm_call_jit_compiler:
L_asm_call_jit_compiler:                /* required for PIC code              */
	mflr    r0
	stw     r0,LA_LR_OFFSET(sp)         /* save return address                */
	stwu    sp,-(LA_SIZE + 4*4 + INT_ARG_CNT*4 + FLT_ARG_CNT*8)(sp)

#if defined(__DARWIN__)
	stw     a0,LA_SIZE+(4+0)*4(sp)
	stw     a1,LA_SIZE+(4+1)*4(sp)
	stw     a2,LA_SIZE+(4+2)*4(sp)
	stw     a3,LA_SIZE+(4+3)*4(sp)
	stw     a4,LA_SIZE+(4+4)*4(sp)
	stw     a5,LA_SIZE+(4+5)*4(sp)
	stw     a6,LA_SIZE+(4+6)*4(sp)
	stw     a7,LA_SIZE+(4+7)*4(sp)

	stfd    fa0,LA_SIZE+(4+8)*4(sp)
	stfd    fa1,LA_SIZE+(4+10)*4(sp)
	stfd    fa2,LA_SIZE+(4+12)*4(sp)
	stfd    fa3,LA_SIZE+(4+14)*4(sp)
	stfd    fa4,LA_SIZE+(4+16)*4(sp)
	stfd    fa5,LA_SIZE+(4+18)*4(sp)
	stfd    fa6,LA_SIZE+(4+20)*4(sp)
	stfd    fa7,LA_SIZE+(4+22)*4(sp)
	stfd    fa8,LA_SIZE+(4+24)*4(sp)
	stfd    fa9,LA_SIZE+(4+26)*4(sp)
	stfd    fa10,LA_SIZE+(4+28)*4(sp)
	stfd    fa11,LA_SIZE+(4+30)*4(sp)
	stfd    fa12,LA_SIZE+(4+32)*4(sp)
#else
	SAVE_ARGUMENT_REGISTERS(LA_SIZE_IN_POINTERS)
#endif

	mr      a0,itmp1
	mr      a1,mptr
	addi    a2,sp,(LA_SIZE + 4*4 + INT_ARG_CNT*4 + FLT_ARG_CNT*8)
	lwz     a3,(LA_SIZE + 4*4 + INT_ARG_CNT*4 + FLT_ARG_CNT*8)+LA_LR_OFFSET(sp)
	bl      jit_asm_compile
	mr      pv,v0                       /* move address to pv register        */

#if defined(__DARWIN__)
	lwz     a0,LA_SIZE+(4+0)*4(sp)
	lwz     a1,LA_SIZE+(4+1)*4(sp)
	lwz     a2,LA_SIZE+(4+2)*4(sp)
	lwz     a3,LA_SIZE+(4+3)*4(sp)
	lwz     a4,LA_SIZE+(4+4)*4(sp)
	lwz     a5,LA_SIZE+(4+5)*4(sp)
	lwz     a6,LA_SIZE+(4+6)*4(sp)
	lwz     a7,LA_SIZE+(4+7)*4(sp)

	lfd     fa0,LA_SIZE+(4+8)*4(sp)
	lfd     fa1,LA_SIZE+(4+10)*4(sp)
	lfd     fa2,LA_SIZE+(4+12)*4(sp)
	lfd     fa3,LA_SIZE+(4+14)*4(sp)
	lfd     fa4,LA_SIZE+(4+16)*4(sp)
	lfd     fa5,LA_SIZE+(4+18)*4(sp)
	lfd     fa6,LA_SIZE+(4+20)*4(sp)
	lfd     fa7,LA_SIZE+(4+22)*4(sp)
	lfd     fa8,LA_SIZE+(4+24)*4(sp)
	lfd     fa9,LA_SIZE+(4+26)*4(sp)
	lfd     fa10,LA_SIZE+(4+28)*4(sp)
	lfd     fa11,LA_SIZE+(4+30)*4(sp)
	lfd     fa12,LA_SIZE+(4+32)*4(sp)
#else
	RESTORE_ARGUMENT_REGISTERS(LA_SIZE_IN_POINTERS)
#endif

	lwz     itmp1,(LA_SIZE + 4*4 + INT_ARG_CNT*4 + FLT_ARG_CNT*8)+LA_LR_OFFSET(sp)
	mtlr    itmp1

	addi    sp,sp,(LA_SIZE + 4*4 + INT_ARG_CNT*4 + FLT_ARG_CNT*8)

	mr.     pv,pv                       /* test for exception                 */
	beq     L_asm_call_jit_compiler_exception

	mtctr   pv                          /* move method address to control reg */
	bctr                                /* and call the Java method           */

L_asm_call_jit_compiler_exception:
	mflr	r0
	stw     r0,LA_LR_OFFSET(sp)
	stwu    sp,-LA_SIZE_ALIGNED(sp)     /* preserve linkage area              */
	bl      exceptions_get_and_clear_exception
	lwz     xpc,LA_SIZE_ALIGNED+LA_LR_OFFSET(sp)
	mtlr    xpc	
	addi    sp,sp,LA_SIZE_ALIGNED

	mr      xptr,v0                     /* get exception                      */
	addi    xpc,xpc,-4                  /* exception address is ra - 4        */
	b       L_asm_handle_nat_exception


/********************* function asm_handle_exception ***************************
*                                                                              *
*   This function handles an exception. It does not use the usual calling      *
*   conventions. The exception pointer is passed in REG_ITMP1 and the          *
*   pc from the exception raising position is passed in REG_ITMP2. It searches *
*   the local exception table for a handler. If no one is found, it unwinds    *
*   stacks and continues searching the callers.                                *
*                                                                              *
*   void asm_handle_exception (exceptionptr, exceptionpc);                     *
*                                                                              *
*******************************************************************************/
		
asm_handle_nat_exception:
L_asm_handle_nat_exception:             /* required for PIC code              */
L_asm_handle_exception_stack_loop:
	mflr    r0
	addi    sp,sp,-(LA_SIZE+((4+6)*4))  /* allocate stack (+4 for darwin)     */
	stw     xptr,LA_SIZE+(4+0)*4(sp)    /* save exception pointer             */
	stw     xpc,LA_SIZE+(4+1)*4(sp)     /* save exception pc                  */
	stw     r0,LA_SIZE+(4+3)*4(sp)      /* save return address                */
	li      itmp3,0
	stw     itmp3,LA_SIZE+(4+4)*4(sp)   /* save maybe-leaf flag (cleared)     */

	mr      a0,r0                       /* pass return address                */
	bl      md_codegen_get_pv_from_pc   /* get PV from RA                     */
	stw     v0,LA_SIZE+(4+2)*4(sp)      /* save data segment pointer          */

	lwz     a0,LA_SIZE+(4+0)*4(sp)      /* pass xptr                          */
	lwz     a1,LA_SIZE+(4+1)*4(sp)      /* pass xpc                           */
	lwz     a2,LA_SIZE+(4+2)*4(sp)      /* pass PV (v0 == a0)                 */
	addi    a3,sp,LA_SIZE+((4+6)*4)     /* pass Java SP                       */

	b       L_asm_handle_exception_continue

asm_handle_exception:
L_asm_handle_exception:                 /* required for PIC code              */
	addi    sp,sp,-(ARG_CNT+TMP_CNT)*8  /* create maybe-leaf stackframe       */

#if defined(__DARWIN__)
#else
	SAVE_ARGUMENT_REGISTERS(0)          /* we save arg and temp registers in  */
	SAVE_TEMPORARY_REGISTERS(ARG_CNT)   /* case this is a leaf method         */
#endif

	addi    sp,sp,-(LA_SIZE+(4+6)*4)    /* allocate stack                     */
	stw     xptr,LA_SIZE+(4+0)*4(sp)    /* save xptr                          */
	stw     pv,LA_SIZE+(4+2)*4(sp)      /* save PV                            */
	mflr    r0                          /* save RA                            */
	stw     r0,LA_SIZE+(4+3)*4(sp)
	li      t0,1                        /* set maybe-leaf flag                */
	stw     t0,LA_SIZE+(4+4)*4(sp)      /* save maybe-leaf flag               */

	mr      a0,xptr                     /* pass exception pointer             */
	mr      a1,xpc                      /* pass exception pc                  */
	mr      a2,pv                       /* pass data segment pointer          */
	addi    a3,sp,LA_SIZE+(ARG_CNT+TMP_CNT)*8+(4+6)*4

L_asm_handle_exception_continue:
	bl      exceptions_handle_exception

	mr.     v0,v0
	beq     L_asm_handle_exception_not_catched

	mr      xpc,v0                      /* move handlerpc into xpc            */
	lwz     xptr,LA_SIZE+(4+0)*4(sp)    /* restore xptr                       */
	lwz     pv,LA_SIZE+(4+2)*4(sp)      /* restore PV                         */
	lwz     r0,LA_SIZE+(4+3)*4(sp)      /* restore RA                         */
	mtlr    r0
	lwz     t0,LA_SIZE+(4+4)*4(sp)      /* get maybe-leaf flag                */
	addi    sp,sp,LA_SIZE+(4+6)*4       /* free stack frame                   */

	mr.     t0,t0
	beq     L_asm_handle_exception_no_leaf

#if defined(__DARWIN__)
#else
	RESTORE_ARGUMENT_REGISTERS(0)       /* if this is a leaf method, we have  */
	RESTORE_TEMPORARY_REGISTERS(ARG_CNT)/* to restore arg and temp registers  */
#endif

	addi    sp,sp,(ARG_CNT+TMP_CNT)*8   /* remove maybe-leaf stackframe       */

L_asm_handle_exception_no_leaf:
	mtctr   xpc                         /* jump to the handler                */
	bctr

L_asm_handle_exception_not_catched:
	lwz     xptr,LA_SIZE+(4+0)*4(sp)    /* restore xptr                       */
	lwz     pv,LA_SIZE+(4+2)*4(sp)      /* restore PV                         */
	lwz     r0,LA_SIZE+(4+3)*4(sp)      /* restore RA                         */
	mtlr    r0
	lwz     t0,LA_SIZE+(4+4)*4(sp)      /* get maybe-leaf flag                */
	addi    sp,sp,LA_SIZE+(4+6)*4       /* free stack frame                   */

	mr.     t0,t0
	beq     L_asm_handle_exception_no_leaf_stack

	addi    sp,sp,(ARG_CNT+TMP_CNT)*8   /* remove maybe-leaf stackframe       */
	li      t0,0                        /* clear the maybe-leaf flag          */

L_asm_handle_exception_no_leaf_stack:
	lwz     t1,FrameSize(pv)            /* get frame size                     */
	add     t1,sp,t1                    /* pointer to save area               */

	lwz     t2,IsLeaf(pv)               /* is leaf procedure                  */
	mr.     t2,t2
	bne     L_asm_handle_exception_no_ra_restore

	lwz     r0,LA_LR_OFFSET(t1)         /* restore ra                         */
	mtlr    r0

L_asm_handle_exception_no_ra_restore:
	mflr    xpc                         /* the new xpc is ra                  */
	mr      t4,xpc                      /* save RA                            */
	lwz     t2,IntSave(pv)              /* t2 = saved int register count      */
	bl      ex_int1
ex_int1:
	mflr    t3                          /* t3 = current pc                    */
#if defined(__DARWIN__)
	addi    t3,t3,lo16(ex_int2-ex_int1)
#else
	addi    t3,t3,(ex_int2-ex_int1)@l
#endif
	slwi    t2,t2,2                     /* t2 = register count * 4            */
	subf    t3,t2,t3                    /* t3 = IntSave - t2                  */
	mtctr   t3
	bctr

	lwz     s0,-10*8(t1)
	lwz     s1,-9*8(t1)
	lwz     s2,-8*8(t1)
	lwz     s3,-7*8(t1)
	lwz     s4,-6*8(t1)
	lwz     s5,-5*8(t1)
	lwz     s6,-4*8(t1)
	lwz     s7,-3*8(t1)
	lwz     s8,-2*8(t1)
	lwz     s9,-1*8(t1)

ex_int2:
	subf    t1,t2,t1                    /* t1 = t1 - register count * 4       */

	lwz     t2,FltSave(pv)
	bl      ex_flt1
ex_flt1:
	mflr    t3
#if defined(__DARWIN__)
	addi    t3,t3,lo16(ex_flt2-ex_flt1)
#else
	addi    t3,t3,(ex_flt2-ex_flt1)@l
#endif
	slwi    t2,t2,2                     /* t2 = register count * 4            */
	subf    t3,t2,t3                    /* t3 = FltSave - t2                  */
	mtctr   t3
	bctr

	lfd     fs0,-10*8(t1)
	lfd     fs1,-9*8(t1)
	lfd     fs2,-8*8(t1)
	lfd     fs3,-7*8(t1)
	lfd     fs4,-6*8(t1)
	lfd     fs5,-5*8(t1)
	lfd     fs6,-4*8(t1)
	lfd     fs7,-3*8(t1)
	lfd     fs8,-2*8(t1)
	lfd     fs9,-1*8(t1)

ex_flt2:
	mtlr    t4                          /* restore RA                         */
	lwz     t1,FrameSize(pv)            /* get frame size                     */
	add     sp,sp,t1                    /* unwind stack                       */
	b       L_asm_handle_exception_stack_loop


/* asm_abstractmethoderror *****************************************************

   Creates and throws an AbstractMethodError.

*******************************************************************************/

asm_abstractmethoderror:
	mflr	r0
	stw     r0,LA_LR_OFFSET(sp)
	stwu    sp,-LA_SIZE_ALIGNED(sp)     /* preserve linkage area              */
	addi    a0,sp,LA_SIZE_ALIGNED       /* pass java sp                       */
	mr      a1,r0                       /* pass exception address             */
	bl      exceptions_asm_new_abstractmethoderror
	lwz     r0,LA_SIZE_ALIGNED+LA_LR_OFFSET(sp)
	mtlr    r0                          /* restore return address             */
	addi    sp,sp,LA_SIZE_ALIGNED

	mr      xptr,v0                     /* get exception pointer              */
	mr      xpc,r0                      /* we can't use r0 directly in addi   */
	addi    xpc,xpc,-4                  /* exception address is ra - 4        */
	b       L_asm_handle_nat_exception


#if defined(ENABLE_REPLACEMENT)

/* asm_replacement_out *********************************************************

   This code is jumped to from the replacement-out stubs that are executed
   when a thread reaches an activated replacement point.

   The purpose of asm_replacement_out is to read out the parts of the
   execution state that cannot be accessed from C code, store this state,
   and then call the C function replace_me.

   Stack layout:
      16                start of stack inside method to replace
      0   rplpoint *    info on the replacement point that was reached

   NOTE: itmp3 has been clobbered by the replacement-out stub!

*******************************************************************************/

/* some room to accomodate changes of the stack frame size during replacement */
	/* XXX we should find a cleaner solution here */
#define REPLACEMENT_ROOM  512

#define sizeexecutionstate_ALIGNED  ((sizeexecutionstate + 15) & ~15)

asm_replacement_out:
    /* create stack frame */
	addi    sp,sp,-(sizeexecutionstate_ALIGNED + REPLACEMENT_ROOM)

	/* save link register */
	mflr    itmp3

	/* save registers in execution state */
	stw     r0 ,( 0*4+offes_intregs)(sp)
	stw     r1 ,( 1*4+offes_intregs)(sp)
	stw     r2 ,( 2*4+offes_intregs)(sp)
	stw     r3 ,( 3*4+offes_intregs)(sp)
	stw     r4 ,( 4*4+offes_intregs)(sp)
	stw     r5 ,( 5*4+offes_intregs)(sp)
	stw     r6 ,( 6*4+offes_intregs)(sp)
	stw     r7 ,( 7*4+offes_intregs)(sp)
	stw     r8 ,( 8*4+offes_intregs)(sp)
	stw     r9 ,( 9*4+offes_intregs)(sp)
	stw     r10,(10*4+offes_intregs)(sp)
	stw     r11,(11*4+offes_intregs)(sp)
	stw     r12,(12*4+offes_intregs)(sp)
	stw     r13,(13*4+offes_intregs)(sp)
	stw     r14,(14*4+offes_intregs)(sp)
	stw     r15,(15*4+offes_intregs)(sp)
	stw     r16,(16*4+offes_intregs)(sp) /* link register stored as itmp3 */
	stw     r17,(17*4+offes_intregs)(sp)
	stw     r18,(18*4+offes_intregs)(sp)
	stw     r19,(19*4+offes_intregs)(sp)
	stw     r20,(20*4+offes_intregs)(sp)
	stw     r21,(21*4+offes_intregs)(sp)
	stw     r22,(22*4+offes_intregs)(sp)
	stw     r23,(23*4+offes_intregs)(sp)
	stw     r24,(24*4+offes_intregs)(sp)
	stw     r25,(25*4+offes_intregs)(sp)
	stw     r26,(26*4+offes_intregs)(sp)
	stw     r27,(27*4+offes_intregs)(sp)
	stw     r28,(28*4+offes_intregs)(sp)
	stw     r29,(29*4+offes_intregs)(sp)
	stw     r30,(30*4+offes_intregs)(sp)
	stw     r31,(31*4+offes_intregs)(sp)
	
	stfd    fr0 ,( 0*8+offes_fltregs)(sp)
	stfd    fr1 ,( 1*8+offes_fltregs)(sp)
	stfd    fr2 ,( 2*8+offes_fltregs)(sp)
	stfd    fr3 ,( 3*8+offes_fltregs)(sp)
	stfd    fr4 ,( 4*8+offes_fltregs)(sp)
	stfd    fr5 ,( 5*8+offes_fltregs)(sp)
	stfd    fr6 ,( 6*8+offes_fltregs)(sp)
	stfd    fr7 ,( 7*8+offes_fltregs)(sp)
	stfd    fr8 ,( 8*8+offes_fltregs)(sp)
	stfd    fr9 ,( 9*8+offes_fltregs)(sp)
	stfd    fr10,(10*8+offes_fltregs)(sp)
	stfd    fr11,(11*8+offes_fltregs)(sp)
	stfd    fr12,(12*8+offes_fltregs)(sp)
	stfd    fr13,(13*8+offes_fltregs)(sp)
	stfd    fr14,(14*8+offes_fltregs)(sp)
	stfd    fr15,(15*8+offes_fltregs)(sp)
	stfd    fr16,(16*8+offes_fltregs)(sp)
	stfd    fr17,(17*8+offes_fltregs)(sp)
	stfd    fr18,(18*8+offes_fltregs)(sp)
	stfd    fr19,(19*8+offes_fltregs)(sp)
	stfd    fr20,(20*8+offes_fltregs)(sp)
	stfd    fr21,(21*8+offes_fltregs)(sp)
	stfd    fr22,(22*8+offes_fltregs)(sp)
	stfd    fr23,(23*8+offes_fltregs)(sp)
	stfd    fr24,(24*8+offes_fltregs)(sp)
	stfd    fr25,(25*8+offes_fltregs)(sp)
	stfd    fr26,(26*8+offes_fltregs)(sp)
	stfd    fr27,(27*8+offes_fltregs)(sp)
	stfd    fr28,(28*8+offes_fltregs)(sp)
	stfd    fr29,(29*8+offes_fltregs)(sp)
	stfd    fr30,(30*8+offes_fltregs)(sp)
	stfd    fr31,(31*8+offes_fltregs)(sp)
	
	/* calculate sp of method */
	addi    itmp1,sp,(sizeexecutionstate_ALIGNED + REPLACEMENT_ROOM + 4*4)
	stw     itmp1,(offes_sp)(sp)

	/* store pv */
	stw     pv,(offes_pv)(sp)

	/* call replace_me */
	lwz     a0,-(4*4)(itmp1)            /* arg0: rplpoint *                   */
	mr      a1,sp                       /* arg1: execution state              */
	addi    sp,sp,-(LA_SIZE_ALIGNED)
	b       replace_me                  /* call C function replace_me         */

/* asm_replacement_in **********************************************************

   This code writes the given execution state and jumps to the replacement
   code.

   This function never returns!

   NOTE: itmp3 is not restored!

   C prototype:
      void asm_replacement_in(executionstate *es, replace_safestack_t *st);

*******************************************************************************/

asm_replacement_in:
	/* a0 == executionstate *es      */
	/* a1 == replace_safestack_t *st */

	/* get arguments */
	mr		s1,a1                       /* replace_safestack_t *st            */
	mr		s2,a0                       /* executionstate *es == safe stack   */

	/* switch to the safe stack */
	mr		sp,s2

	/* reserve linkage area */
	addi	sp,sp,-(LA_SIZE_ALIGNED)

	/* call replace_build_execution_state(st) */
	mr		a0,s1
	bl		replace_build_execution_state

	/* set new sp */
	lwz		sp,(offes_sp)(s2)

	/* build stack frame */
	addi	sp,sp,-(sizeexecutionstate_ALIGNED)

	/* call replace_free_safestack(st,& of allocated executionstate_t) */
	mr		a1,sp /* tmpes */
	mr		a0,s1 /* st    */
	addi    sp,sp,-(LA_SIZE_ALIGNED)  /* reserve linkage area */
	bl		replace_free_safestack
	addi    sp,sp,+(LA_SIZE_ALIGNED)  /* tear down linkage area */

	/* set new pv */
	lwz     pv,(offes_pv)(sp)
	
	/* copy registers from execution state */
	lwz     r0 ,( 0*4+offes_intregs)(sp)
	/* r1 is sp                       */
	/* r2 is reserved                 */
	lwz     a0 ,( 3*4+offes_intregs)(sp)
	lwz     r4 ,( 4*4+offes_intregs)(sp)
	lwz     r5 ,( 5*4+offes_intregs)(sp)
	lwz     r6 ,( 6*4+offes_intregs)(sp)
	lwz     r7 ,( 7*4+offes_intregs)(sp)
	lwz     r8 ,( 8*4+offes_intregs)(sp)
	lwz     r9 ,( 9*4+offes_intregs)(sp)
	lwz     r10,(10*4+offes_intregs)(sp)
	lwz     r11,(11*4+offes_intregs)(sp)
	lwz     r12,(12*4+offes_intregs)(sp)
	/* r13 is pv                      */
	lwz     r14,(14*4+offes_intregs)(sp)
	lwz     r15,(15*4+offes_intregs)(sp)
	lwz     r16,(16*4+offes_intregs)(sp) /* itmp3, later to link register */
	lwz     r17,(17*4+offes_intregs)(sp)
	lwz     r18,(18*4+offes_intregs)(sp)
	lwz     r19,(19*4+offes_intregs)(sp)
	lwz     r20,(20*4+offes_intregs)(sp)
	lwz     r21,(21*4+offes_intregs)(sp)
	lwz     r22,(22*4+offes_intregs)(sp)
	lwz     r23,(23*4+offes_intregs)(sp)
	lwz     r24,(24*4+offes_intregs)(sp)
	lwz     r25,(25*4+offes_intregs)(sp)
	lwz     r26,(26*4+offes_intregs)(sp)
	lwz     r27,(27*4+offes_intregs)(sp)
	lwz     r28,(28*4+offes_intregs)(sp)
	lwz     r29,(29*4+offes_intregs)(sp)
	lwz     r30,(30*4+offes_intregs)(sp)
	lwz     r31,(31*4+offes_intregs)(sp)
	
	lfd     fr0 ,( 0*8+offes_fltregs)(sp)
	lfd     fr1 ,( 1*8+offes_fltregs)(sp)
	lfd     fr2 ,( 2*8+offes_fltregs)(sp)
	lfd     fr3 ,( 3*8+offes_fltregs)(sp)
	lfd     fr4 ,( 4*8+offes_fltregs)(sp)
	lfd     fr5 ,( 5*8+offes_fltregs)(sp)
	lfd     fr6 ,( 6*8+offes_fltregs)(sp)
	lfd     fr7 ,( 7*8+offes_fltregs)(sp)
	lfd     fr8 ,( 8*8+offes_fltregs)(sp)
	lfd     fr9 ,( 9*8+offes_fltregs)(sp)
	lfd     fr10,(10*8+offes_fltregs)(sp)
	lfd     fr11,(11*8+offes_fltregs)(sp)
	lfd     fr12,(12*8+offes_fltregs)(sp)
	lfd     fr13,(13*8+offes_fltregs)(sp)
	lfd     fr14,(14*8+offes_fltregs)(sp)
	lfd     fr15,(15*8+offes_fltregs)(sp)
	lfd     fr16,(16*8+offes_fltregs)(sp)
	lfd     fr17,(17*8+offes_fltregs)(sp)
	lfd     fr18,(18*8+offes_fltregs)(sp)
	lfd     fr19,(19*8+offes_fltregs)(sp)
	lfd     fr20,(20*8+offes_fltregs)(sp)
	lfd     fr21,(21*8+offes_fltregs)(sp)
	lfd     fr22,(22*8+offes_fltregs)(sp)
	lfd     fr23,(23*8+offes_fltregs)(sp)
	lfd     fr24,(24*8+offes_fltregs)(sp)
	lfd     fr25,(25*8+offes_fltregs)(sp)
	lfd     fr26,(26*8+offes_fltregs)(sp)
	lfd     fr27,(27*8+offes_fltregs)(sp)
	lfd     fr28,(28*8+offes_fltregs)(sp)
	lfd     fr29,(29*8+offes_fltregs)(sp)
	lfd     fr30,(30*8+offes_fltregs)(sp)
	lfd     fr31,(31*8+offes_fltregs)(sp)

	/* restore link register */

	mtlr    itmp3
	
	/* load new pc */

	lwz     itmp3,offes_pc(sp)

	/* remove stack frame */

	addi	sp,sp,+(sizeexecutionstate_ALIGNED)

	/* jump to new code */

	mtctr   itmp3
	bctr

#endif /* defined(ENABLE_REPLACEMENT) */

/*********************************************************************/

asm_cacheflush:
	add     a1,a0,a1
	rlwinm  a0,a0,0,0,26
	addi    a1,a1,31
	rlwinm  a1,a1,0,0,26
	mr      a2,a0
1:
	cmplw   a0,a1
	bge     0f
	dcbst   0,a0
	addi    a0,a0,32
	b       1b
0:
	sync
1:
	cmplw   a2,a1
	bge     0f
	icbi    0,a2
	addi    a2,a2,32
	b       1b
0:
	sync
	isync
	blr


/* asm_compare_and_swap ********************************************************

   XXX

*******************************************************************************/

asm_compare_and_swap:
1:
	lwarx   a6,0,a0 
	subf.   r0,a6,a1 
	bne-    2f 
	or      r0,a2,a2 
	stwcx.  r0,0,a0 
	bne-    1b 
2: 
	mr      a0,a6
	blr


/* asm_memory_barrier **********************************************************

   XXX

*******************************************************************************/

asm_memory_barrier:
	sync
	blr


#if defined(__DARWIN__)

.section __TEXT,__picsymbolstub1,symbol_stubs,pure_instructions,32
	.align 2
L_builtin_throw_exception$stub:
	.indirect_symbol _builtin_throw_exception
	mflr r0
	bcl 20,31,L00$_builtin_throw_exception
L00$_builtin_throw_exception:
	mflr r11
	addis r11,r11,ha16(L_builtin_throw_exception$lazy_ptr - L00$_builtin_throw_exception)
	mtlr r0
	lwzu r12,lo16(L_builtin_throw_exception$lazy_ptr - L00$_builtin_throw_exception)(r11)
	mtctr r12
	bctr
.data
.lazy_symbol_pointer
L_builtin_throw_exception$lazy_ptr:
	.indirect_symbol _builtin_throw_exception
	.long dyld_stub_binding_helper


.section __TEXT,__picsymbolstub1,symbol_stubs,pure_instructions,32
	.align 2
L_md_codegen_get_pv_from_pc$stub:
	.indirect_symbol _md_codegen_get_pv_from_pc
	mflr r0
	bcl 20,31,L00$_md_codegen_get_pv_from_pc
L00$_md_codegen_get_pv_from_pc:
	mflr r11
	addis r11,r11,ha16(L_md_codegen_get_pv_from_pc$lazy_ptr - L00$_md_codegen_get_pv_from_pc)
	mtlr r0
	lwzu r12,lo16(L_md_codegen_get_pv_from_pc$lazy_ptr - L00$_md_codegen_get_pv_from_pc)(r11)
	mtctr r12
	bctr
.data
.lazy_symbol_pointer
L_md_codegen_get_pv_from_pc$lazy_ptr:
	.indirect_symbol _md_codegen_get_pv_from_pc
	.long dyld_stub_binding_helper


.section __TEXT,__picsymbolstub1,symbol_stubs,pure_instructions,32
	.align 2
L_exceptions_handle_exception$stub:
	.indirect_symbol _exceptions_handle_exception
	mflr r0
	bcl 20,31,L00$_exceptions_handle_exception
L00$_exceptions_handle_exception:
	mflr r11
	addis r11,r11,ha16(L_exceptions_handle_exception$lazy_ptr - L00$_exceptions_handle_exception)
	mtlr r0
	lwzu r12,lo16(L_exceptions_handle_exception$lazy_ptr - L00$_exceptions_handle_exception)(r11)
	mtctr r12
	bctr
.data
.lazy_symbol_pointer
L_exceptions_handle_exception$lazy_ptr:
	.indirect_symbol _exceptions_handle_exception
	.long dyld_stub_binding_helper


.section __TEXT,__picsymbolstub1,symbol_stubs,pure_instructions,32
	.align 2
L_stacktrace_create_extern_stackframeinfo$stub:
	.indirect_symbol _stacktrace_create_extern_stackframeinfo
	mflr r0
	bcl 20,31,L00$_stacktrace_create_extern_stackframeinfo
L00$_stacktrace_create_extern_stackframeinfo:
	mflr r11
	addis r11,r11,ha16(L_stacktrace_create_extern_stackframeinfo$lazy_ptr - L00$_stacktrace_create_extern_stackframeinfo)
	mtlr r0
	lwzu r12,lo16(L_stacktrace_create_extern_stackframeinfo$lazy_ptr - L00$_stacktrace_create_extern_stackframeinfo)(r11)
	mtctr r12
	bctr
.data
.lazy_symbol_pointer
L_stacktrace_create_extern_stackframeinfo$lazy_ptr:
	.indirect_symbol _stacktrace_create_extern_stackframeinfo
	.long dyld_stub_binding_helper


.section __TEXT,__picsymbolstub1,symbol_stubs,pure_instructions,32
	.align 2
L_jit_asm_compile$stub:
	.indirect_symbol _jit_asm_compile
	mflr r0
	bcl 20,31,L00$_jit_asm_compile
L00$_jit_asm_compile:
	mflr r11
	addis r11,r11,ha16(L_jit_asm_compile$lazy_ptr - L00$_jit_asm_compile)
	mtlr r0
	lwzu r12,lo16(L_jit_asm_compile$lazy_ptr - L00$_jit_asm_compile)(r11)
	mtctr r12
	bctr
.data
.lazy_symbol_pointer
L_jit_asm_compile$lazy_ptr:
	.indirect_symbol _jit_asm_compile
	.long dyld_stub_binding_helper


.section __TEXT,__picsymbolstub1,symbol_stubs,pure_instructions,32
	.align 2
L_stacktrace_remove_stackframeinfo$stub:
	.indirect_symbol _stacktrace_remove_stackframeinfo
	mflr r0
	bcl 20,31,L00$_stacktrace_remove_stackframeinfo
L00$_stacktrace_remove_stackframeinfo:
	mflr r11
	addis r11,r11,ha16(L_stacktrace_remove_stackframeinfo$lazy_ptr - L00$_stacktrace_remove_stackframeinfo)
	mtlr r0
	lwzu r12,lo16(L_stacktrace_remove_stackframeinfo$lazy_ptr - L00$_stacktrace_remove_stackframeinfo)(r11)
	mtctr r12
	bctr
.data
.lazy_symbol_pointer
L_stacktrace_remove_stackframeinfo$lazy_ptr:
	.indirect_symbol _stacktrace_remove_stackframeinfo
	.long dyld_stub_binding_helper


.section __TEXT,__picsymbolstub1,symbol_stubs,pure_instructions,32
	.align 2
L_exceptions_get_and_clear_exception$stub:
	.indirect_symbol _exceptions_get_and_clear_exception
	mflr r0
	bcl 20,31,L00$_exceptions_get_and_clear_exception
L00$_exceptions_get_and_clear_exception:
	mflr r11
	addis r11,r11,ha16(L_exceptions_get_and_clear_exception$lazy_ptr - L00$_exceptions_get_and_clear_exception)
	mtlr r0
	lwzu r12,lo16(L_exceptions_get_and_clear_exception$lazy_ptr - L00$_exceptions_get_and_clear_exception)(r11)
	mtctr r12
	bctr
.data
.lazy_symbol_pointer
L_exceptions_get_and_clear_exception$lazy_ptr:
	.indirect_symbol _exceptions_get_and_clear_exception
	.long dyld_stub_binding_helper


.section __TEXT,__picsymbolstub1,symbol_stubs,pure_instructions,32
	.align 2
L_exceptions_asm_new_abstractmethoderror$stub:
	.indirect_symbol _exceptions_asm_new_abstractmethoderror
	mflr r0
	bcl 20,31,L00$_exceptions_asm_new_abstractmethoderror
L00$_exceptions_asm_new_abstractmethoderror:
	mflr r11
	addis r11,r11,ha16(L_exceptions_asm_new_abstractmethoderror$lazy_ptr - L00$_exceptions_asm_new_abstractmethoderror)
	mtlr r0
	lwzu r12,lo16(L_exceptions_asm_new_abstractmethoderror$lazy_ptr - L00$_exceptions_asm_new_abstractmethoderror)(r11)
	mtctr r12
	bctr
.data
.lazy_symbol_pointer
L_exceptions_asm_new_abstractmethoderror$lazy_ptr:
	.indirect_symbol _exceptions_asm_new_abstractmethoderror
	.long dyld_stub_binding_helper


# if defined(ENABLE_REPLACEMENT)

.section __TEXT,__picsymbolstub1,symbol_stubs,pure_instructions,32
	.align 2
L_replace_me$stub:
	.indirect_symbol _replace_me
	mflr r0
	bcl 20,31,L00$_replace_me
L00$_replace_me:
	mflr r11
	addis r11,r11,ha16(L_replace_me$lazy_ptr - L00$_replace_me)
	mtlr r0
	lwzu r12,lo16(L_replace_me$lazy_ptr - L00$_replace_me)(r11)
	mtctr r12
	bctr
.data
.lazy_symbol_pointer
L_replace_me$lazy_ptr:
	.indirect_symbol _replace_me
	.long dyld_stub_binding_helper


.section __TEXT,__picsymbolstub1,symbol_stubs,pure_instructions,32
	.align 2
L_replace_build_execution_state$stub:
	.indirect_symbol _replace_build_execution_state
	mflr r0
	bcl 20,31,L00$_replace_build_execution_state
L00$_replace_build_execution_state:
	mflr r11
	addis r11,r11,ha16(L_replace_build_execution_state$lazy_ptr - L00$_replace_build_execution_state)
	mtlr r0
	lwzu r12,lo16(L_replace_build_execution_state$lazy_ptr - L00$_replace_build_execution_state)(r11)
	mtctr r12
	bctr
.data
.lazy_symbol_pointer
L_replace_build_execution_state$lazy_ptr:
	.indirect_symbol _replace_build_execution_state
	.long dyld_stub_binding_helper


.section __TEXT,__picsymbolstub1,symbol_stubs,pure_instructions,32
	.align 2
L_replace_free_safestack$stub:
	.indirect_symbol _replace_free_safestack
	mflr r0
	bcl 20,31,L00$_replace_free_safestack
L00$_replace_free_safestack:
	mflr r11
	addis r11,r11,ha16(L_replace_free_safestack$lazy_ptr - L00$_replace_free_safestack)
	mtlr r0
	lwzu r12,lo16(L_replace_free_safestack$lazy_ptr - L00$_replace_free_safestack)(r11)
	mtctr r12
	bctr
.data
.lazy_symbol_pointer
L_replace_free_safestack$lazy_ptr:
	.indirect_symbol _replace_free_safestack
	.long dyld_stub_binding_helper

# endif /* ENABLE_REPLACEMENT */

#endif /* defined(__DARWIN__) */


/* disable exec-stacks ********************************************************/

#if defined(__linux__) && defined(__ELF__)
	.section .note.GNU-stack,"",%progbits
#endif


/*
 * These are local overrides for various environment variables in Emacs.
 * Please do not remove this and leave it at the end of the file, where
 * Emacs will automagically detect them.
 * ---------------------------------------------------------------------
 * Local variables:
 * mode: asm
 * indent-tabs-mode: t
 * c-basic-offset: 4
 * tab-width: 4
 * End:
 * vim:noexpandtab:sw=4:ts=4:
 */<|MERGE_RESOLUTION|>--- conflicted
+++ resolved
@@ -22,11 +22,6 @@
    Foundation, Inc., 51 Franklin Street, Fifth Floor, Boston, MA
    02110-1301, USA.
 
-<<<<<<< HEAD
-   $Id: asmpart.S 8274 2007-08-08 15:58:17Z twisti $
-
-=======
->>>>>>> 1da0ac19
 */
 
 
@@ -142,7 +137,6 @@
 #else
 	SAVE_TEMPORARY_REGISTERS(18)        /* the offset has to be even          */
 #endif
-<<<<<<< HEAD
 
 	mr      t0,a1                       /* address of data structure          */
 	mr      t1,a2                       /* stack argument count               */
@@ -167,32 +161,6 @@
 	lfd     fa6,14*8(t0)
 	lfd     fa7,15*8(t0)
 
-=======
-
-	mr      t0,a1                       /* address of data structure          */
-	mr      t1,a2                       /* stack argument count               */
-
-	mr      s0,sp                       /* save SP                            */
-
-	lwz     a0,0*8+4(t0)                /* we are on big-endian               */
-	lwz     a1,1*8+4(t0)
-	lwz     a2,2*8+4(t0)
-	lwz     a3,3*8+4(t0)
-	lwz     a4,4*8+4(t0)
-	lwz     a5,5*8+4(t0)
-	lwz     a6,6*8+4(t0)
-	lwz     a7,7*8+4(t0)
-
-	lfd     fa0,8*8(t0)
-	lfd     fa1,9*8(t0)
-	lfd     fa2,10*8(t0)
-	lfd     fa3,11*8(t0)
-	lfd     fa4,12*8(t0)
-	lfd     fa5,13*8(t0)
-	lfd     fa6,14*8(t0)
-	lfd     fa7,15*8(t0)
-
->>>>>>> 1da0ac19
 #if defined(__DARWIN__)
 	lfd     fa8,16*8(t0)
 	lfd     fa9,17*8(t0)
