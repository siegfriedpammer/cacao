--- conflicted
+++ resolved
@@ -23,11 +23,6 @@
    Foundation, Inc., 51 Franklin Street, Fifth Floor, Boston, MA
    02110-1301, USA.
 
-<<<<<<< HEAD
-   $Id: codegen.h 7691 2007-04-12 12:45:10Z twisti $
-
-=======
->>>>>>> 1da0ac19
 */
 
 
