/* src/vm/jit/powerpc/darwin/md-abi.c - functions for PowerPC Darwin ABI

   Copyright (C) 1996-2005, 2006, 2007 R. Grafl, A. Krall, C. Kruegel,
   C. Oates, R. Obermaisser, M. Platter, M. Probst, S. Ring,
   E. Steiner, C. Thalinger, D. Thuernbeck, P. Tomsich, C. Ullrich,
   J. Wenninger, Institut f. Computersprachen - TU Wien

   This file is part of CACAO.

   This program is free software; you can redistribute it and/or
   modify it under the terms of the GNU General Public License as
   published by the Free Software Foundation; either version 2, or (at
   your option) any later version.

   This program is distributed in the hope that it will be useful, but
   WITHOUT ANY WARRANTY; without even the implied warranty of
   MERCHANTABILITY or FITNESS FOR A PARTICULAR PURPOSE.  See the GNU
   General Public License for more details.

   You should have received a copy of the GNU General Public License
   along with this program; if not, write to the Free Software
   Foundation, Inc., 51 Franklin Street, Fifth Floor, Boston, MA
   02110-1301, USA.

<<<<<<< HEAD
   $Id: md-abi.c 8270 2007-08-08 13:57:12Z twisti $

=======
>>>>>>> 1da0ac19
*/


#include "config.h"

#include <stdint.h>

#include "vm/jit/powerpc/darwin/md-abi.h"

#include "vm/global.h"

#include "vm/jit/abi.h"

#include "vmcore/descriptor.h"


/* register descripton arrays *************************************************/

int nregdescint[] = {
	/* zero,      sp,      t0,   a0/v0,   a0/v1,      a2,      a3,      a4,   */
	REG_RES, REG_RES, REG_TMP, REG_ARG, REG_ARG, REG_ARG, REG_ARG, REG_ARG,

	/*   a5,      a6,      a7,   itmp1,   itmp2,      pv,      s0,      s1,   */
	REG_ARG, REG_ARG, REG_ARG, REG_RES, REG_RES, REG_RES, REG_SAV, REG_SAV,

	/*itmp3,      t1,      t2,      t3,      t4,      t5,      t6,      t7,   */
	REG_RES, REG_TMP, REG_TMP, REG_TMP, REG_TMP, REG_TMP, REG_TMP, REG_TMP,

	/*   s2,      s3,      s4,      s5,      s6,      s7,      s8,      s9,   */
	REG_SAV, REG_SAV, REG_SAV, REG_SAV, REG_SAV, REG_SAV, REG_SAV, REG_SAV,

	REG_END
};

const char *abi_registers_integer_name[] = {
	"r0",  "r1",  "r2",  "r3",  "r4",  "r5",  "r6",  "r7",
	"r8",  "r9",  "r10", "r11", "r12", "r13", "r14", "r15",
	"r16", "r17", "r18", "r19", "r20", "r21", "r22", "r23",
	"r24", "r25", "r26", "r27", "r28", "r29", "r30", "r31",
};

const int abi_registers_integer_argument[] = {
	3,  /* a0 */
	4,  /* a1 */
	5,  /* a2 */
	6,  /* a3 */
	7,  /* a4 */
	8,  /* a5 */
	9,  /* a6 */
	10, /* a7 */
};

const int abi_registers_integer_saved[] = {
	14, /* s0 */
	15, /* s1 */
	24, /* s2 */
	25, /* s3 */
	26, /* s4 */
	27, /* s5 */
	28, /* s6 */
	29, /* s7 */
	30, /* s8 */
	31, /* s9 */
};

const int abi_registers_integer_temporary[] = {
	2,  /* t0 */
	17, /* t1 */
	18, /* t2 */
	19, /* t3 */
	20, /* t4 */
	21, /* t5 */
	22, /* t6 */
	23, /* t7 */
};
<<<<<<< HEAD


=======


>>>>>>> 1da0ac19
int nregdescfloat[] = {
	/*ftmp3,  fa0/v0,     fa1,     fa2,     fa3,     fa4,     fa5,     fa6,   */
	REG_RES, REG_ARG, REG_ARG, REG_ARG, REG_ARG, REG_ARG, REG_ARG, REG_ARG,

	/*  fa7,     fa8,     fa9,    fa10,    fa11,    fa12,     fs0,     fs1,   */
	REG_ARG, REG_ARG, REG_ARG, REG_ARG, REG_ARG, REG_ARG, REG_SAV, REG_SAV,

	/*ftmp1,   ftmp2,     ft0,     ft1,     ft2,     ft3,     ft4,     ft5,   */
	REG_RES, REG_RES, REG_TMP, REG_TMP, REG_TMP, REG_TMP, REG_TMP, REG_TMP,

	/*  fs2,     fs3,     fs4,     fs5,     fs6,     fs7,     fs8,     fs9    */
	REG_SAV, REG_SAV, REG_SAV, REG_SAV, REG_SAV, REG_SAV, REG_SAV, REG_SAV,

	REG_END
};

const int abi_registers_float_argument[] = {
	1,  /* fa0  */
	2,  /* fa1  */
	3,  /* fa2  */
	4,  /* fa3  */
	5,  /* fa4  */
	6,  /* fa5  */
	7,  /* fa6  */
	8,  /* fa7  */
	9,  /* fa8  */
	10, /* fa9  */
	11, /* fa10 */
	12, /* fa11 */
	13, /* fa12 */
};

const int abi_registers_float_saved[] = {
	14, /* fs0  */
	15, /* fs1  */
	24, /* fs2  */
	25, /* fs3  */
	26, /* fs4  */
	27, /* fs5  */
	28, /* fs6  */
	29, /* fs7  */
	30, /* fs8  */
	31, /* fs9  */
};

const int abi_registers_float_temporary[] = {
	17, /* ft5  */
	18, /* ft6  */
	19, /* ft7  */
	20, /* ft8  */
	21, /* ft9  */
	22, /* ft10 */
	23, /* ft11 */
};


/* md_param_alloc **************************************************************

   Allocate Arguments to Stackslots according the Calling Conventions

   --- in
   md->paramcount:           Number of arguments for this method
   md->paramtypes[].type:    Argument types
   
   --- out
   md->params[].inmemory:    Argument spilled on stack
   md->params[].regoff:      Stack offset or rd->arg[int|flt]regs index
   md->memuse:               Stackslots needed for argument spilling
   md->argintreguse:         max number of integer arguments used
   md->argfltreguse:         max number of float arguments used

*******************************************************************************/

void md_param_alloc(methoddesc *md)
{
	paramdesc *pd;
	int        i;
	int        iarg;
	int        farg;
	int        stacksize;

	/* set default values */

	iarg      = 0;
	farg      = 0;
	stacksize = LA_SIZE_IN_POINTERS;

	/* get params field of methoddesc */

	pd = md->params;

	for (i = 0; i < md->paramcount; i++, pd++) {
		switch (md->paramtypes[i].type) {
		case TYPE_INT:
		case TYPE_ADR:
			if (iarg < INT_ARG_CNT) {
				pd->inmemory = false;
				pd->index    = iarg;
				pd->regoff   = abi_registers_integer_argument[iarg];
				iarg++;
			}
			else {
				pd->inmemory = true;
				pd->index    = stacksize;
				pd->regoff   = stacksize * 8;
				stacksize++;
			}
			break;

		case TYPE_LNG:
			if (iarg < INT_ARG_CNT - 1) {
				pd->inmemory = false;
				pd->index    = PACK_REGS(iarg + 1, iarg);
				pd->regoff   =
					PACK_REGS(abi_registers_integer_argument[iarg + 1],
							  abi_registers_integer_argument[iarg]);
				iarg += 2;
			}
			else {
				pd->inmemory = true;
				pd->index    = stacksize;
				pd->regoff   = stacksize * 8;
				iarg         = INT_ARG_CNT;
				stacksize++;
			}
			break;

		case TYPE_FLT:
		case TYPE_DBL:
			if (farg < FLT_ARG_CNT) {
				pd->inmemory = false;
				pd->index    = farg;
				pd->regoff   = abi_registers_float_argument[farg];
				farg++;
			}
			else {
				pd->inmemory = true;
				pd->index    = stacksize;
				pd->regoff   = stacksize * 8;
				stacksize++;
			}
			break;
		}
	}


	/* Since R3/R4, F1 (==A0/A1, A0) are used for passing return values, this */
	/* argument register usage has to be regarded, too                        */

	if (IS_INT_LNG_TYPE(md->returntype.type)) {
		if (iarg < (IS_2_WORD_TYPE(md->returntype.type) ? 2 : 1))
			iarg = IS_2_WORD_TYPE(md->returntype.type) ? 2 : 1;
	}
	else {
		if (IS_FLT_DBL_TYPE(md->returntype.type))
			if (farg < 1)
				farg = 1;
	}

	/* fill register and stack usage */

	md->argintreguse = iarg;
	md->argfltreguse = farg;
	md->memuse       = stacksize;
}


/* md_param_alloc_native *******************************************************

   Pre-allocate arguments according the native ABI.

*******************************************************************************/

void md_param_alloc_native(methoddesc *md)
{
	paramdesc *pd;
	int        i;
	int        iarg;
	int        farg;
	int        stacksize;

	/* set default values */

	iarg      = 0;
	farg      = 0;
	stacksize = LA_SIZE_IN_POINTERS;

	/* get params field of methoddesc */

	pd = md->params;

	for (i = 0; i < md->paramcount; i++, pd++) {
		switch (md->paramtypes[i].type) {
		case TYPE_INT:
		case TYPE_ADR:
			if (iarg < INT_ARG_CNT) {
				pd->inmemory = false;
				pd->regoff   = abi_registers_integer_argument[iarg];
				iarg++;
			}
			else {
				pd->inmemory = true;
				pd->regoff   = stacksize * 4;
			}
			stacksize++;
			break;

		case TYPE_LNG:
			if (iarg < INT_ARG_CNT - 1) {
				pd->inmemory = false;
				pd->regoff   =
					PACK_REGS(abi_registers_integer_argument[iarg + 1],
							  abi_registers_integer_argument[iarg]);
				iarg += 2;
			}
			else {
				pd->inmemory = true;
				pd->regoff   = stacksize * 4;
				iarg         = INT_ARG_CNT;
			}
			stacksize += 2;
			break;

		case TYPE_FLT:
			if (farg < FLT_ARG_CNT) {
				pd->inmemory = false;
				pd->regoff   = abi_registers_float_argument[farg];
				iarg++;                   /* skip 1 integer argument register */
				farg++;
			}
			else {
				pd->inmemory = true;
				pd->regoff   = stacksize * 4;
			}
			stacksize++;
			break;

		case TYPE_DBL:
			if (farg < FLT_ARG_CNT) {
				pd->inmemory = false;
				pd->regoff   = abi_registers_float_argument[farg];
				iarg += 2;               /* skip 2 integer argument registers */
				farg++;
			}
			else {
				pd->inmemory = true;
				pd->regoff   = stacksize * 4;
			}
			stacksize += 2;
			break;
		}
	}


	/* Since R3/R4, F1 (==A0/A1, A0) are used for passing return values, this */
	/* argument register usage has to be regarded, too                        */

	if (IS_INT_LNG_TYPE(md->returntype.type)) {
		if (iarg < (IS_2_WORD_TYPE(md->returntype.type) ? 2 : 1))
			iarg = IS_2_WORD_TYPE(md->returntype.type) ? 2 : 1;
	}
	else {
		if (IS_FLT_DBL_TYPE(md->returntype.type))
			if (farg < 1)
				farg = 1;
	}

	/* fill register and stack usage */

	md->argintreguse = iarg;
	md->argfltreguse = farg;
	md->memuse       = stacksize;
}


/* md_return_alloc *************************************************************

   Precolor the Java Stackelement containing the Return Value, if
   possible. (R3==a00 for int/adr, R4/R3 == a01/a00 for long, F1==a00
   for float/double)

   --- in
   jd:                      jitdata of the current method
   stackslot:               Java Stackslot to contain the Return Value
   
   --- out
   if precoloring was possible:
   VAR(stackslot->varnum)->flags  = PREALLOC
   			             ->regoff = [REG_RESULT|REG_FRESULT]
   rd->arg[flt|int]reguse   set to a value according the register usage

   NOTE: Do not pass a LOCALVAR in stackslot->varnum.

*******************************************************************************/

void md_return_alloc(jitdata *jd, stackptr stackslot)
{
	methodinfo   *m;
	registerdata *rd;
	methoddesc   *md;

	/* get required compiler data */

	m  = jd->m;
	rd = jd->rd;

	md = m->parseddesc;

	/* In Leafmethods Local Vars holding parameters are precolored to
	   their argument register -> so leafmethods with paramcount > 0
	   could already use R3 == a00! */

	if (!jd->isleafmethod || (md->paramcount == 0)) {
		/* Only precolor the stackslot, if it is not a SAVEDVAR <->
		   has not to survive method invokations. */

		if (!(stackslot->flags & SAVEDVAR)) {

			VAR(stackslot->varnum)->flags = PREALLOC;

			if (IS_INT_LNG_TYPE(md->returntype.type)) {
				if (!IS_2_WORD_TYPE(md->returntype.type)) {
					if (rd->argintreguse < 1)
						rd->argintreguse = 1;

					VAR(stackslot->varnum)->vv.regoff = REG_RESULT;
				}
				else {
					if (rd->argintreguse < 2)
						rd->argintreguse = 2;

					VAR(stackslot->varnum)->vv.regoff = REG_RESULT_PACKED;
				}
			}
			else {
				if (rd->argfltreguse < 1)
					rd->argfltreguse = 1;

				VAR(stackslot->varnum)->vv.regoff = REG_FRESULT;
			}
		}
	}
}


/*
 * These are local overrides for various environment variables in Emacs.
 * Please do not remove this and leave it at the end of the file, where
 * Emacs will automagically detect them.
 * ---------------------------------------------------------------------
 * Local variables:
 * mode: c
 * indent-tabs-mode: t
 * c-basic-offset: 4
 * tab-width: 4
 * End:
 */<|MERGE_RESOLUTION|>--- conflicted
+++ resolved
@@ -22,11 +22,6 @@
    Foundation, Inc., 51 Franklin Street, Fifth Floor, Boston, MA
    02110-1301, USA.
 
-<<<<<<< HEAD
-   $Id: md-abi.c 8270 2007-08-08 13:57:12Z twisti $
-
-=======
->>>>>>> 1da0ac19
 */
 
 
@@ -102,13 +97,8 @@
 	22, /* t6 */
 	23, /* t7 */
 };
-<<<<<<< HEAD
-
-
-=======
-
-
->>>>>>> 1da0ac19
+
+
 int nregdescfloat[] = {
 	/*ftmp3,  fa0/v0,     fa1,     fa2,     fa3,     fa4,     fa5,     fa6,   */
 	REG_RES, REG_ARG, REG_ARG, REG_ARG, REG_ARG, REG_ARG, REG_ARG, REG_ARG,
