--- conflicted
+++ resolved
@@ -28,11 +28,6 @@
 
    Changes:
 
-<<<<<<< HEAD
-   $Id: md-asm.h 8274 2007-08-08 15:58:17Z twisti $
-
-=======
->>>>>>> 1da0ac19
 */
 
 
