--- conflicted
+++ resolved
@@ -22,11 +22,6 @@
    Foundation, Inc., 51 Franklin Street, Fifth Floor, Boston, MA
    02110-1301, USA.
 
-<<<<<<< HEAD
-   $Id: emit.c 8318 2007-08-16 10:05:34Z michi $
-
-=======
->>>>>>> 1da0ac19
 */
 
 
@@ -316,7 +311,6 @@
 {
 	s4 checkdisp;
 	s4 branchdisp;
-<<<<<<< HEAD
 
 	/* calculate the different displacements */
 
@@ -331,22 +325,6 @@
 		if ((checkdisp < (s4) 0xfe000000) || (checkdisp > (s4) 0x01fffffc)) {
 			/* if the long-branches flag isn't set yet, do it */
 
-=======
-
-	/* calculate the different displacements */
-
-	checkdisp  =  disp + 4;
-	branchdisp = (disp - 4) >> 2;
-
-	/* check which branch to generate */
-
-	if (condition == BRANCH_UNCONDITIONAL) {
-		/* check displacement for overflow */
-
-		if ((checkdisp < (s4) 0xfe000000) || (checkdisp > (s4) 0x01fffffc)) {
-			/* if the long-branches flag isn't set yet, do it */
-
->>>>>>> 1da0ac19
 			if (!CODEGENDATA_HAS_FLAG_LONGBRANCHES(cd)) {
 				cd->flags |= (CODEGENDATA_FLAG_ERROR |
 							  CODEGENDATA_FLAG_LONGBRANCHES);
