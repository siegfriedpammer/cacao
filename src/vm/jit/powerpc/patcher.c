--- conflicted
+++ resolved
@@ -22,11 +22,6 @@
    Foundation, Inc., 51 Franklin Street, Fifth Floor, Boston, MA
    02110-1301, USA.
 
-<<<<<<< HEAD
-   $Id: patcher.c 8286 2007-08-10 10:46:17Z michi $
-
-=======
->>>>>>> 1da0ac19
 */
 
 
@@ -578,12 +573,6 @@
    41810008    bgt-    0x014135d8
    83c00003    lwz     r30,3(0)
    800c0000    lwz     r0,0(r12)
-<<<<<<< HEAD
-
-*******************************************************************************/
-
-bool patcher_checkcast_interface(patchref_t *pr)
-=======
 
 *******************************************************************************/
 
@@ -644,7 +633,6 @@
 *******************************************************************************/
 
 bool patcher_instanceof_interface(patchref_t *pr)
->>>>>>> 1da0ac19
 {
 	u1                *ra;
 	constant_classref *cr;
@@ -663,65 +651,6 @@
 
 	PATCH_BACK_ORIGINAL_MCODE;
 
-<<<<<<< HEAD
-	/* if we show NOPs, we have to skip them */
-
-	if (opt_shownops)
-		ra = ra + 1 * 4;
-
-	/* patch super class index */
-
-	disp = -(c->index);
-
-	*((s4 *) (ra + 2 * 4)) |= (disp & 0x0000ffff);
-
-	disp = OFFSET(vftbl_t, interfacetable[0]) - c->index * sizeof(methodptr*);
-
-	*((s4 *) (ra + 5 * 4)) |= (disp & 0x0000ffff);
-
-	/* synchronize instruction cache */
-
-	md_icacheflush(ra + 2 * 4, 4 * 4);
-
-	return true;
-}
-
-
-/* patcher_instanceof_interface ************************************************
-
-   Machine code:
-
-   <patched call position>
-   81870000    lwz     r12,0(r7)
-   800c0010    lwz     r0,16(r12)
-   34000000    addic.  r0,r0,0
-   41810008    bgt-    0x014135d8
-   83c00003    lwz     r30,3(0)
-   800c0000    lwz     r0,0(r12)
-
-*******************************************************************************/
-
-bool patcher_instanceof_interface(patchref_t *pr)
-{
-	u1                *ra;
-	constant_classref *cr;
-	classinfo         *c;
-	s4                 disp;
-
-	/* get stuff from the stack */
-
-	ra = (u1 *)                pr->mpc;
-	cr = (constant_classref *) pr->ref;
-
-	/* get the fieldinfo */
-
-	if (!(c = resolve_classref_eager(cr)))
-		return false;
-
-	PATCH_BACK_ORIGINAL_MCODE;
-
-=======
->>>>>>> 1da0ac19
 	/* if we show NOPs, we have to skip them */
 
 	if (opt_shownops)
