--- conflicted
+++ resolved
@@ -22,11 +22,6 @@
    Foundation, Inc., 51 Franklin Street, Fifth Floor, Boston, MA
    02110-1301, USA.
 
-<<<<<<< HEAD
-   $Id: asmpart.S 8274 2007-08-08 15:58:17Z twisti $
-
-=======
->>>>>>> 1da0ac19
 */
 
 
@@ -147,17 +142,10 @@
 	stfd	ftmp1,13*8(sp)            /* registers f14-f31 are callee saved   */
 	stfd	ftmp2,14*8(sp)
 
-<<<<<<< HEAD
 
 	SAVE_TEMPORARY_REGISTERS(15)     
 	mr	s0, r1			/* save stack pointer */
 
-=======
-
-	SAVE_TEMPORARY_REGISTERS(15)     
-	mr	s0, r1			/* save stack pointer */
-
->>>>>>> 1da0ac19
 	/* a1 contains a pointer to a unit64_t structure filled with all INT_ARG_REG,
 	followed by ADR_ARG_CNT and FLT_ARG_CNT, afterwards what else needs to be copied onto
 	the stack 
