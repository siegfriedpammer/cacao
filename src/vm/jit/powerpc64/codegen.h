/* src/vm/jit/powerpc64/codegen.h - code generation macros and definitions for
                                 64-bit PowerPC

   Copyright (C) 1996-2005, 2006, 2007 R. Grafl, A. Krall, C. Kruegel,
   C. Oates, R. Obermaisser, M. Platter, M. Probst, S. Ring,
   E. Steiner, C. Thalinger, D. Thuernbeck, P. Tomsich, C. Ullrich,
   J. Wenninger, Institut f. Computersprachen - TU Wien

   This file is part of CACAO.

   This program is free software; you can redistribute it and/or
   modify it under the terms of the GNU General Public License as
   published by the Free Software Foundation; either version 2, or (at
   your option) any later version.

   This program is distributed in the hope that it will be useful, but
   WITHOUT ANY WARRANTY; without even the implied warranty of
   MERCHANTABILITY or FITNESS FOR A PARTICULAR PURPOSE.  See the GNU
   General Public License for more details.

   You should have received a copy of the GNU General Public License
   along with this program; if not, write to the Free Software
   Foundation, Inc., 51 Franklin Street, Fifth Floor, Boston, MA
   02110-1301, USA.

   Contact: cacao@cacaojvm.org

   Authors: Andreas Krall
            Stefan Ring
            Christian Thalinger
            Christian Ullrich

<<<<<<< HEAD
   $Id: codegen.h 7691 2007-04-12 12:45:10Z twisti $
=======
>>>>>>> 1da0ac19

*/


#ifndef _CODEGEN_H
#define _CODEGEN_H

#include "config.h"

#include "md-abi.h"

#include "vm/global.h"
#include "vm/jit/jit.h"
#include "vm/jit/reg.h"


/* additional functions and macros to generate code ***************************/

/* MCODECHECK(icnt) */

#define MCODECHECK(icnt) \
    do { \
        if ((cd->mcodeptr + (icnt) * 4) > cd->mcodeend) \
            codegen_increase(cd); \
    } while (0)


/* M_INTMOVE:
     generates an integer-move from register a to b.
     if a and b are the same int-register, no code will be generated.
*/ 

#define M_INTMOVE(a,b) \
    do { \
        if ((a) != (b)) { \
            M_MOV(a, b); \
        } \
    } while (0)

#define M_LNGMOVE(a,b) M_INTMOVE(a,b)


/* M_FLTMOVE:
    generates a floating-point-move from register a to b.
    if a and b are the same float-register, no code will be generated
*/ 

#define M_FLTMOVE(a,b) \
    do { \
        if ((a) != (b)) { \
            M_FMOV(a, b); \
        } \
    } while (0)


#define ICONST(d,c)                     emit_iconst(cd, (d), (c))
#define LCONST(reg,c) 			emit_lconst(cd, (reg), (c))


#define ALIGNCODENOP \
    if ((s4) ((ptrint) cd->mcodeptr & 7)) { \
        M_NOP; \
    }


/* branch defines *************************************************************/
/* and additional branch is needed when generating long branches */
#define BRANCH_NOPS \
    do { \
    	if (CODEGENDATA_HAS_FLAG_LONGBRANCHES(cd)) {\
		M_NOP; \
	} \
        M_NOP; \
    } while (0)


/* patcher defines ************************************************************/

#define PATCHER_CALL_SIZE    1 * 4      /* an instruction is 4-bytes long     */

#define PATCHER_NOPS \
    do { \
        M_NOP; \
    } while (0)


/* stub defines ***************************************************************/

#define COMPILERSTUB_CODESIZE    4 * 4


/* macros to create code ******************************************************/

#define M_OP3(opcode,y,oe,rc,d,a,b) \
    do { \
        *((u4 *) cd->mcodeptr) = (((opcode) << 26) | ((d) << 21) | ((a) << 16) | ((b) << 11) | ((oe) << 10) | ((y) << 1) | (rc)); \
        cd->mcodeptr += 4; \
    } while (0)

#define M_OP4(x,y,rc,d,a,b,c) \
    do { \
        *((u4 *) cd->mcodeptr) = (((x) << 26) | ((d) << 21) | ((a) << 16) | ((b) << 11) | ((c) << 6) | ((y) << 1) | (rc)); \
        cd->mcodeptr += 4; \
    } while (0)

#define M_OP2_IMM(x,d,a,i) \
    do { \
        *((u4 *) cd->mcodeptr) = (((x) << 26) | ((d) << 21) | ((a) << 16) | ((i) & 0xffff)); \
        cd->mcodeptr += 4; \
    } while (0)

/* for instruction decodeing */
#define M_INSTR_OP2_IMM_D(x)            (((x) >> 21) & 0x1f  )
#define M_INSTR_OP2_IMM_A(x)            (((x) >> 16) & 0x1f  )
#define M_INSTR_OP2_IMM_I(x)            ( (x)        & 0xffff)

#define M_BCMASK     0x0000fffc                     /* (((1 << 16) - 1) & ~3) */
#define M_BMASK    0x03fffffc                     /* (((1 << 26) - 1) & ~3) */

#define M_B(x,i,a,l) \
    do { \
        *((u4 *) cd->mcodeptr) = (((x) << 26) | ((((i) * 4) + 4) & M_BMASK) | ((a) << 1) | (l)); \
        cd->mcodeptr += 4; \
    } while (0)

#define M_BC(x,bo,bi,i,a,l) \
    do { \
        *((u4 *) cd->mcodeptr) = (((x) << 26) | ((bo) << 21) | ((bi) << 16) | (((i) * 4 + 4) & M_BCMASK) | ((a) << 1) | (l)); \
        cd->mcodeptr += 4; \
    } while (0)



#define M_EXTSW(a,b)			M_OP3(31, 986, 0, 0, a, b, 0)


/* instruction macros *********************************************************/

#define M_IADD(a,b,c) 			M_LADD(a,b,c)
#define M_LADD(a,b,c)                   M_OP3(31, 266, 0, 0, c, a, b) 
#define M_IADD_IMM(a,b,c)               M_OP2_IMM(14, c, a, b)	/* XXX */
#define M_LADD_IMM(a,b,c)               M_OP2_IMM(14, c, a, b)
#define M_ADDC(a,b,c)                   M_OP3(31, 10, 0, 0, c, a, b)
#define M_ADDIC(a,b,c)                  M_OP2_IMM(12, c, a, b)
#define M_ADDICTST(a,b,c)               M_OP2_IMM(13, c, a, b)
#define M_ADDE(a,b,c)                   M_OP3(31, 138, 0, 0, c, a, b)
#define M_ADDZE(a,b)                    M_OP3(31, 202, 0, 0, b, a, 0)
#define M_ADDME(a,b)                    M_OP3(31, 234, 0, 0, b, a, 0)

#define M_SUB(a,b,c)                    M_OP3(31, 40, 0, 0, c, b, a)
#define M_ISUBTST(a,b,c)                M_OP3(31, 40, 0, 1, c, b, a)
#define M_SUBC(a,b,c)                   M_OP3(31, 8, 0, 0, c, b, a)
#define M_SUBIC(a,b,c)                  M_OP2_IMM(8, c, b, a)
#define M_SUBE(a,b,c)                   M_OP3(31, 136, 0, 0, c, b, a)
#define M_SUBZE(a,b)                    M_OP3(31, 200, 0, 0, b, a, 0)
#define M_SUBME(a,b)                    M_OP3(31, 232, 0, 0, b, a, 0)

#define M_AND(a,b,c)                    M_OP3(31, 28, 0, 0, a, c, b)
#define M_AND_IMM(a,b,c)                M_OP2_IMM(28, a, c, b)
#define M_ANDIS(a,b,c)                  M_OP2_IMM(29, a, c, b)
#define M_OR(a,b,c)                     M_OP3(31, 444, 0, 0, a, c, b)
#define M_OR_TST(a,b,c)                 M_OP3(31, 444, 0, 1, a, c, b)
#define M_OR_IMM(a,b,c)                 M_OP2_IMM(24, a, c, b)
#define M_ORIS(a,b,c)                   M_OP2_IMM(25, a, c, b)
#define M_XOR(a,b,c)                    M_OP3(31, 316, 0, 0, a, c, b)
#define M_XOR_IMM(a,b,c)                M_OP2_IMM(26, a, c, b)
#define M_XORIS(a,b,c)                  M_OP2_IMM(27, a, c, b)

/* RLDICR is said to be turing complete, this seems right */
#define M_SLL(a,b,c)                    M_OP3(31, 27, 0, 0, a, c, b)
#define M_SLL_IMM(a,b,c)                M_OP3(30, ((b)&0x20 ? 1:0), 0, ((((63-(b))&0x1f)<<6) | (((63-(b))&0x20 ? 1:0)<<5) | 0x04), a, c, (b)&0x1f);
#define M_SRL(a,b,c)                    M_OP3(31, 539, 0, 0, a, c, b)
#define M_SRL_IMM(a,b,c)                M_OP3(30, ((64-(b))&0x20 ? 1:0), 0, (((((b))&0x1f)<<6) | ((((b))&0x20 ? 1:0)<<5) | 0x00), a, c, (64-(b))&0x1f);
#define M_SRA(a,b,c)                    M_OP3(31, 794, 0, 0, a, c, b)
#define M_SRA_IMM(a,b,c)                M_OP3(31, (826 | ((b)&0x20?1:0)), 0, 0, a, c, ((b)&0x1f))

#define M_MUL(a,b,c)                   M_OP3(31, 233, 0, 0, c, a, b)
#define M_MUL_IMM(a,b,c)               M_OP2_IMM(7, c, a, b)
#define M_DIV(a,b,c)                   M_OP3(31, 489, 1, 0, c, a, b)

#define M_NEG(a,b)                      M_OP3(31, 104, 0, 0, b, a, 0)
#define M_NOT(a,b)                      M_OP3(31, 124, 0, 0, a, b, a)

#define M_SUBFIC(a,b,c)                 M_OP2_IMM(8, c, a, b)
#define M_SUBFZE(a,b)                   M_OP3(31, 200, 0, 0, b, a, 0)
#define M_RLWINM(a,b,c,d,e)             M_OP4(21, d, 0, a, e, b, c)
#define M_ADDZE(a,b)                    M_OP3(31, 202, 0, 0, b, a, 0)
#define M_ADDIS(a,b,c)                  M_OP2_IMM(15, c, a, b)
#define M_STFIWX(a,b,c)                 M_OP3(31, 983, 0, 0, a, b, c)

#define M_LWAX(a,b,c)                   M_OP3(31, 341, 0, 0, a, b, c)
#define M_LHZX(a,b,c)                   M_OP3(31, 279, 0, 0, a, b, c)
#define M_LHAX(a,b,c)                   M_OP3(31, 343, 0, 0, a, b, c)
#define M_LHAX(a,b,c)                   M_OP3(31, 343, 0, 0, a, b, c)
#define M_LBZX(a,b,c)                   M_OP3(31, 87, 0, 0, a, b, c)
#define M_LFSX(a,b,c)                   M_OP3(31, 535, 0, 0, a, b, c)
#define M_LFDX(a,b,c)                   M_OP3(31, 599, 0, 0, a, b, c)

#define M_STWX(a,b,c)                   M_OP3(31, 151, 0, 0, a, b, c)
#define M_STHX(a,b,c)                   M_OP3(31, 407, 0, 0, a, b, c)
#define M_STBX(a,b,c)                   M_OP3(31, 215, 0, 0, a, b, c)
#define M_STFSX(a,b,c)                  M_OP3(31, 663, 0, 0, a, b, c)
#define M_STFDX(a,b,c)                  M_OP3(31, 727, 0, 0, a, b, c)

/*
#define M_STWU_INTERN(a,b,disp)         M_OP2_IMM(37,a,b,disp)
#define M_STWU(a,b,disp) \
    do { \
        s4 lo = (disp) & 0x0000ffff; \
        s4 hi = ((disp) >> 16); \
        if (((disp) >= -32678) && ((disp) <= 32767)) { \
            M_STWU_INTERN(a,b,lo); \
        } else { \
            M_ADDIS(REG_ZERO,hi,REG_ITMP3); \
            M_OR_IMM(REG_ITMP3,lo,REG_ITMP3); \
            M_STWUX(REG_SP,REG_SP,REG_ITMP3); \
        } \
    } while (0)

#define M_STWUX(a,b,c)                  M_OP3(31,183,0,0,a,b,c)
*/

#define M_STDU_INTERN(a,b,disp)		M_OP2_IMM(62,a,b,(disp)|0x0001)
#define M_STDU(a,b,disp) \
    do { \
        s4 lo = (disp) & 0x0000ffff; \
        s4 hi = ((disp) >> 16); \
        if (((disp) >= -32678) && ((disp) <= 32767)) { \
            M_STDU_INTERN(a,b,lo); \
        } else { \
            M_ADDIS(REG_ZERO,hi,REG_ITMP3); \
            M_OR_IMM(REG_ITMP3,lo,REG_ITMP3); \
            M_STDUX(REG_SP,REG_SP,REG_ITMP3); \
        } \
    } while (0)
#define M_STDUX(a,b,c)			M_OP3(31,181,0,0,a,b,c)

#define M_LDAH(a,b,c)                   M_ADDIS(b, c, a)
#define M_TRAP                          M_OP3(31, 4, 0, 0, 31, 0, 0)

#define M_NOP                           M_OR_IMM(0, 0, 0)
#define M_MOV(a,b)                      M_OR(a, a, b)
#define M_TST(a)                        M_OP3(31, 444, 0, 1, a, a, a)

#define M_DADD(a,b,c)                   M_OP3(63, 21, 0, 0, c, a, b)
#define M_FADD(a,b,c)                   M_OP3(59, 21, 0, 0, c, a, b)
#define M_DSUB(a,b,c)                   M_OP3(63, 20, 0, 0, c, a, b)
#define M_FSUB(a,b,c)                   M_OP3(59, 20, 0, 0, c, a, b)
#define M_DMUL(a,b,c)                   M_OP4(63, 25, 0, c, a, 0, b)
#define M_FMUL(a,b,c)                   M_OP4(59, 25, 0, c, a, 0, b)
#define M_DDIV(a,b,c)                   M_OP3(63, 18, 0, 0, c, a, b)
#define M_FDIV(a,b,c)                   M_OP3(59, 18, 0, 0, c, a, b)

#define M_FABS(a,b)                     M_OP3(63, 264, 0, 0, b, 0, a)
#define M_CVTDL(a,b)                    M_OP3(63, 14, 0, 0, b, 0, a)
#define M_CVTDL_C(a,b)                  M_OP3(63, 15, 0, 0, b, 0, a)
#define M_CVTDF(a,b)                    M_OP3(63, 12, 0, 0, b, 0, a)
#define M_FMOV(a,b)                     M_OP3(63, 72, 0, 0, b, 0, a)
#define M_FMOVN(a,b)                    M_OP3(63, 40, 0, 0, b, 0, a)
#define M_DSQRT(a,b)                    M_OP3(63, 22, 0, 0, b, 0, a)
#define M_FSQRT(a,b)                    M_OP3(59, 22, 0, 0, b, 0, a)

#define M_FCMPU(a,b)                    M_OP3(63, 0, 0, 0, 0, a, b)
#define M_FCMPO(a,b)                    M_OP3(63, 32, 0, 0, 0, a, b)

#define M_BLDU(a,b,c)                   M_OP2_IMM(34, a, b, c)	/* LBZ */
#define M_SLDU(a,b,c)                   M_OP2_IMM(40, a, b, c)	/* LHZ */

#if 0
#define M_ILD_INTERN(a,b,disp)          M_OP2_IMM(32,a,b,disp)	/* LWZ */
#endif

#define M_LWZ(a,b,disp)			M_OP2_IMM(32,a,b,disp)	/* needed for hardware exceptions */

#define M_ILD_INTERN(a,b,disp)		M_OP2_IMM(58, a, b, (((disp) & 0xfffe) | 0x0002))	/* this is LWA actually */

#define M_ILD(a,b,disp) \
    do { \
        s4 lo = (short) (disp); \
        s4 hi = (short) (((disp) - lo) >> 16); \
        if (hi == 0) { \
            M_ILD_INTERN(a,b,lo); \
        } else { \
            M_ADDIS(b,hi,a); \
            M_ILD_INTERN(a,a,lo); \
        } \
    } while (0)

#define M_LLD_INTERN(a,b,disp) 		M_OP2_IMM(58,a,b,disp)	/* LD */

#define M_LLD(a,b,disp) \
    do { \
        s4 lo = (short) (disp); \
        s4 hi = (short) (((disp) - lo) >> 16); \
        if (hi == 0) { \
            M_LLD_INTERN(a,b,lo); \
        } else { \
            M_ADDIS(b,hi,a); \
            M_LLD_INTERN(a,GET_LOW_REG(a),lo); \
        } \
    } while (0)

#define M_ALD_INTERN(a,b,disp)          M_LLD_INTERN(a,b,disp)
#define M_ALD(a,b,disp)                 M_LLD(a,b,disp)
#define M_ALDX(a,b,c)			M_OP3(31, 21, 0, 0, a, b, c)	/* LDX */

#define M_BST(a,b,c)                    M_OP2_IMM(38, a, b, c)	/* STB */
#define M_SST(a,b,c)                    M_OP2_IMM(44, a, b, c)	/* LMW */

#define M_IST_INTERN(a,b,disp)          M_OP2_IMM(36,a,b,disp)	/* STW */

/* Stores with displacement overflow should only happen with PUTFIELD
   or on the stack. The PUTFIELD instruction does not use REG_ITMP3
   and a reg_of_var call should not use REG_ITMP3!!! */

#define M_IST(a,b,disp) \
    do { \
        s4 lo = (short) (disp); \
        s4 hi = (short) (((disp) - lo) >> 16); \
        if (hi == 0) { \
            M_IST_INTERN(a,b,lo); \
        } else { \
            M_ADDIS(b,hi,REG_ITMP3); \
            M_IST_INTERN(a,REG_ITMP3,lo); \
        } \
    } while (0)

#define M_LST_INTERN(a,b,disp) M_OP2_IMM(62,a,b,disp)	/* STD */

#define M_LST(a,b,disp) \
    do { \
        s4 lo = (short) (disp); \
        s4 hi = (short) (((disp) - lo) >> 16); \
        if (hi == 0) { \
            M_LST_INTERN(a,b,lo); \
        } else { \
            M_ADDIS(b,hi,REG_ITMP3); \
            M_LST_INTERN(a,REG_ITMP3, lo); \
        } \
    } while (0)

#define M_AST_INTERN(a,b,disp)          M_LST_INTERN(a,b,disp)
#define M_AST(a,b,disp)                 M_LST(a,b,disp)
#define M_ASTX(a,b,c)			M_OP3(31, 149, 0, 0, a, b, c)
#define M_LSTX(a,b,c)			M_ASTX(a,b,c)


#define M_BSEXT(a,b)                    M_OP3(31, 954, 0, 0, a, b, 0)
#define M_CZEXT(a,b)                    M_RLWINM(a,0,16,31,b)
#define M_SSEXT(a,b)                    M_OP3(31, 922, 0, 0, a, b, 0)
#define M_ISEXT(a,b)			M_OP3(31, 986, 0, 0, a, b, 0)

#define M_BR(a)                         M_B(18, a, 0, 0)
#define M_BL(a)                         M_B(18, a, 0, 1)
#define M_RET                           M_OP3(19, 16, 0, 0, 20, 0, 0)
#define M_JSR                           M_OP3(19, 528, 0, 1, 20, 0, 0)
#define M_RTS                           M_OP3(19, 528, 0, 0, 20, 0, 0)

#define M_CMP(a,b)                      M_OP3(31, 0, 0, 0, 1, a, b)
#define M_CMPU(a,b)                     M_OP3(31, 32, 0, 0, 1, a, b)
#define M_CMPI(a,b)                     M_OP2_IMM(11, 1, a, b)	
#define M_CMPUI(a,b)                    M_OP2_IMM(10, 1, a, b)  

#define M_BLT(a)                        M_BC(16, 12, 0, a, 0, 0)
#define M_BLE(a)                        M_BC(16, 4, 1, a, 0, 0)
#define M_BGT(a)                        M_BC(16, 12, 1, a, 0, 0)
#define M_BGE(a)                        M_BC(16, 4, 0, a, 0, 0)
#define M_BEQ(a)                        M_BC(16, 12, 2, a, 0, 0)
#define M_BNE(a)                        M_BC(16, 4, 2, a, 0, 0)
#define M_BNAN(a)                       M_BC(16, 12, 3, a, 0, 0)

#define M_FLD_INTERN(a,b,disp)          M_OP2_IMM(48,a,b,disp)
#define M_DLD_INTERN(a,b,disp)          M_OP2_IMM(50,a,b,disp)

#define M_FLD(a,b,disp) \
    do { \
        s4 lo = (short) (disp); \
        s4 hi = (short) (((disp) - lo) >> 16); \
        if (hi == 0) { \
            M_FLD_INTERN(a,b,lo); \
        } else { \
            M_ADDIS(b,hi,REG_ITMP3); \
            M_FLD_INTERN(a,REG_ITMP3,lo); \
        } \
    } while (0)

#define M_DLD(a,b,disp) \
    do { \
        s4 lo = (short) (disp); \
        s4 hi = (short) (((disp) - lo) >> 16); \
        if (hi == 0) { \
            M_DLD_INTERN(a,b,lo); \
        } else { \
            M_ADDIS(b,hi,REG_ITMP3); \
            M_DLD_INTERN(a,REG_ITMP3,lo); \
        } \
    } while (0)

#define M_FST_INTERN(a,b,disp)          M_OP2_IMM(52,a,b,disp)	/* STFS */
#define M_DST_INTERN(a,b,disp)          M_OP2_IMM(54,a,b,disp)	/* STFD */

#define M_FST(a,b,disp) \
    do { \
        s4 lo = (short) (disp); \
        s4 hi = (short) (((disp) - lo) >> 16); \
        if (hi == 0) { \
            M_FST_INTERN(a,b,lo); \
        } else { \
            M_ADDIS(b,hi,REG_ITMP3); \
            M_FST_INTERN(a,REG_ITMP3,lo); \
        } \
    } while (0)

#define M_DST(a,b,disp) \
    do { \
        s4 lo = (short) (disp); \
        s4 hi = (short) (((disp) - lo) >> 16); \
        if (hi == 0) { \
            M_DST_INTERN(a,b,lo); \
        } else { \
            M_ADDIS(b,hi,REG_ITMP3); \
            M_DST_INTERN(a,REG_ITMP3,lo); \
        } \
    } while (0)

#define M_MFLR(a)                       M_OP3(31, 339, 0, 0, a, 8, 0)
#define M_MFXER(a)                      M_OP3(31, 339, 0, 0, a, 1, 0)
#define M_MFCTR(a)                      M_OP3(31, 339, 0, 0, a, 9, 0)
#define M_MTLR(a)                       M_OP3(31, 467, 0, 0, a, 8, 0)
#define M_MTXER(a)                      M_OP3(31, 467, 0, 0, a, 1, 0)
#define M_MTCTR(a)                      M_OP3(31, 467, 0, 0, a, 9, 0)

#define M_LDA_INTERN(a,b,c)             M_LADD_IMM(b, c, a)

#define M_LDA(a,b,disp) \
    do { \
        s4 lo = (short) (disp); \
        s4 hi = (short) (((disp) - lo) >> 16); \
        if (hi == 0) { \
            M_LDA_INTERN(a,b,lo); \
        } else { \
            M_ADDIS(b,hi,a); \
            M_LDA_INTERN(a,a,lo); \
        } \
    } while (0)


#define M_LDATST(a,b,c)                 M_ADDICTST(b, c, a)
#define M_CLR(a)                        M_LADD_IMM(0, 0, a)
#define M_CLR_HIGH(a)			M_OP3(30, 0, 0, 0x20, (a), (a), 0);
#define M_AADD_IMM(a,b,c)               M_LADD_IMM(a, b, c)

#endif /* _CODEGEN_H */


/*
 * These are local overrides for various environment variables in Emacs.
 * Please do not remove this and leave it at the end of the file, where
 * Emacs will automagically detect them.
 * ---------------------------------------------------------------------
 * Local variables:
 * mode: c
 * indent-tabs-mode: t
 * c-basic-offset: 4
 * tab-width: 4
 * End:
 */<|MERGE_RESOLUTION|>--- conflicted
+++ resolved
@@ -30,10 +30,6 @@
             Christian Thalinger
             Christian Ullrich
 
-<<<<<<< HEAD
-   $Id: codegen.h 7691 2007-04-12 12:45:10Z twisti $
-=======
->>>>>>> 1da0ac19
 
 */
 
