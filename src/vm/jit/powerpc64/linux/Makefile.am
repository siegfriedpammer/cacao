## src/vm/jit/powerpc64/linux/Makefile.am
##
## Copyright (C) 1996-2005, 2006 R. Grafl, A. Krall, C. Kruegel,
## C. Oates, R. Obermaisser, M. Platter, M. Probst, S. Ring,
## E. Steiner, C. Thalinger, D. Thuernbeck, P. Tomsich, C. Ullrich,
## J. Wenninger, Institut f. Computersprachen - TU Wien
##
## This file is part of CACAO.
##
## This program is free software; you can redistribute it and/or
## modify it under the terms of the GNU General Public License as
## published by the Free Software Foundation; either version 2, or (at
## your option) any later version.
##
## This program is distributed in the hope that it will be useful, but
## WITHOUT ANY WARRANTY; without even the implied warranty of
## MERCHANTABILITY or FITNESS FOR A PARTICULAR PURPOSE.  See the GNU
## General Public License for more details.
##
## You should have received a copy of the GNU General Public License
## along with this program; if not, write to the Free Software
## Foundation, Inc., 51 Franklin Street, Fifth Floor, Boston, MA
## 02110-1301, USA.
##
## Contact: cacao@cacaojvm.org
##
## Authors: Christian Thalinger
##
## Changes:
<<<<<<< HEAD
##
## $Id: Makefile.am 7766 2007-04-19 13:24:48Z michi $
=======
>>>>>>> 1da0ac19

## Process this file with automake to produce Makefile.in

AM_CPPFLAGS = -I$(top_srcdir)/src -I$(top_srcdir)/src/vm/jit/$(ARCH_DIR) -I$(top_builddir)/src

LIBS =

noinst_HEADERS = \
	md-asm.h

noinst_LTLIBRARIES = libmd.la

libmd_la_SOURCES = \
	md-abi.c \
	md-abi.h \
	md-os.c


## Local variables:
## mode: Makefile
## indent-tabs-mode: t
## c-basic-offset: 4
## tab-width: 8
## compile-command: "automake --add-missing"
## End:<|MERGE_RESOLUTION|>--- conflicted
+++ resolved
@@ -27,11 +27,6 @@
 ## Authors: Christian Thalinger
 ##
 ## Changes:
-<<<<<<< HEAD
-##
-## $Id: Makefile.am 7766 2007-04-19 13:24:48Z michi $
-=======
->>>>>>> 1da0ac19
 
 ## Process this file with automake to produce Makefile.in
 
