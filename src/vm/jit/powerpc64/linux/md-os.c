/* src/vm/jit/powerpc64/linux/md-os.c - machine dependent PowerPC64 Linux functions

   Copyright (C) 1996-2005, 2006, 2007, 2008
   CACAOVM - Verein zur Foerderung der freien virtuellen Maschine CACAO

   This file is part of CACAO.

   This program is free software; you can redistribute it and/or
   modify it under the terms of the GNU General Public License as
   published by the Free Software Foundation; either version 2, or (at
   your option) any later version.

   This program is distributed in the hope that it will be useful, but
   WITHOUT ANY WARRANTY; without even the implied warranty of
   MERCHANTABILITY or FITNESS FOR A PARTICULAR PURPOSE.  See the GNU
   General Public License for more details.

   You should have received a copy of the GNU General Public License
   along with this program; if not, write to the Free Software
   Foundation, Inc., 51 Franklin Street, Fifth Floor, Boston, MA
   02110-1301, USA.

*/


#include "config.h"

#include <assert.h>
#include <stdint.h>
#include <ucontext.h>

#include "vm/types.h"

#include "vm/jit/powerpc64/codegen.h"
#include "vm/jit/powerpc64/md.h"
#include "vm/jit/powerpc64/linux/md-abi.h"

#include "threads/thread.h"

#include "vm/builtin.h"
#include "vm/exceptions.h"
#include "vm/signallocal.h"

#include "vm/jit/asmpart.h"
#include "vm/jit/executionstate.h"

#if defined(ENABLE_PROFILING)
# include "vm/jit/optimizing/profile.h"
#endif

#include "vm/jit/stacktrace.h"
#include "vm/jit/trap.h"


/* md_signal_handler_sigsegv ***************************************************
 
	Signal handler for hardware-exceptions.

*******************************************************************************/

void md_signal_handler_sigsegv(int sig, siginfo_t *siginfo, void *_p)
{
	ucontext_t     *_uc;
	mcontext_t     *_mc;
	u1             *pv;
	u1             *sp;
	u1             *ra;
	u1             *xpc;
	u4              mcode;
	int             s1;
	int16_t         disp;
	int             d;
	int             type;
	intptr_t        addr;
	intptr_t        val;
	void           *p;

 	_uc = (ucontext_t *) _p;
 	_mc = &(_uc->uc_mcontext);

	/* get register values */

	pv = (u1*) _mc->gp_regs[REG_PV];
	sp = (u1*) _mc->gp_regs[REG_SP];
	ra = (u1*) _mc->gp_regs[PT_LNK];                     /* correct for leafs */
	xpc =(u1*) _mc->gp_regs[PT_NIP];

	/* get the throwing instruction */

	mcode = *((u4*)xpc);

	s1   = M_INSTR_OP2_IMM_A(mcode);
	disp = M_INSTR_OP2_IMM_I(mcode);
	d    = M_INSTR_OP2_IMM_D(mcode);

	val  = _mc->gp_regs[d];

	if (s1 == REG_ZERO) {
		/* We use the exception type as load displacement. */
		type = disp;

		if (type == TRAP_COMPILER) {
			/* The XPC is the RA minus 1, because the RA points to the
			   instruction after the call. */

			xpc = ra - 4;
		}
	}
	else {
		/* Normal NPE. */
		addr = _mc->gp_regs[s1];
		type = (int) addr;
	}

	/* Handle the trap. */

	p = trap_handle(type, val, pv, sp, ra, xpc, _p);

	/* Set registers. */

	switch (type) {
	case TRAP_COMPILER:
		if (p != NULL) {
			_mc->gp_regs[REG_PV] = (uintptr_t) p;
			_mc->gp_regs[PT_NIP] = (uintptr_t) p;
			break;
		}

		/* Get and set the PV from the parent Java method. */

		pv = md_codegen_get_pv_from_pc(ra);

		_mc->gp_regs[REG_PV] = (uintptr_t) pv;

		/* Get the exception object. */

		p = builtin_retrieve_exception();

		assert(p != NULL);

		/* fall-through */

	case TRAP_PATCHER:
		if (p == NULL)
			break;

		/* fall-through */
		
	default:
		_mc->gp_regs[REG_ITMP1_XPTR] = (uintptr_t) p;
		_mc->gp_regs[REG_ITMP2_XPC]  = (uintptr_t) xpc;
		_mc->gp_regs[PT_NIP]         = (uintptr_t) asm_handle_exception;
	}
}


/* md_signal_handler_sigusr2 ***************************************************

   Signal handler for profiling sampling.

*******************************************************************************/

#if defined(ENABLE_THREADS)
void md_signal_handler_sigusr2(int sig, siginfo_t *siginfo, void *_p)
{
	threadobject *tobj;
	ucontext_t   *_uc;
	mcontext_t   *_mc;
	u1           *pc;

	tobj = THREADOBJECT;

 	_uc = (ucontext_t *) _p;
 	_mc = &(_uc->uc_mcontext);

	pc = (u1 *) _mc->gp_regs[PT_NIP];

	tobj->pc = pc;
}
#endif


<<<<<<< HEAD
=======
/* md_executionstate_read ******************************************************

   Read the given context into an executionstate.

*******************************************************************************/

void md_executionstate_read(executionstate_t *es, void *context)
{
#if 0
	ucontext_t    *_uc;
	mcontext_t    *_mc;
	unsigned long *_gregs;
	s4              i;

	_uc = (ucontext_t *) context;

	_mc    = _uc->uc_mcontext.uc_regs;
	_gregs = _mc->gregs;

	/* read special registers */
	es->pc = (u1 *) _gregs[PT_NIP];
	es->sp = (u1 *) _gregs[REG_SP];
	es->pv = (u1 *) _gregs[REG_PV];
	es->ra = (u1 *) _gregs[PT_LNK];

	/* read integer registers */
	for (i = 0; i < INT_REG_CNT; i++)
		es->intregs[i] = _gregs[i];

	/* read float registers */
	/* Do not use the assignment operator '=', as the type of
	 * the _mc->fpregs[i] can cause invalid conversions. */

	assert(sizeof(_mc->fpregs.fpregs) == sizeof(es->fltregs));
	system_memcpy(&es->fltregs, &_mc->fpregs.fpregs, sizeof(_mc->fpregs.fpregs));
#endif

	vm_abort("md_executionstate_read: IMPLEMENT ME!");
}


/* md_executionstate_write *****************************************************

   Write the given executionstate back to the context.

*******************************************************************************/

void md_executionstate_write(executionstate_t *es, void *context)
{
#if 0
	ucontext_t    *_uc;
	mcontext_t    *_mc;
	unsigned long *_gregs;
	s4              i;

	_uc = (ucontext_t *) context;

	_mc    = _uc->uc_mcontext.uc_regs;
	_gregs = _mc->gregs;

	/* write integer registers */
	for (i = 0; i < INT_REG_CNT; i++)
		_gregs[i] = es->intregs[i];

	/* write float registers */
	/* Do not use the assignment operator '=', as the type of
	 * the _mc->fpregs[i] can cause invalid conversions. */

	assert(sizeof(_mc->fpregs.fpregs) == sizeof(es->fltregs));
	system_memcpy(&_mc->fpregs.fpregs, &es->fltregs, sizeof(_mc->fpregs.fpregs));

	/* write special registers */
	_gregs[PT_NIP] = (ptrint) es->pc;
	_gregs[REG_SP] = (ptrint) es->sp;
	_gregs[REG_PV] = (ptrint) es->pv;
	_gregs[PT_LNK] = (ptrint) es->ra;
#endif

	vm_abort("md_executionstate_write: IMPLEMENT ME!");
}


/* md_critical_section_restart *************************************************

   Search the critical sections tree for a matching section and set
   the PC to the restart point, if necessary.

*******************************************************************************/

#if defined(ENABLE_THREADS)
void md_critical_section_restart(ucontext_t *_uc)
{
	mcontext_t *_mc;
	u1         *pc;
	u1         *npc;

	_mc = &(_uc->uc_mcontext);

	pc = (u1 *) _mc->gp_regs[PT_NIP];

	npc = critical_find_restart_point(pc);

	if (npc != NULL)
		_mc->gp_regs[PT_NIP] = (ptrint) npc;
}
#endif


>>>>>>> ff98e43a
/*
 * These are local overrides for various environment variables in Emacs.
 * Please do not remove this and leave it at the end of the file, where
 * Emacs will automagically detect them.
 * ---------------------------------------------------------------------
 * Local variables:
 * mode: c
 * indent-tabs-mode: t
 * c-basic-offset: 4
 * tab-width: 4
 * End:
 */<|MERGE_RESOLUTION|>--- conflicted
+++ resolved
@@ -180,8 +180,6 @@
 #endif
 
 
-<<<<<<< HEAD
-=======
 /* md_executionstate_read ******************************************************
 
    Read the given context into an executionstate.
@@ -264,33 +262,6 @@
 }
 
 
-/* md_critical_section_restart *************************************************
-
-   Search the critical sections tree for a matching section and set
-   the PC to the restart point, if necessary.
-
-*******************************************************************************/
-
-#if defined(ENABLE_THREADS)
-void md_critical_section_restart(ucontext_t *_uc)
-{
-	mcontext_t *_mc;
-	u1         *pc;
-	u1         *npc;
-
-	_mc = &(_uc->uc_mcontext);
-
-	pc = (u1 *) _mc->gp_regs[PT_NIP];
-
-	npc = critical_find_restart_point(pc);
-
-	if (npc != NULL)
-		_mc->gp_regs[PT_NIP] = (ptrint) npc;
-}
-#endif
-
-
->>>>>>> ff98e43a
 /*
  * These are local overrides for various environment variables in Emacs.
  * Please do not remove this and leave it at the end of the file, where
