--- conflicted
+++ resolved
@@ -22,11 +22,6 @@
    Foundation, Inc., 51 Franklin Street, Fifth Floor, Boston, MA
    02110-1301, USA.
 
-<<<<<<< HEAD
-   $Id$
-
-=======
->>>>>>> 1da0ac19
 */
 
 #include "config.h"
@@ -2255,7 +2250,6 @@
 			es->fltregs[i] = 0.0;
 	}
 
-<<<<<<< HEAD
 #if defined(HAS_ADDRESS_REGISTER_FILE)
 # if defined(ENABLE_GC_CACAO)
 	j = 0;
@@ -2264,9 +2258,6 @@
 			es->adrregs[i] = sfi->adrregs[j++];
 	}
 # else
-=======
-# if defined(HAS_ADDRESS_REGISTER_FILE)
->>>>>>> 1da0ac19
 	for (i=0; i<ADR_REG_CNT; ++i) {
 		if (nregdescadr[i] == REG_SAV)
 			es->adrregs[i] = 0;
@@ -2423,14 +2414,6 @@
 	ss = DNEW(sourcestate_t);
 	ss->frames = NULL;
 
-<<<<<<< HEAD
-=======
-	/* get the stackframeinfo if none is given */
-
-	if (sfi == NULL)
-		sfi = STACKFRAMEINFO;
-
->>>>>>> 1da0ac19
 	/* each iteration of the loop recovers one source frame */
 
 	depth = 0;
