--- conflicted
+++ resolved
@@ -22,11 +22,6 @@
    Foundation, Inc., 51 Franklin Street, Fifth Floor, Boston, MA
    02110-1301, USA.
 
-<<<<<<< HEAD
-   $Id$
-
-=======
->>>>>>> 1da0ac19
 */
 
 
@@ -48,11 +43,8 @@
 #define REPLACEMENT_POINT_RETURN(cd, iptr)
 #define REPLACEMENT_POINT_INVOKE(cd, iptr)
 #define REPLACEMENT_POINT_INVOKE_RETURN(cd, iptr)
-<<<<<<< HEAD
 #define REPLACEMENT_POINT_FORGC_BUILTIN(cd, iptr)
 #define REPLACEMENT_POINT_FORGC_BUILTIN_RETURN(cd, iptr)
-=======
->>>>>>> 1da0ac19
 
 #else /* defined(ENABLE_REPLACEMENT) */
 
@@ -279,7 +271,6 @@
         cd->replacementpoint[-1].callsize = (cd->mcodeptr - cd->mcodebase)\
                     - (ptrint) cd->replacementpoint[-1].pc;
 
-<<<<<<< HEAD
 #define REPLACEMENT_POINT_FORGC_BUILTIN(cd, iptr)                    \
 	codegen_set_replacement_point(cd RPLPOINT_CHECK(CALL));
 
@@ -289,8 +280,6 @@
 					- (ptrint) cd->replacementpoint[-1].pc;
 
 
-=======
->>>>>>> 1da0ac19
 /*** prototypes ********************************************************/
 
 bool replace_create_replacement_points(jitdata *jd);
