--- conflicted
+++ resolved
@@ -22,11 +22,6 @@
    Foundation, Inc., 51 Franklin Street, Fifth Floor, Boston, MA
    02110-1301, USA.
 
-<<<<<<< HEAD
-   $Id: arch.h 8296 2007-08-11 22:38:38Z pm $
-
-=======
->>>>>>> 1da0ac19
 */
 
 
