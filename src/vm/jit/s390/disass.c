--- conflicted
+++ resolved
@@ -29,11 +29,6 @@
 
    Changes: Christian Thalinger
 
-<<<<<<< HEAD
-   $Id: disass.c 7848 2007-05-01 21:40:26Z pm $
-
-=======
->>>>>>> 1da0ac19
 */
 
 
