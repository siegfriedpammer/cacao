--- conflicted
+++ resolved
@@ -28,11 +28,6 @@
 
    Changes:
 
-<<<<<<< HEAD
-   $Id: emit.h 7848 2007-05-01 21:40:26Z pm $
-
-=======
->>>>>>> 1da0ac19
 */
 
 
