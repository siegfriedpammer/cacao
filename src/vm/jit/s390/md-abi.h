/* src/vm/jit/x86_64/md-abi.h - defines for x86_64 Linux ABI

   Copyright (C) 1996-2005, 2006 R. Grafl, A. Krall, C. Kruegel,
   C. Oates, R. Obermaisser, M. Platter, M. Probst, S. Ring,
   E. Steiner, C. Thalinger, D. Thuernbeck, P. Tomsich, C. Ullrich,
   J. Wenninger, Institut f. Computersprachen - TU Wien

   This file is part of CACAO.

   This program is free software; you can redistribute it and/or
   modify it under the terms of the GNU General Public License as
   published by the Free Software Foundation; either version 2, or (at
   your option) any later version.

   This program is distributed in the hope that it will be useful, but
   WITHOUT ANY WARRANTY; without even the implied warranty of
   MERCHANTABILITY or FITNESS FOR A PARTICULAR PURPOSE.  See the GNU
   General Public License for more details.

   You should have received a copy of the GNU General Public License
   along with this program; if not, write to the Free Software
   Foundation, Inc., 51 Franklin Street, Fifth Floor, Boston, MA
   02110-1301, USA.

   Contact: cacao@cacaojvm.org

   Authors: Christian Thalinger

   Changes:

<<<<<<< HEAD
   $Id: md-abi.h 8298 2007-08-12 18:49:16Z pm $

=======
>>>>>>> 1da0ac19
*/


#ifndef _MD_ABI_H
#define _MD_ABI_H

/* define registers ***********************************************************/

#define R0     0
#define R1     1
#define R2     2
#define R3     3
#define R4     4
#define R5     5
#define R6     6 
#define R7     7
#define R8     8
#define R9     9
#define R10    10
#define R11    11
#define R12    12
#define R13    13
#define R14    14
#define R15    15

#define F0     0
#define F1     1
#define F2     2
#define F3     3
#define F4     4
#define F5     5
#define F6     6
#define F7     7
#define F8     8
#define F9     9
#define F10    10
#define F11    11
#define F12    12
#define F13    13
#define F14    14
#define F15    15

/* preallocated registers *****************************************************/

/* integer registers */
  
#define REG_RESULT      R2       /* to deliver method results                 */
#define REG_RESULT2     R3

#define REG_ITMP1       R1      /* temporary register                        */
#define REG_ITMP2       R12     /* temporary register and method pointer     */
#define REG_ITMP3       R14     /* temporary register                        */

#define IS_REG_ITMP(x) (((x) == REG_ITMP1) || ((x) == REG_ITMP2) || ((x) == REG_ITMP3))

#define REG_ITMP12_PACKED    PACK_REGS(REG_ITMP2, REG_ITMP1)
#define REG_ITMP23_PACKED    PACK_REGS(REG_ITMP3, REG_ITMP2)
#define REG_RESULT_PACKED    PACK_REGS(REG_RESULT2, REG_RESULT)

#define REG_METHODPTR   REG_ITMP2/* pointer to the place from where the       */
                                 /* procedure vector has been fetched         */

#define REG_NULL        -1       /* used for reg_of_var where d is not needed */

#define REG_ITMP1_XPTR  REG_ITMP1/* exception pointer = temporary register 1  */
#define REG_ITMP2_XPC   REG_ITMP2/* exception pc = temporary register 2       */

#define REG_SP          R15      /* stack pointer                             */
#define REG_RA          R14      /* same as itmp3 */

#define REG_PV  R13

#define REG_A0          R2      /* define some argument registers            */
#define REG_A1          R3
#define REG_A2          R4 
#define REG_A3          R5
#define REG_A4          R6

#define REG_FA0         F0
#define REG_FA1         F2

/* floating point registers */

#define REG_FRESULT     F0       /* to deliver floating point method results  */

#define REG_FTMP1       F4       /* temporary floating point register         */
#define REG_FTMP2       F6       /* temporary floating point register         */

/* No ftmp3 */

#define INT_REG_CNT     16       /* number of integer registers               */
#define INT_SAV_CNT     5        /* number of integer callee saved registers  */
#define INT_ARG_CNT     5        /* number of integer argument registers      */
#define INT_TMP_CNT     1        /* number of integer temporary registers     */
#define INT_RES_CNT     5        /* number of integer reserved registers      */

#define FLT_REG_CNT     16       /* number of float registers                 */
#define FLT_SAV_CNT     2        /* number of float callee saved registers    */
#define FLT_ARG_CNT     2        /* number of float argument registers        */
#define FLT_TMP_CNT     12       /* number of float temporary registers       */
#define FLT_RES_CNT     0        /* number of float reserved registers        */

#define TRACE_ARGS_NUM  8

#endif /* _MD_ABI_H */


/*
 * These are local overrides for various environment variables in Emacs.
 * Please do not remove this and leave it at the end of the file, where
 * Emacs will automagically detect them.
 * ---------------------------------------------------------------------
 * Local variables:
 * mode: c
 * indent-tabs-mode: t
 * c-basic-offset: 4
 * tab-width: 4
 * End:
 */<|MERGE_RESOLUTION|>--- conflicted
+++ resolved
@@ -28,11 +28,6 @@
 
    Changes:
 
-<<<<<<< HEAD
-   $Id: md-abi.h 8298 2007-08-12 18:49:16Z pm $
-
-=======
->>>>>>> 1da0ac19
 */
 
 
