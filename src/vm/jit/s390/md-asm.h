--- conflicted
+++ resolved
@@ -28,11 +28,6 @@
 
    Changes:
 
-<<<<<<< HEAD
-   $Id: md-asm.h 8296 2007-08-11 22:38:38Z pm $
-
-=======
->>>>>>> 1da0ac19
 */
 
 
