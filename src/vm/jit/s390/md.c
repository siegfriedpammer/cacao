--- conflicted
+++ resolved
@@ -22,11 +22,6 @@
    Foundation, Inc., 51 Franklin Street, Fifth Floor, Boston, MA
    02110-1301, USA.
 
-<<<<<<< HEAD
-   $Id: md.c 8299 2007-08-13 08:41:18Z michi $
-
-=======
->>>>>>> 1da0ac19
 */
 
 
@@ -107,11 +102,7 @@
 		m = (*(codeinfo **)(pv + CodeinfoPointer))->m;
 		log_println(
 			"Java method: class %s, method %s, descriptor %s.",
-<<<<<<< HEAD
-			utf_bytes(m->class->name), utf_bytes(m->name), utf_bytes(m->descriptor)
-=======
 			m->class->name->text, m->name->text, m->descriptor->text
->>>>>>> 1da0ac19
 		);
 	}
 
@@ -182,7 +173,9 @@
 				is_null = 0;
 			}
 			break;
-<<<<<<< HEAD
+		default:
+			is_null = 0;
+			break;
 	}
 
 	if (! is_null) {
@@ -208,36 +201,6 @@
 
 	/* remove stackframeinfo */
 
-=======
-		default:
-			is_null = 0;
-			break;
-	}
-
-	if (! is_null) {
-#if !defined(NDEBUG)
-		md_dump_context(xpc, _mc);
-#endif
-		vm_abort("%s: segmentation fault at %p, aborting.", __FUNCTION__, xpc);
-	}
-
-	pv = (u1 *)_mc->gregs[REG_PV] - N_PV_OFFSET;
-	sp = (u1 *)_mc->gregs[REG_SP];
-	ra = xpc;
-	type = EXCEPTION_HARDWARE_NULLPOINTER;
-	val = 0;
-
-	/* create stackframeinfo */
-
-	stacktrace_create_extern_stackframeinfo(&sfi, pv, sp, ra, xpc);
-
-	/* Handle the type. */
-
-	p = signal_handle(xpc, type, val);
-
-	/* remove stackframeinfo */
-
->>>>>>> 1da0ac19
 	stacktrace_remove_stackframeinfo(&sfi);
 
 	if (p != NULL) {
