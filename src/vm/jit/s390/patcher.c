/* src/vm/jit/x86_64/patcher.c - x86_64 code patching functions

   Copyright (C) 1996-2005, 2006 R. Grafl, A. Krall, C. Kruegel,
   C. Oates, R. Obermaisser, M. Platter, M. Probst, S. Ring,
   E. Steiner, C. Thalinger, D. Thuernbeck, P. Tomsich, C. Ullrich,
   J. Wenninger, Institut f. Computersprachen - TU Wien

   This file is part of CACAO.

   This program is free software; you can redistribute it and/or
   modify it under the terms of the GNU General Public License as
   published by the Free Software Foundation; either version 2, or (at
   your option) any later version.

   This program is distributed in the hope that it will be useful, but
   WITHOUT ANY WARRANTY; without even the implied warranty of
   MERCHANTABILITY or FITNESS FOR A PARTICULAR PURPOSE.  See the GNU
   General Public License for more details.

   You should have received a copy of the GNU General Public License
   along with this program; if not, write to the Free Software
   Foundation, Inc., 51 Franklin Street, Fifth Floor, Boston, MA
   02110-1301, USA.

   Contact: cacao@cacaojvm.org

   Authors: Christian Thalinger

   Changes: Peter Molnar
<<<<<<< HEAD

   $Id: patcher.c 8268 2007-08-07 13:24:43Z twisti $
=======
>>>>>>> 1da0ac19

*/


#include "config.h"

#include <assert.h>
#include <stdint.h>

#include "mm/memory.h"
#include "native/native.h"
#include "vm/builtin.h"
#include "vm/exceptions.h"
#include "vm/initialize.h"
#include "vm/jit/patcher-common.h"
#include "vm/jit/s390/codegen.h"
#include "vm/jit/s390/md-abi.h"
#include "vm/jit/stacktrace.h"
#include "vm/resolve.h"
#include "vm/types.h"
#include "vmcore/class.h"
#include "vmcore/field.h"
#include "vmcore/options.h"
#include "vmcore/references.h"

#define PATCH_BACK_ORIGINAL_MCODE \
	*((u2 *) pr->mpc) = (u2) pr->mcode;

#define PATCHER_TRACE 

/* patcher_get_putstatic *******************************************************

   Machine code:

*******************************************************************************/

bool patcher_get_putstatic(patchref_t *pr)
{
	unresolved_field *uf;
	u1               *datap;
	fieldinfo        *fi;

	PATCHER_TRACE;

	/* get stuff from the stack */

	uf    = (unresolved_field *) pr->ref;
	datap = (u1 *)               pr->datap;

	/* get the fieldinfo */

	if (!(fi = resolve_field_eager(uf)))
		return false;

	/* check if the field's class is initialized */

	if (!(fi->class->state & CLASS_INITIALIZED))
		if (!initialize_class(fi->class))
			return false;

	PATCH_BACK_ORIGINAL_MCODE;

	/* patch the field value's address */

	*((intptr_t *) datap) = (intptr_t) fi->value;

	return true;
}


/* patcher_get_putfield ********************************************************

   Machine code:

*******************************************************************************/

bool patcher_get_putfield(patchref_t *pr)
{
	u1               *ra;
	unresolved_field *uf;
	fieldinfo        *fi;
	s4                disp;

	PATCHER_TRACE;

	/* get stuff from the stack */

	ra    = (u1 *)               pr->mpc;
	uf    = (unresolved_field *) pr->ref;
	disp  =                      pr->disp;

	/* get the fieldinfo */

	if (!(fi = resolve_field_eager(uf)))
		return false;

	PATCH_BACK_ORIGINAL_MCODE;

	/* If NOPs are generated, skip them */

	if (opt_shownops)
		ra += PATCHER_NOPS_SKIP;

	/* If there is an operand load before, skip the load size passed in disp (see ICMD_PUTFIELD) */

	ra += disp;

	/* patch correct offset */

	if (fi->type == TYPE_LNG) {
		assert(N_VALID_DISP(fi->offset + 4));
		/* 2 RX operations, for 2 words; each already contains a 0 or 4 offset. */
		*((u4 *) ra ) |= (fi->offset + (*((u4 *) ra) & 0xF));
		ra += 4;
		*((u4 *) ra ) |= (fi->offset + (*((u4 *) ra) & 0xF));
	} else {
		assert(N_VALID_DISP(fi->offset));
		/* 1 RX operation */
		*((u4 *) ra) |= fi->offset;
	}

	return true;
}

/* patcher_invokestatic_special ************************************************

   Machine code:

*******************************************************************************/

bool patcher_invokestatic_special(patchref_t *pr)
{
	unresolved_method *um;
	u1                *datap;
	methodinfo        *m;

	PATCHER_TRACE;

	/* get stuff from the stack */

	um    = (unresolved_method *) pr->ref;
	datap = (u1 *)                pr->datap;

	/* get the fieldinfo */

	if (!(m = resolve_method_eager(um)))
		return false;

	PATCH_BACK_ORIGINAL_MCODE;

	/* patch stubroutine */

	*((ptrint *) datap) = (ptrint) m->stubroutine;

	return true;
}

/* patcher_invokevirtual *******************************************************

   Machine code:

*******************************************************************************/

bool patcher_invokevirtual(patchref_t *pr)
{
	u1                *ra;
	unresolved_method *um;
	methodinfo        *m;
	s4                 off;

	PATCHER_TRACE;

	/* get stuff from the stack */

	ra    = (u1 *)                pr->mpc;
	um    = (unresolved_method *) pr->ref;

	/* get the fieldinfo */

	if (!(m = resolve_method_eager(um)))
		return false;

	/* patch back original code */

	PATCH_BACK_ORIGINAL_MCODE;

	/* If NOPs are generated, skip them */

	if (opt_shownops)
		ra += PATCHER_NOPS_SKIP;

	/* patch vftbl index */


	off = (s4) (OFFSET(vftbl_t, table[0]) +
								   sizeof(methodptr) * m->vftblindex);

	assert(N_VALID_DISP(off));

	*((s4 *)(ra + 4)) |= off;

	return true;
}


/* patcher_invokeinterface *****************************************************

   Machine code:

*******************************************************************************/

bool patcher_invokeinterface(patchref_t *pr)
{
	u1                *ra;
	unresolved_method *um;
	methodinfo        *m;
	s4                 idx, off;

	PATCHER_TRACE;

	/* get stuff from the stack */

	ra    = (u1 *)                pr->mpc;
	um    = (unresolved_method *) pr->ref;

	/* get the fieldinfo */

	if (!(m = resolve_method_eager(um)))
		return false;

	/* patch back original code */

	PATCH_BACK_ORIGINAL_MCODE;

	/* If NOPs are generated, skip them */

	if (opt_shownops)
		ra += PATCHER_NOPS_SKIP;

	/* get interfacetable index */

	idx = (s4) (OFFSET(vftbl_t, interfacetable[0]) -
		sizeof(methodptr) * m->class->index);

	ASSERT_VALID_IMM(idx);

	/* get method offset */

	off =
		(s4) (sizeof(methodptr) * (m - m->class->methods));
	ASSERT_VALID_DISP(off);

	/* patch them */

	*((s4 *)(ra + 4)) |= (u2)idx;
	*((s4 *)(ra + 4 + 4 + 4)) |= off;

	return true;
}


/* patcher_resolve_classref_to_flags *******************************************

   CHECKCAST/INSTANCEOF:

   <patched call position>

*******************************************************************************/

bool patcher_resolve_classref_to_flags(patchref_t *pr)
{
	constant_classref *cr;
	u1                *datap;
	classinfo         *c;

	PATCHER_TRACE;

	/* get stuff from the stack */

	cr    = (constant_classref *) pr->ref;
	datap = (u1 *)                pr->datap;

	/* get the fieldinfo */

	if (!(c = resolve_classref_eager(cr)))
		return false;

	PATCH_BACK_ORIGINAL_MCODE;

	/* patch class flags */

	*((s4 *) datap) = (s4) c->flags;

	return true;
}

/* patcher_resolve_classref_to_classinfo ***************************************

   ACONST:
   MULTIANEWARRAY:
   ARRAYCHECKCAST:

*******************************************************************************/

bool patcher_resolve_classref_to_classinfo(patchref_t *pr)
{
	constant_classref *cr;
	u1                *datap;
	classinfo         *c;

	PATCHER_TRACE;

	/* get stuff from the stack */

	cr    = (constant_classref *) pr->ref;
	datap = (u1 *)                pr->datap;

	/* get the classinfo */

	if (!(c = resolve_classref_eager(cr)))
		return false;

	PATCH_BACK_ORIGINAL_MCODE;

	/* patch the classinfo pointer */

	*((ptrint *) datap) = (ptrint) c;

	return true;
}

/* patcher_resolve_classref_to_vftbl *******************************************

   CHECKCAST (class):
   INSTANCEOF (class):

*******************************************************************************/

bool patcher_resolve_classref_to_vftbl(patchref_t *pr)
{
	constant_classref *cr;
	u1                *datap;
	classinfo         *c;

	PATCHER_TRACE;

	/* get stuff from the stack */

	cr    = (constant_classref *) pr->ref;
	datap = (u1 *)                pr->datap;

	/* get the fieldinfo */

	if (!(c = resolve_classref_eager(cr)))
		return false;

	PATCH_BACK_ORIGINAL_MCODE;

	/* patch super class' vftbl */

	*((ptrint *) datap) = (ptrint) c->vftbl;

	return true;
}

/* patcher_checkcast_instanceof_interface **************************************

   Machine code:

*******************************************************************************/

bool patcher_checkcast_instanceof_interface(patchref_t *pr)
{

	u1                *ra;
	constant_classref *cr;
	classinfo         *c;

	PATCHER_TRACE;

	/* get stuff from the stack */

	ra    = (u1 *)                pr->mpc;
	cr    = (constant_classref *) pr->ref;

	/* get the fieldinfo */

	if (!(c = resolve_classref_eager(cr)))
		return false;

	/* patch back original code */

	PATCH_BACK_ORIGINAL_MCODE;

	/* If NOPs are generated, skip them */

	if (opt_shownops)
		ra += PATCHER_NOPS_SKIP;

	/* patch super class index */

	/* From here, split your editor and open codegen.c */

	switch (*(ra + 1) >> 4) {
		case REG_ITMP1: 
			/* First M_ALD is into ITMP1 */
			/* INSTANCEOF code */

			*(u4 *)(ra + SZ_L + SZ_L) |= (u2)(s2)(- c->index);
			*(u4 *)(ra + SZ_L + SZ_L + SZ_AHI + SZ_BRC) |=
				(u2)(s2)(OFFSET(vftbl_t, interfacetable[0]) -
					c->index * sizeof(methodptr*));

			break;

		case REG_ITMP2:
			/* First M_ALD is into ITMP2 */
			/* CHECKCAST code */

			*(u4 *)(ra + SZ_L + SZ_L) |= (u2)(s2)(- c->index);
			*(u4 *)(ra + SZ_L + SZ_L + SZ_AHI + SZ_BRC + SZ_ILL) |=
				(u2)(s2)(OFFSET(vftbl_t, interfacetable[0]) -
					c->index * sizeof(methodptr*));

			break;

		default:
			assert(0);
			break;
	}

	return true;
}

/* patcher_clinit **************************************************************

   May be used for GET/PUTSTATIC and in native stub.

   Machine code:

*******************************************************************************/

bool patcher_clinit(patchref_t *pr)
{
	classinfo *c;

	PATCHER_TRACE;

	/* get stuff from the stack */

	c     = (classinfo *)pr->ref;

	/* check if the class is initialized */

	if (!(c->state & CLASS_INITIALIZED))
		if (!initialize_class(c))
			return false;

	/* patch back original code */

	PATCH_BACK_ORIGINAL_MCODE;

	return true;
}


/* patcher_athrow_areturn ******************************************************

   Machine code:

   <patched call position>

*******************************************************************************/

#ifdef ENABLE_VERIFIER
bool patcher_athrow_areturn(patchref_t *pr)
{
	unresolved_class *uc;

	PATCHER_TRACE;

	/* get stuff from the stack */

	uc    = (unresolved_class *) pr->ref;

	/* resolve the class and check subtype constraints */

	if (!resolve_class_eager_no_access_check(uc))
		return false;

	/* patch back original code */

	PATCH_BACK_ORIGINAL_MCODE;

	return true;
}
#endif /* ENABLE_VERIFIER */


/* patcher_resolve_native ******************************************************

*******************************************************************************/

#if !defined(WITH_STATIC_CLASSPATH)
bool patcher_resolve_native_function(patchref_t *pr)
{
	methodinfo  *m;
	u1          *datap;
	functionptr  f;

	PATCHER_TRACE;

	/* get stuff from the stack */

	m     = (methodinfo *) pr->ref;
	datap = (u1 *)         pr->datap;

	/* resolve native function */

	if (!(f = native_resolve_function(m)))
		return false;

	PATCH_BACK_ORIGINAL_MCODE;

	/* patch native function pointer */

	*((ptrint *) datap) = (ptrint) f;

	return true;
}
#endif /* !defined(WITH_STATIC_CLASSPATH) */

/*
 * These are local overrides for various environment variables in Emacs.
 * Please do not remove this and leave it at the end of the file, where
 * Emacs will automagically detect them.
 * ---------------------------------------------------------------------
 * Local variables:
 * mode: c
 * indent-tabs-mode: t
 * c-basic-offset: 4
 * tab-width: 4
 * End:
 * vim:noexpandtab:sw=4:ts=4:
 */<|MERGE_RESOLUTION|>--- conflicted
+++ resolved
@@ -27,11 +27,6 @@
    Authors: Christian Thalinger
 
    Changes: Peter Molnar
-<<<<<<< HEAD
-
-   $Id: patcher.c 8268 2007-08-07 13:24:43Z twisti $
-=======
->>>>>>> 1da0ac19
 
 */
 
