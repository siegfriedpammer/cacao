--- conflicted
+++ resolved
@@ -2417,53 +2417,7 @@
 			md = bte->md;
 			
 			/* XXX: builtin calling with stack arguments not implemented */
-<<<<<<< HEAD
-			assert(md->paramcount <= 4 && md->argfltreguse <= 16);
-=======
 			assert(md->paramcount <= 5 && md->argfltreguse <= 16);
-			
-			s3 = md->paramcount;
-
-			MCODECHECK((s3 << 1) + 64);
-
-#ifdef BUILTIN_FLOAT_ARGS /* float args for builtins disabled */
-
-			/* copy float arguments according to ABI convention */
-
-			int num_fltregargs = 0;
-			int fltregarg_inswap[16];
-
-			for (s3 = s3 - 1; s3 >= 0; s3--) {
-				var = VAR(iptr->sx.s23.s2.args[s3]);
-
-				if (IS_FLT_DBL_TYPE(var->type)) {
-					if (!md->params[s3].inmemory) {
-						s1 = s3; /*native flt args use argument index directly*/
-						d = emit_load(jd, iptr, var, REG_FTMP1);
-						
-						M_DMOV(d, s1 + 16);
-						fltregarg_inswap[num_fltregargs] = s1;
-						num_fltregargs++;
-						/*printf("builtin: flt arg swap to %d\n", s1 + 16);*/
-					}
-					else {
-						assert(0);
-					}
-				}
-			}
-			
-			int i;
-			/* move swapped float args to target regs */
-			for (i = 0; i < num_fltregargs; i++) {
-				s1 = fltregarg_inswap[i];
-				M_DMOV(s1 + 16, s1);
-				/*printf("builtin float arg to target reg: %d ==> %d\n", s1+16, s1);*/
-			}
-			
-#else
-			assert(md->argfltreguse == 0);
-#endif
->>>>>>> 1da0ac19
 			
 			s3 = md->paramcount;
 
@@ -2587,11 +2541,8 @@
     
 			    M_JMP(REG_RA_CALLER, REG_PV_CALLER, REG_ZERO);
 			    M_NOP;
-<<<<<<< HEAD
 				REPLACEMENT_POINT_INVOKE_RETURN(cd, iptr);
 				REPLACEMENT_POINT_FORGC_BUILTIN_RETURN(cd, iptr);
-=======
->>>>>>> 1da0ac19
 			    disp = (s4) (cd->mcodeptr - cd->mcodebase);
 			    /* REG_RA holds the value of the jmp instruction, therefore +8 */
 			    M_LDA(REG_ZERO, REG_RA_CALLER, -disp + 8); 
@@ -2623,10 +2574,7 @@
     
 			    M_JMP(REG_RA_CALLER, REG_PV_CALLER, REG_ZERO);
 			    M_NOP;
-<<<<<<< HEAD
 				REPLACEMENT_POINT_INVOKE_RETURN(cd, iptr);
-=======
->>>>>>> 1da0ac19
 			    disp = (s4) (cd->mcodeptr - cd->mcodebase);
 			    /* REG_RA holds the value of the jmp instruction, therefore +8 */
 			    M_LDA(REG_ZERO, REG_RA_CALLER, -disp + 8); 
@@ -2652,10 +2600,7 @@
     
 			    M_JMP(REG_RA_CALLER, REG_PV_CALLER, REG_ZERO);
 			    M_NOP;
-<<<<<<< HEAD
 				REPLACEMENT_POINT_INVOKE_RETURN(cd, iptr);
-=======
->>>>>>> 1da0ac19
 			    disp = (s4) (cd->mcodeptr - cd->mcodebase);
 			    /* REG_RA holds the value of the jmp instruction, therefore +8 */
 			    M_LDA(REG_ZERO, REG_RA_CALLER, -disp + 8); 
@@ -2686,10 +2631,7 @@
     
 			    M_JMP(REG_RA_CALLER, REG_PV_CALLER, REG_ZERO);
 			    M_NOP;
-<<<<<<< HEAD
 				REPLACEMENT_POINT_INVOKE_RETURN(cd, iptr);
-=======
->>>>>>> 1da0ac19
 			    disp = (s4) (cd->mcodeptr - cd->mcodebase);
 			    /* REG_RA holds the value of the jmp instruction, therefore +8 */
 			    M_LDA(REG_ZERO, REG_RA_CALLER, -disp + 8);
@@ -3116,7 +3058,6 @@
    Emits a stub routine which calls the compiler.
 	
 *******************************************************************************/
-<<<<<<< HEAD
 
 void codegen_emit_stub_compiler(jitdata *jd)
 {
@@ -3304,38 +3245,13 @@
 	/* return */
 	M_RETURN(REG_RA_CALLEE, 8); /* implicit window restore */
 	M_NOP;
-=======
-
-void codegen_emit_stub_compiler(jitdata *jd)
-{
-	methodinfo  *m;
-	codegendata *cd;
-
-	/* get required compiler data */
-
-	m  = jd->m;
-	cd = jd->cd;
-
-	/* code for the stub */
-
-	/* no window save yet, user caller's PV */
-	M_ALD_INTERN(REG_ITMP1, REG_PV_CALLER, -2 * SIZEOF_VOID_P);  /* codeinfo pointer */
-	M_ALD_INTERN(REG_PV_CALLER, REG_PV_CALLER, -3 * SIZEOF_VOID_P);  /* pointer to compiler */
-	M_JMP(REG_ZERO, REG_PV_CALLER, REG_ZERO);  /* jump to the compiler, RA is wasted */
-	M_NOP;
-}
->>>>>>> 1da0ac19
 
 	/* assert(0); */
 }
 
+
 /* codegen_emit_stub_native ****************************************************
 
-<<<<<<< HEAD
-/* codegen_emit_stub_native ****************************************************
-
-=======
->>>>>>> 1da0ac19
    Emits a stub routine which calls a native method.
 
 *******************************************************************************/
