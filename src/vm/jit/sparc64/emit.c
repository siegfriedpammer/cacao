/* src/vm/jit/sparc64/emit.c - SPARC code emitter functions

   Copyright (C) 1996-2005, 2006, 2007 R. Grafl, A. Krall, C. Kruegel,
   C. Oates, R. Obermaisser, M. Platter, M. Probst, S. Ring,
   E. Steiner, C. Thalinger, D. Thuernbeck, P. Tomsich, C. Ullrich,
   J. Wenninger, Institut f. Computersprachen - TU Wien

   This file is part of CACAO.

   This program is free software; you can redistribute it and/or
   modify it under the terms of the GNU General Public License as
   published by the Free Software Foundation; either version 2, or (at
   your option) any later version.

   This program is distributed in the hope that it will be useful, but
   WITHOUT ANY WARRANTY; without even the implied warranty of
   MERCHANTABILITY or FITNESS FOR A PARTICULAR PURPOSE.  See the GNU
   General Public License for more details.

   You should have received a copy of the GNU General Public License
   along with this program; if not, write to the Free Software
   Foundation, Inc., 51 Franklin Street, Fifth Floor, Boston, MA
   02110-1301, USA.

*/


#include "config.h"

#include <assert.h>

#include "vm/types.h"

#include "vm/jit/sparc64/codegen.h"
#include "vm/jit/sparc64/md-abi.h"
#include "vm/jit/sparc64/emit.h"

#include "mm/memory.h"

#include "vm/exceptions.h"
#include "vm/stringlocal.h" /* XXX for gen_resolvebranch */
#include "vm/jit/abi.h"
#include "vm/jit/abi-asm.h"
#include "vm/jit/asmpart.h"
#include "vm/builtin.h"
#include "vm/jit/dseg.h"
#include "vm/jit/emit-common.h"
#include "vm/jit/jit.h"
#include "vm/jit/replace.h"

#include "vmcore/options.h"

#include "vm/jit/sparc64/solaris/macro_rename.h"

/* how to leaf optimization in the emitted stubs?? */
#define REG_PV REG_PV_CALLEE


/* emit_load *******************************************************************

   Emits a possible load of an operand.

*******************************************************************************/

s4 emit_load(jitdata *jd, instruction *iptr, varinfo *src, s4 tempreg)
{
	codegendata  *cd;
	s4            disp;
	s4            reg;

	/* get required compiler data */

	cd = jd->cd;

	if (src->flags & INMEMORY) {
		COUNT_READ_SPILLS(src)

		disp = JITSTACK + src->vv.regoff;

		switch(src->type)
		{
		case TYPE_INT:
		case TYPE_LNG:
		case TYPE_ADR:
			M_LDX(tempreg, REG_SP, disp);
			break;
		case TYPE_FLT:
		case TYPE_DBL:
			M_DLD(tempreg, REG_SP, disp);
			break;
		default:
			vm_abort("emit_load: unknown type %d", src->type);
			break;
		}

		reg = tempreg;
	}
	else
		reg = src->vv.regoff;

	return reg;
}


/* emit_store ******************************************************************

   Emits a possible store to variable.

*******************************************************************************/

void emit_store(jitdata *jd, instruction *iptr, varinfo *dst, s4 d)
{
	codegendata  *cd;
	s4            disp;

	/* get required compiler data */

	cd = jd->cd;

	if (dst->flags & INMEMORY) {
		COUNT_WRITE_SPILLS(dst)

		disp = JITSTACK + dst->vv.regoff;
	
		switch(dst->type)
		{
		case TYPE_INT:
		case TYPE_LNG:
		case TYPE_ADR:
			M_STX(d, REG_SP, disp);
			break;
		case TYPE_FLT:
		case TYPE_DBL:
			M_DST(d, REG_SP, disp);
			break;
		default:
			vm_abort("emit_store: unknown type %d", dst->type);
			break;
		}
	}
}


/* emit_copy *******************************************************************

   Generates a register/memory to register/memory copy.

*******************************************************************************/

void emit_copy(jitdata *jd, instruction *iptr)
{
	codegendata *cd;
	varinfo     *src;
	varinfo     *dst;
	s4           s1, d;

	/* get required compiler data */

	cd = jd->cd;

	/* get source and destination variables */

	src = VAROP(iptr->s1);
	dst = VAROP(iptr->dst);

	if ((src->vv.regoff != dst->vv.regoff) ||
		((src->flags ^ dst->flags) & INMEMORY)) {

		if ((src->type == TYPE_RET) || (dst->type == TYPE_RET)) {
			/* emit nothing, as the value won't be used anyway */
			return;
		}

		/* If one of the variables resides in memory, we can eliminate
		   the register move from/to the temporary register with the
		   order of getting the destination register and the load. */

		if (IS_INMEMORY(src->flags)) {
			d  = codegen_reg_of_var(iptr->opc, dst, REG_IFTMP);
			s1 = emit_load(jd, iptr, src, d);
		}
		else {
			s1 = emit_load(jd, iptr, src, REG_IFTMP);
			d  = codegen_reg_of_var(iptr->opc, dst, s1);
		}

		if (s1 != d) {		
			switch(src->type) {
			case TYPE_INT:
			case TYPE_LNG:
			case TYPE_ADR:
				M_MOV(s1, d);
				break;
			case TYPE_FLT:
			case TYPE_DBL:
				M_DMOV(s1, d);
				break;
			default:
				vm_abort("emit_copy: unknown type %d", src->type);
				break;
			}
		}

		emit_store(jd, iptr, dst, d);
	}
}


/* emit_iconst *****************************************************************

   XXX

*******************************************************************************/

void emit_iconst(codegendata *cd, s4 d, s4 value)
{
	s4 disp;

	if ((value >= -4096) && (value <= 4095)) {
		M_XOR_IMM(REG_ZERO, value, d);
	} else {
		disp = dseg_add_s4(cd, value);
		M_ILD(d, REG_PV_CALLEE, disp);
	}
}


/* emit_lconst *****************************************************************

   XXX

*******************************************************************************/

void emit_lconst(codegendata *cd, s4 d, s8 value)
{
	s4 disp;

	if ((value >= -4096) && (value <= 4095)) {
		M_XOR_IMM(REG_ZERO, value, d);	
	} else {
		disp = dseg_add_s8(cd, value);
		M_LDX(d, REG_PV_CALLEE, disp);
	}
}

/* emit_branch *****************************************************************

   Emits the code for conditional and unconditional branchs.

*******************************************************************************/

void emit_branch(codegendata *cd, s4 disp, s4 condition, s4 reg, u4 opt)
{
	s4 branchdisp;

	/* calculate the different displacements */

	branchdisp = disp >> 2;

	/* check which branch to generate */

	if (condition == BRANCH_UNCONDITIONAL) {
		/* check displacement for overflow (19-bit)*/

		if ((branchdisp < (s4) 0xfffc0000) || (branchdisp > (s4) 0x003ffff)) {
			/* if the long-branches flag isn't set yet, do it */

			if (!CODEGENDATA_HAS_FLAG_LONGBRANCHES(cd)) {
				cd->flags |= (CODEGENDATA_FLAG_ERROR |
							  CODEGENDATA_FLAG_LONGBRANCHES);
			}

			vm_abort("emit_branch: emit unconditional long-branch code");
		}
		else {
			M_BR(branchdisp);
			M_NOP;
		}
	}
	else if (reg == -1) {
		/* branch on condition codes */

		/* check displacement for overflow (19-bit)*/

		if ((branchdisp < (s4) 0xfffc0000) || (branchdisp > (s4) 0x003ffff)) {
			/* if the long-branches flag isn't set yet, do it */

			if (!CODEGENDATA_HAS_FLAG_LONGBRANCHES(cd)) {
				log_println("setting error");
				cd->flags |= (CODEGENDATA_FLAG_ERROR |
							  CODEGENDATA_FLAG_LONGBRANCHES);
			}

			vm_abort("emit_branch: emit long-branch on cc code");
		}
		else {
			/* check whether to branch on 64-bit condition code */
			if (BRANCH_CHECKS_XCC(opt)) {
				switch (condition) {
				case BRANCH_EQ:
					M_XBEQ(branchdisp);
					break;
				case BRANCH_NE:
					M_XBNE(branchdisp);
					break;
				case BRANCH_LT:
					M_XBLT(branchdisp);
					break;
				case BRANCH_GE:
					M_XBGE(branchdisp);
					break;
				case BRANCH_GT:
					M_XBGT(branchdisp);
					break;
				case BRANCH_LE:
					M_XBLE(branchdisp);
					break;
				case BRANCH_UGT:
					M_XBUGT(branchdisp);
					break;
				case BRANCH_ULT:
					M_XBULT(branchdisp);
					break;
				default:
					vm_abort("emit_branch: unknown condition %d", condition);
				}
				
				/* branch delay */
				M_NOP;
			}
			else {
				switch (condition) {
				case BRANCH_EQ:
					M_BEQ(branchdisp);
					break;
				case BRANCH_NE:
					M_BNE(branchdisp);
					break;
				case BRANCH_LT:
					M_BLT(branchdisp);
					break;
				case BRANCH_GE:
					M_BGE(branchdisp);
					break;
				case BRANCH_GT:
					M_BGT(branchdisp);
					break;
				case BRANCH_LE:
					M_BLE(branchdisp);
					break;
				case BRANCH_UGT:
					M_BUGT(branchdisp);
					break;
				case BRANCH_ULT:
					M_BULT(branchdisp);
					break;
				default:
					vm_abort("emit_branch: unknown condition %d", condition);
				}

				/* branch delay */
				M_NOP;
			}
		}
	}
	else {
		/* branch on register */

		/* check displacement for overflow (16-bit) */

		if ((branchdisp < (s4) 0xffff8000) || (branchdisp > (s4) 0x0007fff)) {
			/* if the long-branches flag isn't set yet, do it */

			if (!CODEGENDATA_HAS_FLAG_LONGBRANCHES(cd)) {
				log_println("setting error");
				cd->flags |= (CODEGENDATA_FLAG_ERROR |
							  CODEGENDATA_FLAG_LONGBRANCHES);
			}

			vm_abort("emit_branch: emit long-branch on reg code");
		}
		else {
			switch (condition) {
			case BRANCH_EQ:
				M_BEQZ(reg, branchdisp);
				break;
			case BRANCH_NE:
				M_BNEZ(reg, branchdisp);
				break;
			case BRANCH_LT:
				M_BLTZ(reg, branchdisp);
				break;
			case BRANCH_GE:
				M_BGEZ(reg, branchdisp);
				break;
			case BRANCH_GT:
				M_BGTZ(reg, branchdisp);
				break;
			case BRANCH_LE:
				M_BLEZ(reg, branchdisp);
				break;
			default:
				vm_abort("emit_branch: unknown condition %d", condition);
			}

			/* branch delay */
			M_NOP;
		}
	}
}


/* emit_bxx_xcc*****************************************************************

   Wrappers for branches on 64-bit condition codes (SPARC specific).

*******************************************************************************/

void emit_beq_xcc(codegendata *cd, basicblock *target)
{
	emit_bcc(cd, target, BRANCH_EQ, BRANCH_OPT_XCC);
}

void emit_bne_xcc(codegendata *cd, basicblock *target)
{
	emit_bcc(cd, target, BRANCH_NE, BRANCH_OPT_XCC);
}

void emit_blt_xcc(codegendata *cd, basicblock *target)
{
	emit_bcc(cd, target, BRANCH_LT, BRANCH_OPT_XCC);
}

void emit_bge_xcc(codegendata *cd, basicblock *target)
{
	emit_bcc(cd, target, BRANCH_GE, BRANCH_OPT_XCC);
}

void emit_bgt_xcc(codegendata *cd, basicblock *target)
{
	emit_bcc(cd, target, BRANCH_GT, BRANCH_OPT_XCC);
}

void emit_ble_xcc(codegendata *cd, basicblock *target)
{
	emit_bcc(cd, target, BRANCH_LE, BRANCH_OPT_XCC);
}





/* emit_arithmetic_check *******************************************************

   Emit an ArithmeticException check.

*******************************************************************************/

void emit_arithmetic_check(codegendata *cd, instruction *iptr, s4 reg)
{
	if (INSTRUCTION_MUST_CHECK(iptr)) {
		M_BNEZ(reg, 3);
		M_NOP;
		M_ALD_INTERN(REG_ZERO, REG_ZERO, EXCEPTION_HARDWARE_ARITHMETIC);
	}
}


/* emit_arrayindexoutofbounds_check ********************************************

   Emit an ArrayIndexOutOfBoundsException check.

*******************************************************************************/

void emit_arrayindexoutofbounds_check(codegendata *cd, instruction *iptr, s4 s1, s4 s2)
{
	if (INSTRUCTION_MUST_CHECK(iptr)) {
		M_ILD(REG_ITMP3, s1, OFFSET(java_array_t, size));
		M_CMP(s2, REG_ITMP3);
		M_XBULT(3);
<<<<<<< HEAD
		M_NOP;
		M_ALD_INTERN(s2, REG_ZERO, EXCEPTION_HARDWARE_ARRAYINDEXOUTOFBOUNDS);
	}
}


/* emit_classcast_check ********************************************************

   Emit a ClassCastException check.

*******************************************************************************/

void emit_classcast_check(codegendata *cd, instruction *iptr, s4 condition, s4 reg, s4 s1)
{
/* XXX: use 64-bit or 32-bit compares??? */

	if (INSTRUCTION_MUST_CHECK(iptr)) {
		switch (condition) {
		case ICMD_IFEQ:
			M_BNEZ(reg, 3);
			break;

		case ICMD_IFLE:
			M_BGTZ(reg, 3);
			break;

		case BRANCH_ULT:
			M_XBUGE(3);
			break;

		default:
			vm_abort("emit_classcast_check: unknown condition %d", condition);
		}

		M_NOP;
		M_ALD_INTERN(s1, REG_ZERO, EXCEPTION_HARDWARE_CLASSCAST);
	}
}


=======
		M_NOP;
		M_ALD_INTERN(s2, REG_ZERO, EXCEPTION_HARDWARE_ARRAYINDEXOUTOFBOUNDS);
	}
}


/* emit_classcast_check ********************************************************

   Emit a ClassCastException check.

*******************************************************************************/

void emit_classcast_check(codegendata *cd, instruction *iptr, s4 condition, s4 reg, s4 s1)
{
/* XXX: use 64-bit or 32-bit compares??? */

	if (INSTRUCTION_MUST_CHECK(iptr)) {
		switch (condition) {
		case ICMD_IFEQ:
			M_BNEZ(reg, 3);
			break;

		case ICMD_IFLE:
			M_BGTZ(reg, 3);
			break;

		case BRANCH_ULT:
			M_XBUGE(3);
			break;

		default:
			vm_abort("emit_classcast_check: unknown condition %d", condition);
		}

		M_NOP;
		M_ALD_INTERN(s1, REG_ZERO, EXCEPTION_HARDWARE_CLASSCAST);
	}
}


>>>>>>> 1da0ac19
/* emit_nullpointer_check ******************************************************

   Emit a NullPointerException check.

*******************************************************************************/

void emit_nullpointer_check(codegendata *cd, instruction *iptr, s4 reg)
{
	if (INSTRUCTION_MUST_CHECK(iptr)) {
		M_BNEZ(reg, 3);
<<<<<<< HEAD
		M_NOP;
		M_ALD_INTERN(REG_ZERO, REG_ZERO, EXCEPTION_HARDWARE_NULLPOINTER);
	}
}


/* emit_exception_check ********************************************************

   Emit an Exception check.

*******************************************************************************/

void emit_exception_check(codegendata *cd, instruction *iptr)
{
	if (INSTRUCTION_MUST_CHECK(iptr)) {
		M_BNEZ(REG_RESULT_CALLER, 3);
		M_NOP;
		M_ALD_INTERN(REG_RESULT_CALLER, REG_ZERO, EXCEPTION_HARDWARE_EXCEPTION);
	}
}


/* emit_trap *******************************************************************

   Emit a trap instruction and return the original machine code.

*******************************************************************************/

uint32_t emit_trap(codegendata *cd)
{
	uint32_t mcode;

	/* Get machine code which is patched back in later. The
	   trap is 1 instruction word long. */

	mcode = *((u4 *) cd->mcodeptr);

	M_ALD_INTERN(REG_ZERO, REG_ZERO, EXCEPTION_HARDWARE_PATCHER);

	return mcode;
}


=======
		M_NOP;
		M_ALD_INTERN(REG_ZERO, REG_ZERO, EXCEPTION_HARDWARE_NULLPOINTER);
	}
}


/* emit_exception_check ********************************************************

   Emit an Exception check.

*******************************************************************************/

void emit_exception_check(codegendata *cd, instruction *iptr)
{
	if (INSTRUCTION_MUST_CHECK(iptr)) {
		M_BNEZ(REG_RESULT_CALLER, 3);
		M_NOP;
		M_ALD_INTERN(REG_RESULT_CALLER, REG_ZERO, EXCEPTION_HARDWARE_EXCEPTION);
	}
}


/* emit_trap *******************************************************************

   Emit a trap instruction and return the original machine code.

*******************************************************************************/

uint32_t emit_trap(codegendata *cd)
{
	uint32_t mcode;

	/* Get machine code which is patched back in later. The
	   trap is 1 instruction word long. */

	mcode = *((u4 *) cd->mcodeptr);

	M_ALD_INTERN(REG_ZERO, REG_ZERO, EXCEPTION_HARDWARE_PATCHER);

	return mcode;
}


>>>>>>> 1da0ac19
/* emit_patcher_stubs **********************************************************

   Generates the code for the patcher stubs.

*******************************************************************************/

void emit_patcher_stubs(jitdata *jd)
{
	codegendata *cd;
	patchref    *pref;
	u4           mcode[2];
	u1          *savedmcodeptr;
	u1          *tmpmcodeptr;
	s4           targetdisp;
	s4           disp;

	/* get required compiler data */

	cd = jd->cd;

	/* generate code patching stub call code */

	targetdisp = 0;

	for (pref = cd->patchrefs; pref != NULL; pref = pref->next) {
		/* check code segment size */

		MCODECHECK(100);

		/* Get machine code which is patched back in later. The
		   call is 2 instruction words long. */

		tmpmcodeptr = (u1 *) (cd->mcodebase + pref->branchpos);

		/* We use 2 loads here as an unaligned 8-byte read on 64-bit
		   SPARC causes a SIGSEGV */

		mcode[0] = ((u4 *) tmpmcodeptr)[0];
		mcode[1] = ((u4 *) tmpmcodeptr)[1];

		/* Patch in the call to call the following code (done at
		   compile time). */

		savedmcodeptr = cd->mcodeptr;   /* save current mcodeptr          */
		cd->mcodeptr  = tmpmcodeptr;    /* set mcodeptr to patch position */

		disp = ((u4 *) savedmcodeptr) - (((u4 *) tmpmcodeptr) );

		if ((disp < (s4) 0xfffc0000) || (disp > (s4) 0x003ffff)) {
			vm_abort("Jump offset is out of range: %d > +/-%d",
					 disp, 0x003ffff);
			return;
		}

		M_BR(disp);
		M_NOP;

		cd->mcodeptr = savedmcodeptr;   /* restore the current mcodeptr   */

		/* extend stack frame for wrapper data */

		M_ASUB_IMM(REG_SP, 6 * 8, REG_SP);

		/* calculate return address and move it onto the stack */

		M_LDA(REG_ITMP3, REG_PV, pref->branchpos);
		M_AST(REG_ITMP3, REG_SP, JITSTACK + 5 * 8);

		/* move pointer to java_objectheader onto stack */

#if defined(ENABLE_THREADS)
		/* create a virtual java_objectheader */

		(void) dseg_add_unique_address(cd, NULL);                  /* flcword */
		(void) dseg_add_unique_address(cd, lock_get_initial_lock_word());
		disp = dseg_add_unique_address(cd, NULL);                  /* vftbl   */

		M_LDA(REG_ITMP3, REG_PV, disp);
		M_AST(REG_ITMP3, REG_SP, JITSTACK + 4 * 8);
#else
		/* do nothing */
#endif

		/* move machine code onto stack */

		disp = dseg_add_s4(cd, mcode[0]);
		M_ILD(REG_ITMP3, REG_PV, disp);
		M_IST(REG_ITMP3, REG_SP, JITSTACK + 3 * 8);

		disp = dseg_add_s4(cd, mcode[1]);
		M_ILD(REG_ITMP3, REG_PV, disp);
		M_IST(REG_ITMP3, REG_SP, JITSTACK + 3 * 8 + 4);

		/* move class/method/field reference onto stack */

		disp = dseg_add_address(cd, pref->ref);
		M_ALD(REG_ITMP3, REG_PV, disp);
		M_AST(REG_ITMP3, REG_SP, JITSTACK + 2 * 8);

	/* move data segment displacement onto stack */

		disp = dseg_add_s4(cd, pref->disp);
		M_ILD(REG_ITMP3, REG_PV, disp);
		M_IST(REG_ITMP3, REG_SP, JITSTACK + 1 * 8);

		/* move patcher function pointer onto stack */

		disp = dseg_add_functionptr(cd, pref->patcher);
		M_ALD(REG_ITMP3, REG_PV, disp);
		M_AST(REG_ITMP3, REG_SP, JITSTACK + 0 * 8);

		if (targetdisp == 0) {
			targetdisp = ((u4 *) cd->mcodeptr) - ((u4 *) cd->mcodebase);

			disp = dseg_add_functionptr(cd, asm_patcher_wrapper);
			M_ALD(REG_ITMP3, REG_PV, disp);
			M_JMP(REG_ZERO, REG_ITMP3, REG_ZERO);
			M_NOP;
		}
		else {
			disp = (((u4 *) cd->mcodebase) + targetdisp) -
				(((u4 *) cd->mcodeptr));

			M_BR(disp);
			M_NOP;
		}
	}
}


/* emit_verbosecall_enter ******************************************************

   Generates the code for the call trace.

*******************************************************************************/

#if !defined(NDEBUG)
void emit_verbosecall_enter(jitdata *jd)
{
	methodinfo   *m;
	codegendata  *cd;
	registerdata *rd;
	methoddesc   *md;
	s4            disp;
	s4            i, t;
	s4            stackslots;

	/* get required compiler data */

	m  = jd->m;
	cd = jd->cd;
	rd = jd->rd;

	md = m->parseddesc;

	/* mark trace code */

	M_NOP;

	/* XXX jit-c-call */
	stackslots = 1 + FLT_ARG_CNT;
	ALIGN_STACK_SLOTS(stackslots);

	M_LDA(REG_SP, REG_SP, -(stackslots * 8));

	/* save float argument registers */

	for (i = 0; i < FLT_ARG_CNT; i++)
		M_DST(abi_registers_float_argument[i], REG_SP, JITSTACK + (1 + i) * 8);

	/* save temporary registers for leaf methods */
/* XXX no leaf optimization yet
	if (jd->isleafmethod) {
		for (i = 0; i < INT_TMP_CNT; i++)
			M_LST(rd->tmpintregs[i], REG_SP, (2 + ARG_CNT + i) * 8);

		for (i = 0; i < FLT_TMP_CNT; i++)
			M_DST(rd->tmpfltregs[i], REG_SP, (2 + ARG_CNT + INT_TMP_CNT + i) * 8);
	}
*/
	/* load int/float arguments into integer argument registers */

	for (i = 0; i < md->paramcount && i < INT_NATARG_CNT; i++) {
		t = md->paramtypes[i].type;

		/* all available argument registers used, which adds a little complexity */
		
		if (IS_INT_LNG_TYPE(t)) {
			if (i < INT_ARG_CNT) {
				M_INTMOVE(REG_WINDOW_TRANSPOSE(abi_registers_integer_argument[i]), 
					abi_registers_integer_argument[i]);
			}
			else {
				assert(i == 5);
				M_LDX(REG_OUT5, REG_FP, JITSTACK);
			}
		}
		else {
			if (i < FLT_ARG_CNT) {
				
				/* reg -> mem -> reg */
				
				if (IS_2_WORD_TYPE(t)) {
					M_DST(abi_registers_float_argument[i], REG_SP, JITSTACK);
					M_LDX(abi_registers_integer_argument[i], REG_SP, JITSTACK);
				}
				else {
					M_FST(abi_registers_float_argument[i], REG_SP, JITSTACK);
					M_ILD(abi_registers_integer_argument[i], REG_SP, JITSTACK);
				}
			}
			else {
				
				/* mem -> reg */
				
				assert(i == 5);
				if (IS_2_WORD_TYPE(t)) {
					M_LDX(REG_OUT5, REG_FP, JITSTACK);
				}
				else {
					M_ILD(REG_OUT5, REG_FP, JITSTACK);
				}
			}
		}
	}
	
	
	/* method info pointer is passed via stack */
	disp = dseg_add_address(cd, m);
	M_ALD(REG_ITMP1, REG_PV_CALLEE, disp);
	M_AST(REG_ITMP1, REG_SP, CSTACK);
	disp = dseg_add_functionptr(cd, builtin_verbosecall_enter);
	M_ALD(REG_ITMP1, REG_PV_CALLEE, disp);
	M_JMP(REG_RA_CALLER, REG_ITMP1, REG_ZERO);
	M_NOP;

	/* restore float argument registers */

	for (i = 0; i < FLT_ARG_CNT; i++)
		M_DLD(abi_registers_float_argument[i], REG_SP, JITSTACK + (1 + i) * 8);

	/* restore temporary registers for leaf methods */
/* XXX no leaf optimization yet
	if (jd->isleafmethod) {
		for (i = 0; i < INT_TMP_CNT; i++)
			M_LLD(rd->tmpintregs[i], REG_SP, (2 + ARG_CNT + i) * 8);

		for (i = 0; i < FLT_TMP_CNT; i++)
			M_DLD(rd->tmpfltregs[i], REG_SP, (2 + ARG_CNT + INT_TMP_CNT + i) * 8);
	}
*/
	M_LDA(REG_SP, REG_SP, stackslots * 8);

	/* mark trace code */

	M_NOP;
}
#endif /* !defined(NDEBUG) */


/* emit_verbosecall_exit *******************************************************

   Generates the code for the call trace.

*******************************************************************************/

#if !defined(NDEBUG)
void emit_verbosecall_exit(jitdata *jd)
{
	methodinfo   *m;
	codegendata  *cd;
	registerdata *rd;
	s4            disp;

	/* get required compiler data */

	m  = jd->m;
	cd = jd->cd;
	rd = jd->rd;

	/* mark trace code */

	M_NOP;
	
	/* XXX jit-c-call (keep stack aligned)*/
	M_LDA(REG_SP, REG_SP, -(2 * 8));

	M_DST(REG_FRESULT, REG_SP, JITSTACK);

	M_MOV(REG_RESULT_CALLEE, REG_OUT0);
	M_DMOV(REG_FRESULT, 1); /* logical dreg 1 => f2 */
	M_FMOV(REG_FRESULT, 2); /* logical freg 2 => f5 */

	disp = dseg_add_functionptr(cd, m);
	M_ALD(REG_OUT3, REG_PV_CALLEE, disp);

	disp = dseg_add_functionptr(cd, builtin_verbosecall_exit);
	M_ALD(REG_ITMP3, REG_PV_CALLEE, disp);
	M_JMP(REG_RA_CALLER, REG_ITMP3, REG_ZERO);
	M_NOP;

	M_DLD(REG_FRESULT, REG_SP, JITSTACK);

	M_LDA(REG_SP, REG_SP, 2 * 8);

	/* mark trace code */

	M_NOP;
}
#endif /* !defined(NDEBUG) */


/*
 * These are local overrides for various environment variables in Emacs.
 * Please do not remove this and leave it at the end of the file, where
 * Emacs will automagically detect them.
 * ---------------------------------------------------------------------
 * Local variables:
 * mode: c
 * indent-tabs-mode: t
 * c-basic-offset: 4
 * tab-width: 4
 * End:
 * vim:noexpandtab:sw=4:ts=4:
 */<|MERGE_RESOLUTION|>--- conflicted
+++ resolved
@@ -478,7 +478,6 @@
 		M_ILD(REG_ITMP3, s1, OFFSET(java_array_t, size));
 		M_CMP(s2, REG_ITMP3);
 		M_XBULT(3);
-<<<<<<< HEAD
 		M_NOP;
 		M_ALD_INTERN(s2, REG_ZERO, EXCEPTION_HARDWARE_ARRAYINDEXOUTOFBOUNDS);
 	}
@@ -519,48 +518,6 @@
 }
 
 
-=======
-		M_NOP;
-		M_ALD_INTERN(s2, REG_ZERO, EXCEPTION_HARDWARE_ARRAYINDEXOUTOFBOUNDS);
-	}
-}
-
-
-/* emit_classcast_check ********************************************************
-
-   Emit a ClassCastException check.
-
-*******************************************************************************/
-
-void emit_classcast_check(codegendata *cd, instruction *iptr, s4 condition, s4 reg, s4 s1)
-{
-/* XXX: use 64-bit or 32-bit compares??? */
-
-	if (INSTRUCTION_MUST_CHECK(iptr)) {
-		switch (condition) {
-		case ICMD_IFEQ:
-			M_BNEZ(reg, 3);
-			break;
-
-		case ICMD_IFLE:
-			M_BGTZ(reg, 3);
-			break;
-
-		case BRANCH_ULT:
-			M_XBUGE(3);
-			break;
-
-		default:
-			vm_abort("emit_classcast_check: unknown condition %d", condition);
-		}
-
-		M_NOP;
-		M_ALD_INTERN(s1, REG_ZERO, EXCEPTION_HARDWARE_CLASSCAST);
-	}
-}
-
-
->>>>>>> 1da0ac19
 /* emit_nullpointer_check ******************************************************
 
    Emit a NullPointerException check.
@@ -571,7 +528,6 @@
 {
 	if (INSTRUCTION_MUST_CHECK(iptr)) {
 		M_BNEZ(reg, 3);
-<<<<<<< HEAD
 		M_NOP;
 		M_ALD_INTERN(REG_ZERO, REG_ZERO, EXCEPTION_HARDWARE_NULLPOINTER);
 	}
@@ -615,51 +571,6 @@
 }
 
 
-=======
-		M_NOP;
-		M_ALD_INTERN(REG_ZERO, REG_ZERO, EXCEPTION_HARDWARE_NULLPOINTER);
-	}
-}
-
-
-/* emit_exception_check ********************************************************
-
-   Emit an Exception check.
-
-*******************************************************************************/
-
-void emit_exception_check(codegendata *cd, instruction *iptr)
-{
-	if (INSTRUCTION_MUST_CHECK(iptr)) {
-		M_BNEZ(REG_RESULT_CALLER, 3);
-		M_NOP;
-		M_ALD_INTERN(REG_RESULT_CALLER, REG_ZERO, EXCEPTION_HARDWARE_EXCEPTION);
-	}
-}
-
-
-/* emit_trap *******************************************************************
-
-   Emit a trap instruction and return the original machine code.
-
-*******************************************************************************/
-
-uint32_t emit_trap(codegendata *cd)
-{
-	uint32_t mcode;
-
-	/* Get machine code which is patched back in later. The
-	   trap is 1 instruction word long. */
-
-	mcode = *((u4 *) cd->mcodeptr);
-
-	M_ALD_INTERN(REG_ZERO, REG_ZERO, EXCEPTION_HARDWARE_PATCHER);
-
-	return mcode;
-}
-
-
->>>>>>> 1da0ac19
 /* emit_patcher_stubs **********************************************************
 
    Generates the code for the patcher stubs.
