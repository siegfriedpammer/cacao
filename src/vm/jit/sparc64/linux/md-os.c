/* src/vm/jit/sparc64/linux/md-os.c - machine dependent SPARC Linux functions

   Copyright (C) 1996-2005, 2006 R. Grafl, A. Krall, C. Kruegel,
   C. Oates, R. Obermaisser, M. Platter, M. Probst, S. Ring,
   E. Steiner, C. Thalinger, D. Thuernbeck, P. Tomsich, C. Ullrich,
   J. Wenninger, Institut f. Computersprachen - TU Wien

   This file is part of CACAO.

   This program is free software; you can redistribute it and/or
   modify it under the terms of the GNU General Public License as
   published by the Free Software Foundation; either version 2, or (at
   your option) any later version.

   This program is distributed in the hope that it will be useful, but
   WITHOUT ANY WARRANTY; without even the implied warranty of
   MERCHANTABILITY or FITNESS FOR A PARTICULAR PURPOSE.  See the GNU
   General Public License for more details.

   You should have received a copy of the GNU General Public License
   along with this program; if not, write to the Free Software
   Foundation, Inc., 51 Franklin Street, Fifth Floor, Boston, MA
   02110-1301, USA.

<<<<<<< HEAD
   $Id: md-os.c 7363 2007-02-15 14:57:04Z twisti $

=======
>>>>>>> 1da0ac19
*/


#include "config.h"

#include <assert.h>
#include <stdint.h>
#include <signal.h>

#include "vm/types.h"

#include "vm/jit/sparc64/codegen.h"
#include "vm/jit/sparc64/md-abi.h"

#include "vm/signallocal.h"
#include "vm/stringlocal.h"
#include "vm/jit/asmpart.h"
#include "vm/jit/stacktrace.h"


typedef struct sigcontext sigcontext;

ptrint md_get_reg_from_context(sigcontext *ctx, u4 rindex)
{
	ptrint val;	
	s8     *window;
	
	
	/* return 0 for REG_ZERO */
	
	if (rindex == 0)
		return 0;
		
	
	if (rindex <= 15) {
		
		/* register is in global or out range, available in context */
		
		val = ctx->sigc_regs.u_regs[rindex];
	}
	else {
		assert(rindex <= 31);
		
		/* register is local or in, need to fetch from regsave area on stack */
		
		window = ctx->sigc_regs.u_regs[REG_SP] + BIAS;
		val = window[rindex - 16];
	}
	
	return val;
}
	
	

/* md_signal_handler_sigsegv ***************************************************

   NullPointerException signal handler for hardware null pointer
   check.

*******************************************************************************/

void md_signal_handler_sigsegv(int sig, siginfo_t *info , void *_p)
{
	stackframeinfo     sfi;
	/*
	ucontext_t  *_uc;
	mcontext_t  *_mc;
	*/
	sigcontext *ctx;
	u1          *pv;
	u1          *sp;
	u1          *ra;
	u1          *xpc;
	u4          mcode;
	int         d;
	int         s1;
	int16_t     disp;
	intptr_t    val;
	intptr_t    addr;
	int         type;
	void       *p;

	ctx = (sigcontext *) info;
<<<<<<< HEAD


	pv  = (u1 *) md_get_reg_from_context(ctx, REG_PV_CALLEE);
	sp  = (u1 *) md_get_reg_from_context(ctx, REG_SP);
	ra  = (u1 *) md_get_reg_from_context(ctx, REG_RA_CALLEE);  /* this is correct for leafs */
	xpc = (u1 *) ctx->sigc_regs.tpc;

	/* get exception-throwing instruction */	

	mcode = *((u4 *) xpc);

	d    = M_OP3_GET_RD(mcode);
	s1   = M_OP3_GET_RS(mcode);
	disp = M_OP3_GET_IMM(mcode);

	/* flush register windows? */
	
	val   = md_get_reg_from_context(ctx, d);

	/* check for special-load */

	if (s1 == REG_ZERO) {
		/* we use the exception type as load displacement */

=======


	pv  = (u1 *) md_get_reg_from_context(ctx, REG_PV_CALLEE);
	sp  = (u1 *) md_get_reg_from_context(ctx, REG_SP);
	ra  = (u1 *) md_get_reg_from_context(ctx, REG_RA_CALLEE);  /* this is correct for leafs */
	xpc = (u1 *) ctx->sigc_regs.tpc;

	/* get exception-throwing instruction */	

	mcode = *((u4 *) xpc);

	d    = M_OP3_GET_RD(mcode);
	s1   = M_OP3_GET_RS(mcode);
	disp = M_OP3_GET_IMM(mcode);

	/* flush register windows? */
	
	val   = md_get_reg_from_context(ctx, d);

	/* check for special-load */

	if (s1 == REG_ZERO) {
		/* we use the exception type as load displacement */

>>>>>>> 1da0ac19
		type = disp;
	}
	else {
		/* This is a normal NPE: addr must be NULL and the NPE-type
		   define is 0. */

		addr = md_get_reg_from_context(ctx, s1);
		type = (int) addr;
	}

	/* create stackframeinfo */

	stacktrace_create_extern_stackframeinfo(&sfi, pv, sp, ra, xpc);

	/* Handle the type. */

	p = signal_handle(xpc, type, val);

	/* remove stackframeinfo */

	stacktrace_remove_stackframeinfo(&sfi);

	/* set registers */

	ctx->sigc_regs.u_regs[REG_ITMP2_XPTR] = (intptr_t) p;
	ctx->sigc_regs.u_regs[REG_ITMP3_XPC]  = (intptr_t) xpc;
	ctx->sigc_regs.tpc                    = (intptr_t) asm_handle_exception;
	ctx->sigc_regs.tnpc                   = (intptr_t) asm_handle_exception + 4;
}


/* md_icacheflush **************************************************************

   Calls the system's function to flush the instruction cache.

*******************************************************************************/

void md_icacheflush(u1 *addr, s4 nbytes)
{
	u1* end;
	
	end = addr + nbytes;
	
	/* zero the least significant 3 bits to align on a 64-bit boundary */
	addr = (u1 *) (((ptrint) addr) & -8l);
	
	while (addr < end) {
		__asm__ (
			"flush %0"
			:
			: "r"(addr)
			);
		addr += 8;
	}
}

#if defined(ENABLE_THREADS)
/* md_critical_section_restart ************************************************
 
   Search the critical sections tree for a matching section and set
   the NPC to the restart point, if necessary.

   Reads PC and modifies NPC.

******************************************************************************/

void md_critical_section_restart(ucontext_t *_uc)
{
	/* mcontext_t *_mc; */
	sigcontext *ctx;
	u1         *pc;
	u1         *npc;

	printf("ignoring md_critical_section_restart\n");
	return;

	/* again, we are getting sigcontext instead of ucontext */
	ctx = (sigcontext *) _uc;
	
	pc = (u1 *) ctx->sigc_regs.tpc;

	npc = critical_find_restart_point(pc);

	if (npc != NULL) {
		log_println("md_critical_section_restart: pc=%p, npc=%p", pc, npc);
		ctx->sigc_regs.tnpc = (ptrint) npc;
	}

}
#endif
	
/*
 * These are local overrides for various environment variables in Emacs.
 * Please do not remove this and leave it at the end of the file, where
 * Emacs will automagically detect them.
 * ---------------------------------------------------------------------
 * Local variables:
 * mode: c
 * indent-tabs-mode: t
 * c-basic-offset: 4
 * tab-width: 4
 * End:
 * vim:noexpandtab:sw=4:ts=4:
 */<|MERGE_RESOLUTION|>--- conflicted
+++ resolved
@@ -22,11 +22,6 @@
    Foundation, Inc., 51 Franklin Street, Fifth Floor, Boston, MA
    02110-1301, USA.
 
-<<<<<<< HEAD
-   $Id: md-os.c 7363 2007-02-15 14:57:04Z twisti $
-
-=======
->>>>>>> 1da0ac19
 */
 
 
@@ -110,7 +105,6 @@
 	void       *p;
 
 	ctx = (sigcontext *) info;
-<<<<<<< HEAD
 
 
 	pv  = (u1 *) md_get_reg_from_context(ctx, REG_PV_CALLEE);
@@ -135,32 +129,6 @@
 	if (s1 == REG_ZERO) {
 		/* we use the exception type as load displacement */
 
-=======
-
-
-	pv  = (u1 *) md_get_reg_from_context(ctx, REG_PV_CALLEE);
-	sp  = (u1 *) md_get_reg_from_context(ctx, REG_SP);
-	ra  = (u1 *) md_get_reg_from_context(ctx, REG_RA_CALLEE);  /* this is correct for leafs */
-	xpc = (u1 *) ctx->sigc_regs.tpc;
-
-	/* get exception-throwing instruction */	
-
-	mcode = *((u4 *) xpc);
-
-	d    = M_OP3_GET_RD(mcode);
-	s1   = M_OP3_GET_RS(mcode);
-	disp = M_OP3_GET_IMM(mcode);
-
-	/* flush register windows? */
-	
-	val   = md_get_reg_from_context(ctx, d);
-
-	/* check for special-load */
-
-	if (s1 == REG_ZERO) {
-		/* we use the exception type as load displacement */
-
->>>>>>> 1da0ac19
 		type = disp;
 	}
 	else {
