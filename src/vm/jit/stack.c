--- conflicted
+++ resolved
@@ -22,11 +22,6 @@
    Foundation, Inc., 51 Franklin Street, Fifth Floor, Boston, MA
    02110-1301, USA.
 
-<<<<<<< HEAD
-   $Id: stack.c 7908 2007-05-15 09:55:17Z christian $
-
-=======
->>>>>>> 1da0ac19
 */
 
 
