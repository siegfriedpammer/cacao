/* src/vm/jit/stacktrace.h - header file for stacktrace generation

   Copyright (C) 1996-2005, 2006, 2007 R. Grafl, A. Krall, C. Kruegel,
   C. Oates, R. Obermaisser, M. Platter, M. Probst, S. Ring,
   E. Steiner, C. Thalinger, D. Thuernbeck, P. Tomsich, C. Ullrich,
   J. Wenninger, Institut f. Computersprachen - TU Wien

   This file is part of CACAO.

   This program is free software; you can redistribute it and/or
   modify it under the terms of the GNU General Public License as
   published by the Free Software Foundation; either version 2, or (at
   your option) any later version.

   This program is distributed in the hope that it will be useful, but
   WITHOUT ANY WARRANTY; without even the implied warranty of
   MERCHANTABILITY or FITNESS FOR A PARTICULAR PURPOSE.  See the GNU
   General Public License for more details.

   You should have received a copy of the GNU General Public License
   along with this program; if not, write to the Free Software
   Foundation, Inc., 51 Franklin Street, Fifth Floor, Boston, MA
   02110-1301, USA.

<<<<<<< HEAD
   $Id: stacktrace.h 8321 2007-08-16 11:37:25Z michi $

=======
>>>>>>> 1da0ac19
*/


#ifndef _STACKTRACE_H
#define _STACKTRACE_H

/* forward typedefs ***********************************************************/

typedef struct stackframeinfo stackframeinfo;
typedef struct stacktracebuffer stacktracebuffer;
typedef struct stacktrace_entry stacktrace_entry;

#include "config.h"
#include "vm/types.h"

<<<<<<< HEAD
#include "md-abi.h"

=======
>>>>>>> 1da0ac19
#include "vmcore/class.h"
#include "vmcore/method.h"


/* stackframeinfo **************************************************************

   ATTENTION: Keep the number of elements of this structure even, to
   make sure that the stack keeps aligned (e.g. 16-bytes for x86_64).

*******************************************************************************/

struct stackframeinfo {
	stackframeinfo *prev;               /* pointer to prev stackframeinfo     */
	methodinfo     *method;             /* methodinfo of current function     */
	u1             *pv;                 /* PV of current function             */
	u1             *sp;                 /* SP of parent Java function         */
	u1             *ra;                 /* RA to parent Java function         */
	u1             *xpc;                /* XPC (for inline stubs)             */
#if defined(ENABLE_GC_CACAO)
	/* 
	 * The exact GC needs to be able to recover saved registers, so the
	 * native-stub saves these registers here
	 */
# if defined(HAS_ADDRESS_REGISTER_FILE)
	ptrint          adrregs[ADR_SAV_CNT];
# else
	ptrint          intregs[INT_SAV_CNT];
# endif
#endif
};


/* stacktrace_entry ***********************************************************/

struct stacktrace_entry {
#if SIZEOF_VOID_P == 8
	u8          linenumber;
#else
	u4          linenumber;
#endif
	methodinfo *method;
};


/* stacktracebuffer ***********************************************************/

#define STACKTRACE_CAPACITY_DEFAULT      80
#define STACKTRACE_CAPACITY_INCREMENT    80

struct stacktracebuffer {
	s4                capacity;         /* size of the buffer                 */
	s4                used;             /* current entries in the buffer      */
	stacktrace_entry *entries;          /* the actual entries                 */
};


/* stacktracecontainer ********************************************************

   ATTENTION: Use the stacktracecontainer to place a stacktrace onto the heap
   with stacktrace_fillInStackTrace() so that the GC does not get confused.

*******************************************************************************/

typedef struct stacktracecontainer {
	java_array_t            header;     /* default array header for the GC    */
	struct stacktracebuffer stb;        /* let entries point to data below    */
	stacktrace_entry        data[1];    /* the actual array of entries        */
} stacktracecontainer;


/* function prototypes ********************************************************/

#if defined(ENABLE_INTRP)
void stacktrace_create_stackframeinfo(stackframeinfo *sfi, u1 *pv, u1 *sp,
									  u1 *ra);
#endif

void stacktrace_create_extern_stackframeinfo(stackframeinfo *sfi, u1 *pv,
											 u1 *sp, u1 *ra, u1 *xpc);

void stacktrace_create_native_stackframeinfo(stackframeinfo *sfi, u1 *pv,
											 u1 *sp, u1 *ra);

void stacktrace_remove_stackframeinfo(stackframeinfo *sfi);


stacktracebuffer *stacktrace_create(stackframeinfo *sfi);

stacktracecontainer *stacktrace_fillInStackTrace(void);

#if defined(ENABLE_JAVASE)
java_handle_objectarray_t *stacktrace_getClassContext(void);
classinfo                 *stacktrace_getCurrentClass(void);
java_handle_objectarray_t *stacktrace_getStack(void);
#endif

void stacktrace_print_trace_from_buffer(stacktracebuffer *stb);
void stacktrace_print_trace(java_handle_t *xptr);

/* machine dependent functions (code in ARCH_DIR/md.c) */

#if defined(ENABLE_JIT)
u1 *md_stacktrace_get_returnaddress(u1 *sp, u4 framesize);
# if defined(__SPARC_64__)
u1 *md_get_framepointer(u1 *sp);
u1 *md_get_pv_from_stackframe(u1 *sp);
# endif
#endif

#if defined(ENABLE_INTRP)
u1 *intrp_md_stacktrace_get_returnaddress(u1 *sp, u4 framesize);
#endif

#if defined(ENABLE_CYCLES_STATS)
void stacktrace_print_cycles_stats(FILE *file);
#endif

#endif /* _STACKTRACE_H */


/*
 * These are local overrides for various environment variables in Emacs.
 * Please do not remove this and leave it at the end of the file, where
 * Emacs will automagically detect them.
 * ---------------------------------------------------------------------
 * Local variables:
 * mode: c
 * indent-tabs-mode: t
 * c-basic-offset: 4
 * tab-width: 4
 * End:
 * vim:noexpandtab:sw=4:ts=4:
 */<|MERGE_RESOLUTION|>--- conflicted
+++ resolved
@@ -22,11 +22,6 @@
    Foundation, Inc., 51 Franklin Street, Fifth Floor, Boston, MA
    02110-1301, USA.
 
-<<<<<<< HEAD
-   $Id: stacktrace.h 8321 2007-08-16 11:37:25Z michi $
-
-=======
->>>>>>> 1da0ac19
 */
 
 
@@ -42,11 +37,6 @@
 #include "config.h"
 #include "vm/types.h"
 
-<<<<<<< HEAD
-#include "md-abi.h"
-
-=======
->>>>>>> 1da0ac19
 #include "vmcore/class.h"
 #include "vmcore/method.h"
 
