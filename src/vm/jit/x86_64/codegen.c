/* src/vm/jit/x86_64/codegen.c - machine code generator for x86_64

   Copyright (C) 1996-2005, 2006, 2007, 2008
   CACAOVM - Verein zur Foerderung der freien virtuellen Maschine CACAO

   This file is part of CACAO.

   This program is free software; you can redistribute it and/or
   modify it under the terms of the GNU General Public License as
   published by the Free Software Foundation; either version 2, or (at
   your option) any later version.

   This program is distributed in the hope that it will be useful, but
   WITHOUT ANY WARRANTY; without even the implied warranty of
   MERCHANTABILITY or FITNESS FOR A PARTICULAR PURPOSE.  See the GNU
   General Public License for more details.

   You should have received a copy of the GNU General Public License
   along with this program; if not, write to the Free Software
   Foundation, Inc., 51 Franklin Street, Fifth Floor, Boston, MA
   02110-1301, USA.

*/


#include "config.h"

#include <assert.h>
#include <stdio.h>
#include <stdint.h>

#include "vm/types.h"

#include "md-abi.h"

#include "vm/jit/x86_64/arch.h"
#include "vm/jit/x86_64/codegen.h"
#include "vm/jit/x86_64/emit.h"

#include "mm/memory.h"

#include "native/localref.h"
#include "native/native.h"

#include "threads/lock-common.h"

#include "vm/jit/builtin.hpp"
#include "vm/exceptions.hpp"
#include "vm/global.h"
<<<<<<< HEAD
#include "vm/loader.hpp"
#include "vm/options.h"
#include "vm/primitive.hpp"
#include "vm/statistics.h"
#include "vm/string.hpp"
#include "vm/vm.hpp"
=======
#include "vm/primitive.h"
#include "vm/stringlocal.h"
#include "vm/vm.h"
>>>>>>> 36454fed

#include "vm/jit/abi.h"
#include "vm/jit/asmpart.h"
#include "vm/jit/code.hpp"
#include "vm/jit/codegen-common.hpp"
#include "vm/jit/dseg.h"
#include "vm/jit/emit-common.hpp"
#include "vm/jit/jit.hpp"
#include "vm/jit/linenumbertable.h"
#include "vm/jit/methodheader.h"
#include "vm/jit/parse.h"
#include "vm/jit/patcher-common.hpp"
#include "vm/jit/reg.h"
#include "vm/jit/replace.hpp"
#include "vm/jit/stacktrace.hpp"
#include "vm/jit/trap.h"

#if defined(ENABLE_LSRA)
# include "vm/jit/allocator/lsra.h"
#endif


/* codegen_emit ****************************************************************

   Generates machine code.

*******************************************************************************/

bool codegen_emit(jitdata *jd)
{
	methodinfo         *m;
	codeinfo           *code;
	codegendata        *cd;
	registerdata       *rd;
	s4                  len, s1, s2, s3, d, disp;
	u2                  currentline;
	ptrint              a;
	varinfo            *var, *dst;
	basicblock         *bptr;
	instruction        *iptr;
	constant_classref  *cr;
	unresolved_class   *uc;
	methodinfo         *lm;             /* local methodinfo for ICMD_INVOKE*  */
	unresolved_method  *um;
	builtintable_entry *bte;
	methoddesc         *md;
	fieldinfo          *fi;
	unresolved_field   *uf;
	s4                  fieldtype;
	s4                 varindex;

	/* get required compiler data */

	m    = jd->m;
	code = jd->code;
	cd   = jd->cd;
	rd   = jd->rd;

	/* prevent compiler warnings */

	d   = 0;
	lm  = NULL;
	um  = NULL;
	bte = NULL;

	{
	s4 i, p, t, l;
	s4 savedregs_num;

  	savedregs_num = 0;

	/* space to save used callee saved registers */

	savedregs_num += (INT_SAV_CNT - rd->savintreguse);
	savedregs_num += (FLT_SAV_CNT - rd->savfltreguse);

	cd->stackframesize = rd->memuse + savedregs_num;

#if defined(ENABLE_THREADS)
	/* space to save argument of monitor_enter */

	if (checksync && code_is_synchronized(code))
		cd->stackframesize++;
#endif

	/* Keep stack of non-leaf functions 16-byte aligned for calls into
	   native code e.g. libc or jni (alignment problems with
	   movaps). */

	if (!code_is_leafmethod(code) || opt_verbosecall)
		cd->stackframesize |= 0x1;

	/* create method header */

	(void) dseg_add_unique_address(cd, code);              /* CodeinfoPointer */
	(void) dseg_add_unique_s4(cd, cd->stackframesize * 8); /* FrameSize       */

	code->synchronizedoffset = rd->memuse * 8;

	if (code_is_leafmethod(code))
		(void) dseg_add_unique_s4(cd, 1);                  /* IsLeaf          */
	else
		(void) dseg_add_unique_s4(cd, 0);                  /* IsLeaf          */

	(void) dseg_add_unique_s4(cd, INT_SAV_CNT - rd->savintreguse); /* IntSave */
	(void) dseg_add_unique_s4(cd, FLT_SAV_CNT - rd->savfltreguse); /* FltSave */

#if defined(ENABLE_PROFILING)
	/* generate method profiling code */

	if (JITDATA_HAS_FLAG_INSTRUMENT(jd)) {
		/* count frequency */

		M_MOV_IMM(code, REG_ITMP3);
		M_IINC_MEMBASE(REG_ITMP3, OFFSET(codeinfo, frequency));

		PROFILE_CYCLE_START;
	}
#endif

	/* create stack frame (if necessary) */

	if (cd->stackframesize)
		M_ASUB_IMM(cd->stackframesize * 8, REG_SP);

	/* save used callee saved registers */

  	p = cd->stackframesize;
	for (i = INT_SAV_CNT - 1; i >= rd->savintreguse; i--) {
 		p--; M_LST(rd->savintregs[i], REG_SP, p * 8);
	}
	for (i = FLT_SAV_CNT - 1; i >= rd->savfltreguse; i--) {
		p--; M_DST(rd->savfltregs[i], REG_SP, p * 8);
	}

	/* take arguments out of register or stack frame */

	md = m->parseddesc;

 	for (p = 0, l = 0; p < md->paramcount; p++) {
 		t = md->paramtypes[p].type;

 		varindex = jd->local_map[l * 5 + t];

 		l++;
 		if (IS_2_WORD_TYPE(t))    /* increment local counter for 2 word types */
 			l++;

		if (varindex == UNUSED)
			continue;

 		var = VAR(varindex);
		
		s1 = md->params[p].regoff;

		if (IS_INT_LNG_TYPE(t)) {                    /* integer args          */
 			if (!md->params[p].inmemory) {           /* register arguments    */
 				if (!IS_INMEMORY(var->flags))
   					M_INTMOVE(s1, var->vv.regoff);
				else
   				    M_LST(s1, REG_SP, var->vv.regoff);
			}
			else {                                 /* stack arguments       */
 				if (!IS_INMEMORY(var->flags))
					/* + 8 for return address */
 					M_LLD(var->vv.regoff, REG_SP, cd->stackframesize * 8 + s1 + 8);
				else
					var->vv.regoff = cd->stackframesize * 8 + s1 + 8;
			}
		}
		else {                                     /* floating args         */
 			if (!md->params[p].inmemory) {           /* register arguments    */
 				if (!IS_INMEMORY(var->flags))
					M_FLTMOVE(s1, var->vv.regoff);
				else
					M_DST(s1, REG_SP, var->vv.regoff);
			}
			else {                                 /* stack arguments       */
 				if (!IS_INMEMORY(var->flags))
					M_DLD(var->vv.regoff, REG_SP, cd->stackframesize * 8 + s1 + 8);
				else
					var->vv.regoff = cd->stackframesize * 8 + s1 + 8;
			}
		}
	}

	/* save monitorenter argument */

#if defined(ENABLE_THREADS)
	if (checksync && code_is_synchronized(code)) {
		/* stack offset for monitor argument */

		s1 = rd->memuse;

		if (opt_verbosecall) {
			M_LSUB_IMM((INT_ARG_CNT + FLT_ARG_CNT) * 8, REG_SP);

			for (p = 0; p < INT_ARG_CNT; p++)
				M_LST(abi_registers_integer_argument[p], REG_SP, p * 8);

			for (p = 0; p < FLT_ARG_CNT; p++)
				M_DST(abi_registers_float_argument[p], REG_SP, (INT_ARG_CNT + p) * 8);

			s1 += INT_ARG_CNT + FLT_ARG_CNT;
		}

		/* decide which monitor enter function to call */

		if (m->flags & ACC_STATIC) {
			M_MOV_IMM(&m->clazz->object.header, REG_A0);
		}
		else {
			M_TEST(REG_A0);
			M_BNE(8);
			M_ALD_MEM(REG_A0, TRAP_NullPointerException);
		}

		M_AST(REG_A0, REG_SP, s1 * 8);
		M_MOV_IMM(LOCK_monitor_enter, REG_ITMP1);
		M_CALL(REG_ITMP1);

		if (opt_verbosecall) {
			for (p = 0; p < INT_ARG_CNT; p++)
				M_LLD(abi_registers_integer_argument[p], REG_SP, p * 8);

			for (p = 0; p < FLT_ARG_CNT; p++)
				M_DLD(abi_registers_float_argument[p], REG_SP, (INT_ARG_CNT + p) * 8);

			M_LADD_IMM((INT_ARG_CNT + FLT_ARG_CNT) * 8, REG_SP);
		}
	}
#endif

#if !defined(NDEBUG)
	if (JITDATA_HAS_FLAG_VERBOSECALL(jd))
		emit_verbosecall_enter(jd);
#endif /* !defined(NDEBUG) */

	}

	/* end of header generation */

	/* create replacement points */

	REPLACEMENT_POINTS_INIT(cd, jd);

	/* walk through all basic blocks */

	for (bptr = jd->basicblocks; bptr != NULL; bptr = bptr->next) {

		bptr->mpc = (u4) ((u1 *) cd->mcodeptr - cd->mcodebase);

		if (bptr->flags >= BBREACHED) {

		/* branch resolving */

		codegen_resolve_branchrefs(cd, bptr);

		/* handle replacement points */

		REPLACEMENT_POINT_BLOCK_START(cd, bptr);

		/* copy interface registers to their destination */

		len = bptr->indepth;
		MCODECHECK(512);

#if defined(ENABLE_PROFILING)
		/* generate basicblock profiling code */

		if (JITDATA_HAS_FLAG_INSTRUMENT(jd)) {
			/* count frequency */

			M_MOV_IMM(code->bbfrequency, REG_ITMP3);
			M_IINC_MEMBASE(REG_ITMP3, bptr->nr * 4);

			/* if this is an exception handler, start profiling again */

			if (bptr->type == BBTYPE_EXH)
				PROFILE_CYCLE_START;
		}
#endif

#if defined(ENABLE_LSRA)
		if (opt_lsra) {
			while (len) {
				len--;
				src = bptr->invars[len];
				if ((len == bptr->indepth-1) && (bptr->type != BBTYPE_STD)) {
					if (bptr->type == BBTYPE_EXH) {
/*  					d = reg_of_var(rd, src, REG_ITMP1); */
						if (!IS_INMEMORY(src->flags))
							d= src->vv.regoff;
						else
							d=REG_ITMP1;
						M_INTMOVE(REG_ITMP1, d);
						emit_store(jd, NULL, src, d);
					}
				}
			}
			
		} else {
#endif

		while (len) {
			len--;
			var = VAR(bptr->invars[len]);
  			if ((len ==  bptr->indepth-1) && (bptr->type != BBTYPE_STD)) {
				if (bptr->type == BBTYPE_EXH) {
					d = codegen_reg_of_var(0, var, REG_ITMP1);
					M_INTMOVE(REG_ITMP1, d);
					emit_store(jd, NULL, var, d);
				}
			} 
			else {
				assert((var->flags & INOUT));
			}
		}
#if defined(ENABLE_LSRA)
		}
#endif
		/* walk through all instructions */
		
		len = bptr->icount;
		currentline = 0;

		for (iptr = bptr->iinstr; len > 0; len--, iptr++) {
			if (iptr->line != currentline) {
				linenumbertable_list_entry_add(cd, iptr->line);
				currentline = iptr->line;
			}

			MCODECHECK(1024);                         /* 1KB should be enough */

		switch (iptr->opc) {
		case ICMD_NOP:        /* ...  ==> ...                                 */
		case ICMD_POP:        /* ..., value  ==> ...                          */
		case ICMD_POP2:       /* ..., value, value  ==> ...                   */
			break;

		case ICMD_INLINE_START:

			REPLACEMENT_POINT_INLINE_START(cd, iptr);
			break;

		case ICMD_INLINE_BODY:

			REPLACEMENT_POINT_INLINE_BODY(cd, iptr);
			linenumbertable_list_entry_add_inline_start(cd, iptr);
			linenumbertable_list_entry_add(cd, iptr->line);
			break;

		case ICMD_INLINE_END:

			linenumbertable_list_entry_add_inline_end(cd, iptr);
			linenumbertable_list_entry_add(cd, iptr->line);
			break;

		case ICMD_CHECKNULL:  /* ..., objectref  ==> ..., objectref           */

			s1 = emit_load_s1(jd, iptr, REG_ITMP1);
			emit_nullpointer_check(cd, iptr, s1);
			break;

		/* constant operations ************************************************/

		case ICMD_ICONST:     /* ...  ==> ..., constant                       */

			d = codegen_reg_of_dst(jd, iptr, REG_ITMP1);
			ICONST(d, iptr->sx.val.i);
			emit_store_dst(jd, iptr, d);
			break;

		case ICMD_LCONST:     /* ...  ==> ..., constant                       */

			d = codegen_reg_of_dst(jd, iptr, REG_ITMP1);
			LCONST(d, iptr->sx.val.l);
			emit_store_dst(jd, iptr, d);
			break;

		case ICMD_FCONST:     /* ...  ==> ..., constant                       */

			d = codegen_reg_of_dst(jd, iptr, REG_FTMP1);
			disp = dseg_add_float(cd, iptr->sx.val.f);
			emit_movdl_membase_reg(cd, RIP, -((cd->mcodeptr + ((d > 7) ? 9 : 8)) - cd->mcodebase) + disp, d);
			emit_store_dst(jd, iptr, d);
			break;
		
		case ICMD_DCONST:     /* ...  ==> ..., constant                       */

			d = codegen_reg_of_dst(jd, iptr, REG_FTMP1);
			disp = dseg_add_double(cd, iptr->sx.val.d);
			emit_movd_membase_reg(cd, RIP, -((cd->mcodeptr + 9) - cd->mcodebase) + disp, d);
			emit_store_dst(jd, iptr, d);
			break;

		case ICMD_ACONST:     /* ...  ==> ..., constant                       */

			d = codegen_reg_of_dst(jd, iptr, REG_ITMP1);

			if (INSTRUCTION_IS_UNRESOLVED(iptr)) {
				cr   = iptr->sx.val.c.ref;
				disp = dseg_add_unique_address(cd, cr);

/* 				PROFILE_CYCLE_STOP; */

				patcher_add_patch_ref(jd, PATCHER_resolve_classref_to_classinfo,
									  cr, disp);

/* 				PROFILE_CYCLE_START; */

				M_ALD(d, RIP, disp);
			}
			else {
				if (iptr->sx.val.anyptr == 0) {
					M_CLR(d);
				}
				else {
					disp = dseg_add_address(cd, iptr->sx.val.anyptr);
					M_ALD(d, RIP, disp);
				}
			}
			emit_store_dst(jd, iptr, d);
			break;


		/* load/store/copy/move operations ************************************/

		case ICMD_ILOAD:      /* ...  ==> ..., content of local variable      */
		case ICMD_ALOAD:      /* s1 = local variable                          */
		case ICMD_LLOAD:
		case ICMD_FLOAD:  
		case ICMD_DLOAD:  
		case ICMD_ISTORE:     /* ..., value  ==> ...                          */
		case ICMD_LSTORE:
		case ICMD_FSTORE:
		case ICMD_DSTORE: 
		case ICMD_COPY:
		case ICMD_MOVE:
			
			emit_copy(jd, iptr);
			break;

		case ICMD_ASTORE:
			if (!(iptr->flags.bits & INS_FLAG_RETADDR))
				emit_copy(jd, iptr);
			break;

		/* integer operations *************************************************/

		case ICMD_INEG:       /* ..., value  ==> ..., - value                 */

			s1 = emit_load_s1(jd, iptr, REG_ITMP1); 
			d = codegen_reg_of_dst(jd, iptr, REG_ITMP1);
			M_INTMOVE(s1, d);
			M_INEG(d);
			emit_store_dst(jd, iptr, d);
			break;

		case ICMD_LNEG:       /* ..., value  ==> ..., - value                 */

			s1 = emit_load_s1(jd, iptr, REG_ITMP1); 
			d = codegen_reg_of_dst(jd, iptr, REG_ITMP1);
			M_INTMOVE(s1, d);
			M_LNEG(d);
			emit_store_dst(jd, iptr, d);
			break;

		case ICMD_I2L:        /* ..., value  ==> ..., value                   */

			s1 = emit_load_s1(jd, iptr, REG_ITMP1);
			d = codegen_reg_of_dst(jd, iptr, REG_ITMP3);
			M_ISEXT(s1, d);
			emit_store_dst(jd, iptr, d);
			break;

		case ICMD_L2I:        /* ..., value  ==> ..., value                   */

			s1 = emit_load_s1(jd, iptr, REG_ITMP1);
			d = codegen_reg_of_dst(jd, iptr, REG_ITMP1);
			M_IMOV(s1, d);
			emit_store_dst(jd, iptr, d);
			break;

		case ICMD_INT2BYTE:   /* ..., value  ==> ..., value                   */

			s1 = emit_load_s1(jd, iptr, REG_ITMP1);
			d = codegen_reg_of_dst(jd, iptr, REG_ITMP3);
			M_BSEXT(s1, d);
			emit_store_dst(jd, iptr, d);
			break;

		case ICMD_INT2CHAR:   /* ..., value  ==> ..., value                   */

			s1 = emit_load_s1(jd, iptr, REG_ITMP1);
			d = codegen_reg_of_dst(jd, iptr, REG_ITMP3);
			M_CZEXT(s1, d);
			emit_store_dst(jd, iptr, d);
			break;

		case ICMD_INT2SHORT:  /* ..., value  ==> ..., value                   */

			s1 = emit_load_s1(jd, iptr, REG_ITMP1);
			d = codegen_reg_of_dst(jd, iptr, REG_ITMP3);
			M_SSEXT(s1, d);
			emit_store_dst(jd, iptr, d);
			break;


		case ICMD_IADD:       /* ..., val1, val2  ==> ..., val1 + val2        */

			s1 = emit_load_s1(jd, iptr, REG_ITMP1);
			s2 = emit_load_s2(jd, iptr, REG_ITMP2);
			d = codegen_reg_of_dst(jd, iptr, REG_ITMP2);
			if (s2 == d)
				M_IADD(s1, d);
			else {
				M_INTMOVE(s1, d);
				M_IADD(s2, d);
			}
			emit_store_dst(jd, iptr, d);
			break;

		case ICMD_IINC:
		case ICMD_IADDCONST:  /* ..., value  ==> ..., value + constant        */
		                      /* sx.val.i = constant                             */

			s1 = emit_load_s1(jd, iptr, REG_ITMP1);
			d = codegen_reg_of_dst(jd, iptr, REG_ITMP1);

			/* Using inc and dec is not faster than add (tested with
			   sieve). */

			M_INTMOVE(s1, d);
			M_IADD_IMM(iptr->sx.val.i, d);
			emit_store_dst(jd, iptr, d);
			break;

		case ICMD_LADD:       /* ..., val1, val2  ==> ..., val1 + val2        */

			s1 = emit_load_s1(jd, iptr, REG_ITMP1);
			s2 = emit_load_s2(jd, iptr, REG_ITMP2);
			d = codegen_reg_of_dst(jd, iptr, REG_ITMP2);
			if (s2 == d)
				M_LADD(s1, d);
			else {
				M_INTMOVE(s1, d);
				M_LADD(s2, d);
			}
			emit_store_dst(jd, iptr, d);
			break;

		case ICMD_LADDCONST:  /* ..., value  ==> ..., value + constant        */
		                      /* sx.val.l = constant                             */

			s1 = emit_load_s1(jd, iptr, REG_ITMP1);
			d = codegen_reg_of_dst(jd, iptr, REG_ITMP1);
			M_INTMOVE(s1, d);
			if (IS_IMM32(iptr->sx.val.l))
				M_LADD_IMM(iptr->sx.val.l, d);
			else {
				M_MOV_IMM(iptr->sx.val.l, REG_ITMP2);
				M_LADD(REG_ITMP2, d);
			}
			emit_store_dst(jd, iptr, d);
			break;

		case ICMD_ISUB:       /* ..., val1, val2  ==> ..., val1 - val2        */

			s1 = emit_load_s1(jd, iptr, REG_ITMP1);
			s2 = emit_load_s2(jd, iptr, REG_ITMP2);
			d = codegen_reg_of_dst(jd, iptr, REG_ITMP2);
			if (s2 == d) {
				M_INTMOVE(s1, REG_ITMP1);
				M_ISUB(s2, REG_ITMP1);
				M_INTMOVE(REG_ITMP1, d);
			} else {
				M_INTMOVE(s1, d);
				M_ISUB(s2, d);
			}
			emit_store_dst(jd, iptr, d);
			break;

		case ICMD_ISUBCONST:  /* ..., value  ==> ..., value + constant        */
		                      /* sx.val.i = constant                             */

			s1 = emit_load_s1(jd, iptr, REG_ITMP1);
			d = codegen_reg_of_dst(jd, iptr, REG_ITMP1);
			M_INTMOVE(s1, d);
			M_ISUB_IMM(iptr->sx.val.i, d);
			emit_store_dst(jd, iptr, d);
			break;

		case ICMD_LSUB:       /* ..., val1, val2  ==> ..., val1 - val2        */

			s1 = emit_load_s1(jd, iptr, REG_ITMP1);
			s2 = emit_load_s2(jd, iptr, REG_ITMP2);
			d = codegen_reg_of_dst(jd, iptr, REG_ITMP2);
			if (s2 == d) {
				M_INTMOVE(s1, REG_ITMP1);
				M_LSUB(s2, REG_ITMP1);
				M_INTMOVE(REG_ITMP1, d);
			} else {
				M_INTMOVE(s1, d);
				M_LSUB(s2, d);
			}
			emit_store_dst(jd, iptr, d);
			break;

		case ICMD_LSUBCONST:  /* ..., value  ==> ..., value - constant        */
		                      /* sx.val.l = constant                             */

			s1 = emit_load_s1(jd, iptr, REG_ITMP1);
			d = codegen_reg_of_dst(jd, iptr, REG_ITMP1);
			M_INTMOVE(s1, d);
			if (IS_IMM32(iptr->sx.val.l))
				M_LSUB_IMM(iptr->sx.val.l, d);
			else {
				M_MOV_IMM(iptr->sx.val.l, REG_ITMP2);
				M_LSUB(REG_ITMP2, d);
			}
			emit_store_dst(jd, iptr, d);
			break;

		case ICMD_IMUL:       /* ..., val1, val2  ==> ..., val1 * val2        */

			s1 = emit_load_s1(jd, iptr, REG_ITMP1);
			s2 = emit_load_s2(jd, iptr, REG_ITMP2);
			d = codegen_reg_of_dst(jd, iptr, REG_ITMP2);
			if (s2 == d)
				M_IMUL(s1, d);
			else {
				M_INTMOVE(s1, d);
				M_IMUL(s2, d);
			}
			emit_store_dst(jd, iptr, d);
			break;

		case ICMD_IMULCONST:  /* ..., value  ==> ..., value * constant        */
		                      /* sx.val.i = constant                             */

			s1 = emit_load_s1(jd, iptr, REG_ITMP1);
			d = codegen_reg_of_dst(jd, iptr, REG_ITMP1);
			if (iptr->sx.val.i == 2) {
				M_INTMOVE(s1, d);
				M_ISLL_IMM(1, d);
			} else
				M_IMUL_IMM(s1, iptr->sx.val.i, d);
			emit_store_dst(jd, iptr, d);
			break;

		case ICMD_LMUL:       /* ..., val1, val2  ==> ..., val1 * val2        */

			s1 = emit_load_s1(jd, iptr, REG_ITMP1);
			s2 = emit_load_s2(jd, iptr, REG_ITMP2);
			d = codegen_reg_of_dst(jd, iptr, REG_ITMP2);
			if (s2 == d)
				M_LMUL(s1, d);
			else {
				M_INTMOVE(s1, d);
				M_LMUL(s2, d);
			}
			emit_store_dst(jd, iptr, d);
			break;

		case ICMD_LMULCONST:  /* ..., value  ==> ..., value * constant        */
		                      /* sx.val.l = constant                             */

			s1 = emit_load_s1(jd, iptr, REG_ITMP1);
			d = codegen_reg_of_dst(jd, iptr, REG_ITMP1);
			if (IS_IMM32(iptr->sx.val.l))
				M_LMUL_IMM(s1, iptr->sx.val.l, d);
			else {
				M_MOV_IMM(iptr->sx.val.l, REG_ITMP2);
				M_INTMOVE(s1, d);
				M_LMUL(REG_ITMP2, d);
			}
			emit_store_dst(jd, iptr, d);
			break;

		case ICMD_IDIV:       /* ..., val1, val2  ==> ..., val1 / val2        */

			s1 = emit_load_s1(jd, iptr, RAX);
			s2 = emit_load_s2(jd, iptr, REG_ITMP3);
			d = codegen_reg_of_dst(jd, iptr, RAX);

			M_INTMOVE(s1, RAX);
			M_INTMOVE(s2, REG_ITMP3);
			emit_arithmetic_check(cd, iptr, REG_ITMP3);

			M_MOV(RDX, REG_ITMP2);    /* save RDX (it's an argument register) */

			M_ICMP_IMM(0x80000000, RAX);    /* check as described in jvm spec */
			M_BNE(4 + 6);
			M_ICMP_IMM(-1, REG_ITMP3);                             /* 4 bytes */
			M_BEQ(1 + 3);                                          /* 6 bytes */

  			emit_cltd(cd);                                         /* 1 byte  */
			emit_idivl_reg(cd, REG_ITMP3);                         /* 3 bytes */

			M_INTMOVE(RAX, d);
			emit_store_dst(jd, iptr, d);
			dst = VAROP(iptr->dst);
			if (IS_INMEMORY(dst->flags) || (dst->vv.regoff != RDX))
				M_MOV(REG_ITMP2, RDX);                         /* restore RDX */
			break;

		case ICMD_IREM:       /* ..., val1, val2  ==> ..., val1 % val2        */

			s1 = emit_load_s1(jd, iptr, RAX);
			s2 = emit_load_s2(jd, iptr, REG_ITMP3);
			d = codegen_reg_of_dst(jd, iptr, RDX);

			M_INTMOVE(s1, RAX);
			M_INTMOVE(s2, REG_ITMP3);
			emit_arithmetic_check(cd, iptr, REG_ITMP3);

			M_MOV(RDX, REG_ITMP2);    /* save RDX (it's an argument register) */

			M_ICMP_IMM(0x80000000, RAX);    /* check as described in jvm spec */
			M_BNE(3 + 4 + 6);
			M_CLR(RDX);                                            /* 3 bytes */
			M_ICMP_IMM(-1, REG_ITMP3);                             /* 4 bytes */
			M_BEQ(1 + 3);                                          /* 6 bytes */

  			emit_cltd(cd);                                         /* 1 byte  */
			emit_idivl_reg(cd, REG_ITMP3);                         /* 3 byte  */

			M_INTMOVE(RDX, d);
			emit_store_dst(jd, iptr, d);
			dst = VAROP(iptr->dst);
			if (IS_INMEMORY(dst->flags) || (dst->vv.regoff != RDX))
				M_MOV(REG_ITMP2, RDX);                         /* restore RDX */
			break;

		case ICMD_IDIVPOW2:   /* ..., value  ==> ..., value >> constant       */
		                      /* sx.val.i = constant                             */

			s1 = emit_load_s1(jd, iptr, REG_ITMP1);
			d = codegen_reg_of_dst(jd, iptr, REG_ITMP3);
			M_INTMOVE(s1, REG_ITMP1);
			emit_alul_imm_reg(cd, ALU_CMP, -1, REG_ITMP1);
			emit_leal_membase_reg(cd, REG_ITMP1, (1 << iptr->sx.val.i) - 1, REG_ITMP2);
			emit_cmovccl_reg_reg(cd, CC_LE, REG_ITMP2, REG_ITMP1);
			emit_shiftl_imm_reg(cd, SHIFT_SAR, iptr->sx.val.i, REG_ITMP1);
			emit_mov_reg_reg(cd, REG_ITMP1, d);
			emit_store_dst(jd, iptr, d);
			break;

		case ICMD_IREMPOW2:   /* ..., value  ==> ..., value % constant        */
		                      /* sx.val.i = constant                             */

			s1 = emit_load_s1(jd, iptr, REG_ITMP1);
			d = codegen_reg_of_dst(jd, iptr, REG_ITMP3);
			M_INTMOVE(s1, REG_ITMP1);
			emit_alul_imm_reg(cd, ALU_CMP, -1, REG_ITMP1);
			emit_leal_membase_reg(cd, REG_ITMP1, iptr->sx.val.i, REG_ITMP2);
			emit_cmovccl_reg_reg(cd, CC_G, REG_ITMP1, REG_ITMP2);
			emit_alul_imm_reg(cd, ALU_AND, -1 - (iptr->sx.val.i), REG_ITMP2);
			emit_alul_reg_reg(cd, ALU_SUB, REG_ITMP2, REG_ITMP1);
			emit_mov_reg_reg(cd, REG_ITMP1, d);
			emit_store_dst(jd, iptr, d);
			break;


		case ICMD_LDIV:       /* ..., val1, val2  ==> ..., val1 / val2        */

			s1 = emit_load_s1(jd, iptr, RAX);
			s2 = emit_load_s2(jd, iptr, REG_ITMP3);
			d = codegen_reg_of_dst(jd, iptr, RAX);

			M_INTMOVE(s1, RAX);
			M_INTMOVE(s2, REG_ITMP3);
			emit_arithmetic_check(cd, iptr, REG_ITMP3);

			M_MOV(RDX, REG_ITMP2);    /* save RDX (it's an argument register) */

			/* check as described in jvm spec */
			disp = dseg_add_s8(cd, 0x8000000000000000LL);
  			M_LCMP_MEMBASE(RIP, -((cd->mcodeptr + 7) - cd->mcodebase) + disp, RAX);
			M_BNE(4 + 6);
			M_LCMP_IMM(-1, REG_ITMP3);                             /* 4 bytes */
			M_BEQ(2 + 3);                                          /* 6 bytes */

  			emit_cqto(cd);                                         /* 2 bytes */
			emit_idiv_reg(cd, REG_ITMP3);                          /* 3 bytes */

			M_INTMOVE(RAX, d);
			emit_store_dst(jd, iptr, d);
			dst = VAROP(iptr->dst);
			if (IS_INMEMORY(dst->flags) || (dst->vv.regoff != RDX))
				M_MOV(REG_ITMP2, RDX);                         /* restore RDX */
			break;

		case ICMD_LREM:       /* ..., val1, val2  ==> ..., val1 % val2        */

			s1 = emit_load_s1(jd, iptr, RAX);
			s2 = emit_load_s2(jd, iptr, REG_ITMP3);
			d = codegen_reg_of_dst(jd, iptr, RDX);

			M_INTMOVE(s1, RAX);
			M_INTMOVE(s2, REG_ITMP3);
			emit_arithmetic_check(cd, iptr, REG_ITMP3);

			M_MOV(RDX, REG_ITMP2);    /* save RDX (it's an argument register) */

			/* check as described in jvm spec */
			disp = dseg_add_s8(cd, 0x8000000000000000LL);
  			M_LCMP_MEMBASE(RIP, -((cd->mcodeptr + 7) - cd->mcodebase) + disp, REG_ITMP1);
			M_BNE(3 + 4 + 6);
			M_LXOR(RDX, RDX);                                      /* 3 bytes */
			M_LCMP_IMM(-1, REG_ITMP3);                             /* 4 bytes */
			M_BEQ(2 + 3);                                          /* 6 bytes */

  			emit_cqto(cd);                                         /* 2 bytes */
			emit_idiv_reg(cd, REG_ITMP3);                          /* 3 bytes */

			M_INTMOVE(RDX, d);
			emit_store_dst(jd, iptr, d);
			dst = VAROP(iptr->dst);
			if (IS_INMEMORY(dst->flags) || (dst->vv.regoff != RDX))
				M_MOV(REG_ITMP2, RDX);                         /* restore RDX */
			break;

		case ICMD_LDIVPOW2:   /* ..., value  ==> ..., value >> constant       */
		                      /* sx.val.i = constant                             */

			s1 = emit_load_s1(jd, iptr, REG_ITMP1);
			d = codegen_reg_of_dst(jd, iptr, REG_ITMP3);
			M_INTMOVE(s1, REG_ITMP1);
			emit_alu_imm_reg(cd, ALU_CMP, -1, REG_ITMP1);
			emit_lea_membase_reg(cd, REG_ITMP1, (1 << iptr->sx.val.i) - 1, REG_ITMP2);
			emit_cmovcc_reg_reg(cd, CC_LE, REG_ITMP2, REG_ITMP1);
			emit_shift_imm_reg(cd, SHIFT_SAR, iptr->sx.val.i, REG_ITMP1);
			emit_mov_reg_reg(cd, REG_ITMP1, d);
			emit_store_dst(jd, iptr, d);
			break;

		case ICMD_LREMPOW2:   /* ..., value  ==> ..., value % constant        */
		                      /* sx.val.l = constant                             */

			s1 = emit_load_s1(jd, iptr, REG_ITMP1);
			d = codegen_reg_of_dst(jd, iptr, REG_ITMP3);
			M_INTMOVE(s1, REG_ITMP1);
			emit_alu_imm_reg(cd, ALU_CMP, -1, REG_ITMP1);
			emit_lea_membase_reg(cd, REG_ITMP1, iptr->sx.val.i, REG_ITMP2);
			emit_cmovcc_reg_reg(cd, CC_G, REG_ITMP1, REG_ITMP2);
			emit_alu_imm_reg(cd, ALU_AND, -1 - (iptr->sx.val.i), REG_ITMP2);
			emit_alu_reg_reg(cd, ALU_SUB, REG_ITMP2, REG_ITMP1);
			emit_mov_reg_reg(cd, REG_ITMP1, d);
			emit_store_dst(jd, iptr, d);
			break;

		case ICMD_ISHL:       /* ..., val1, val2  ==> ..., val1 << val2       */

			d = codegen_reg_of_dst(jd, iptr, REG_NULL);
			emit_ishift(jd, SHIFT_SHL, iptr);
			break;

		case ICMD_ISHLCONST:  /* ..., value  ==> ..., value << constant       */
		                      /* sx.val.i = constant                             */

			s1 = emit_load_s1(jd, iptr, REG_ITMP1);
			d = codegen_reg_of_dst(jd, iptr, REG_ITMP1);
			M_INTMOVE(s1, d);
			M_ISLL_IMM(iptr->sx.val.i, d);
			emit_store_dst(jd, iptr, d);
			break;

		case ICMD_ISHR:       /* ..., val1, val2  ==> ..., val1 >> val2       */

			d = codegen_reg_of_dst(jd, iptr, REG_NULL);
			emit_ishift(jd, SHIFT_SAR, iptr);
			break;

		case ICMD_ISHRCONST:  /* ..., value  ==> ..., value >> constant       */
		                      /* sx.val.i = constant                             */

			s1 = emit_load_s1(jd, iptr, REG_ITMP1);
			d = codegen_reg_of_dst(jd, iptr, REG_ITMP2);
			M_INTMOVE(s1, d);
			M_ISRA_IMM(iptr->sx.val.i, d);
			emit_store_dst(jd, iptr, d);
			break;

		case ICMD_IUSHR:      /* ..., val1, val2  ==> ..., val1 >>> val2      */

			d = codegen_reg_of_dst(jd, iptr, REG_NULL);
			emit_ishift(jd, SHIFT_SHR, iptr);
			break;

		case ICMD_IUSHRCONST: /* ..., value  ==> ..., value >>> constant      */
		                      /* sx.val.i = constant                             */

			s1 = emit_load_s1(jd, iptr, REG_ITMP1);
			d = codegen_reg_of_dst(jd, iptr, REG_ITMP2);
			M_INTMOVE(s1, d);
			M_ISRL_IMM(iptr->sx.val.i, d);
			emit_store_dst(jd, iptr, d);
			break;

		case ICMD_LSHL:       /* ..., val1, val2  ==> ..., val1 << val2       */

			d = codegen_reg_of_dst(jd, iptr, REG_NULL);
			emit_lshift(jd, SHIFT_SHL, iptr);
			break;

        case ICMD_LSHLCONST:  /* ..., value  ==> ..., value << constant       */
 			                  /* sx.val.i = constant                             */

			s1 = emit_load_s1(jd, iptr, REG_ITMP1);
			d = codegen_reg_of_dst(jd, iptr, REG_ITMP1);
			M_INTMOVE(s1, d);
			M_LSLL_IMM(iptr->sx.val.i, d);
			emit_store_dst(jd, iptr, d);
			break;

		case ICMD_LSHR:       /* ..., val1, val2  ==> ..., val1 >> val2       */

			d = codegen_reg_of_dst(jd, iptr, REG_NULL);
			emit_lshift(jd, SHIFT_SAR, iptr);
			break;

		case ICMD_LSHRCONST:  /* ..., value  ==> ..., value >> constant       */
		                      /* sx.val.i = constant                             */

			s1 = emit_load_s1(jd, iptr, REG_ITMP1);
			d = codegen_reg_of_dst(jd, iptr, REG_ITMP2);
			M_INTMOVE(s1, d);
			M_LSRA_IMM(iptr->sx.val.i, d);
			emit_store_dst(jd, iptr, d);
			break;

		case ICMD_LUSHR:      /* ..., val1, val2  ==> ..., val1 >>> val2      */

			d = codegen_reg_of_dst(jd, iptr, REG_NULL);
			emit_lshift(jd, SHIFT_SHR, iptr);
			break;

  		case ICMD_LUSHRCONST: /* ..., value  ==> ..., value >>> constant      */
  		                      /* sx.val.l = constant                             */

			s1 = emit_load_s1(jd, iptr, REG_ITMP1);
			d = codegen_reg_of_dst(jd, iptr, REG_ITMP2);
			M_INTMOVE(s1, d);
			M_LSRL_IMM(iptr->sx.val.i, d);
			emit_store_dst(jd, iptr, d);
			break;

		case ICMD_IAND:       /* ..., val1, val2  ==> ..., val1 & val2        */

			s1 = emit_load_s1(jd, iptr, REG_ITMP1);
			s2 = emit_load_s2(jd, iptr, REG_ITMP2);
			d = codegen_reg_of_dst(jd, iptr, REG_ITMP2);
			if (s2 == d)
				M_IAND(s1, d);
			else {
				M_INTMOVE(s1, d);
				M_IAND(s2, d);
			}
			emit_store_dst(jd, iptr, d);
			break;

		case ICMD_IANDCONST:  /* ..., value  ==> ..., value & constant        */
		                      /* sx.val.i = constant                             */

			s1 = emit_load_s1(jd, iptr, REG_ITMP1);
			d = codegen_reg_of_dst(jd, iptr, REG_ITMP1);
			M_INTMOVE(s1, d);
			M_IAND_IMM(iptr->sx.val.i, d);
			emit_store_dst(jd, iptr, d);
			break;

		case ICMD_LAND:       /* ..., val1, val2  ==> ..., val1 & val2        */

			s1 = emit_load_s1(jd, iptr, REG_ITMP1);
			s2 = emit_load_s2(jd, iptr, REG_ITMP2);
			d = codegen_reg_of_dst(jd, iptr, REG_ITMP2);
			if (s2 == d)
				M_LAND(s1, d);
			else {
				M_INTMOVE(s1, d);
				M_LAND(s2, d);
			}
			emit_store_dst(jd, iptr, d);
			break;

		case ICMD_LANDCONST:  /* ..., value  ==> ..., value & constant        */
		                      /* sx.val.l = constant                             */

			s1 = emit_load_s1(jd, iptr, REG_ITMP1);
			d = codegen_reg_of_dst(jd, iptr, REG_ITMP1);
			M_INTMOVE(s1, d);
			if (IS_IMM32(iptr->sx.val.l))
				M_LAND_IMM(iptr->sx.val.l, d);
			else {
				M_MOV_IMM(iptr->sx.val.l, REG_ITMP2);
				M_LAND(REG_ITMP2, d);
			}
			emit_store_dst(jd, iptr, d);
			break;

		case ICMD_IOR:        /* ..., val1, val2  ==> ..., val1 | val2        */

			s1 = emit_load_s1(jd, iptr, REG_ITMP1);
			s2 = emit_load_s2(jd, iptr, REG_ITMP2);
			d = codegen_reg_of_dst(jd, iptr, REG_ITMP2);
			if (s2 == d)
				M_IOR(s1, d);
			else {
				M_INTMOVE(s1, d);
				M_IOR(s2, d);
			}
			emit_store_dst(jd, iptr, d);
			break;

		case ICMD_IORCONST:   /* ..., value  ==> ..., value | constant        */
		                      /* sx.val.i = constant                             */

			s1 = emit_load_s1(jd, iptr, REG_ITMP1);
			d = codegen_reg_of_dst(jd, iptr, REG_ITMP1);
			M_INTMOVE(s1, d);
			M_IOR_IMM(iptr->sx.val.i, d);
			emit_store_dst(jd, iptr, d);
			break;

		case ICMD_LOR:        /* ..., val1, val2  ==> ..., val1 | val2        */

			s1 = emit_load_s1(jd, iptr, REG_ITMP1);
			s2 = emit_load_s2(jd, iptr, REG_ITMP2);
			d = codegen_reg_of_dst(jd, iptr, REG_ITMP2);
			if (s2 == d)
				M_LOR(s1, d);
			else {
				M_INTMOVE(s1, d);
				M_LOR(s2, d);
			}
			emit_store_dst(jd, iptr, d);
			break;

		case ICMD_LORCONST:   /* ..., value  ==> ..., value | constant        */
		                      /* sx.val.l = constant                             */

			s1 = emit_load_s1(jd, iptr, REG_ITMP1);
			d = codegen_reg_of_dst(jd, iptr, REG_ITMP1);
			M_INTMOVE(s1, d);
			if (IS_IMM32(iptr->sx.val.l))
				M_LOR_IMM(iptr->sx.val.l, d);
			else {
				M_MOV_IMM(iptr->sx.val.l, REG_ITMP2);
				M_LOR(REG_ITMP2, d);
			}
			emit_store_dst(jd, iptr, d);
			break;

		case ICMD_IXOR:       /* ..., val1, val2  ==> ..., val1 ^ val2        */

			s1 = emit_load_s1(jd, iptr, REG_ITMP1);
			s2 = emit_load_s2(jd, iptr, REG_ITMP2);
			d = codegen_reg_of_dst(jd, iptr, REG_ITMP2);
			if (s2 == d)
				M_IXOR(s1, d);
			else {
				M_INTMOVE(s1, d);
				M_IXOR(s2, d);
			}
			emit_store_dst(jd, iptr, d);
			break;

		case ICMD_IXORCONST:  /* ..., value  ==> ..., value ^ constant        */
		                      /* sx.val.i = constant                             */

			s1 = emit_load_s1(jd, iptr, REG_ITMP1);
			d = codegen_reg_of_dst(jd, iptr, REG_ITMP1);
			M_INTMOVE(s1, d);
			M_IXOR_IMM(iptr->sx.val.i, d);
			emit_store_dst(jd, iptr, d);
			break;

		case ICMD_LXOR:       /* ..., val1, val2  ==> ..., val1 ^ val2        */

			s1 = emit_load_s1(jd, iptr, REG_ITMP1);
			s2 = emit_load_s2(jd, iptr, REG_ITMP2);
			d = codegen_reg_of_dst(jd, iptr, REG_ITMP2);
			if (s2 == d)
				M_LXOR(s1, d);
			else {
				M_INTMOVE(s1, d);
				M_LXOR(s2, d);
			}
			emit_store_dst(jd, iptr, d);
			break;

		case ICMD_LXORCONST:  /* ..., value  ==> ..., value ^ constant        */
		                      /* sx.val.l = constant                             */

			s1 = emit_load_s1(jd, iptr, REG_ITMP1);
			d = codegen_reg_of_dst(jd, iptr, REG_ITMP1);
			M_INTMOVE(s1, d);
			if (IS_IMM32(iptr->sx.val.l))
				M_LXOR_IMM(iptr->sx.val.l, d);
			else {
				M_MOV_IMM(iptr->sx.val.l, REG_ITMP2);
				M_LXOR(REG_ITMP2, d);
			}
			emit_store_dst(jd, iptr, d);
			break;


		/* floating operations ************************************************/

		case ICMD_FNEG:       /* ..., value  ==> ..., - value                 */

			s1 = emit_load_s1(jd, iptr, REG_FTMP1);
			d = codegen_reg_of_dst(jd, iptr, REG_FTMP3);
			disp = dseg_add_s4(cd, 0x80000000);
			M_FLTMOVE(s1, d);
			emit_movss_membase_reg(cd, RIP, -((cd->mcodeptr + 9) - cd->mcodebase) + disp, REG_FTMP2);
			emit_xorps_reg_reg(cd, REG_FTMP2, d);
			emit_store_dst(jd, iptr, d);
			break;

		case ICMD_DNEG:       /* ..., value  ==> ..., - value                 */

			s1 = emit_load_s1(jd, iptr, REG_FTMP1);
			d = codegen_reg_of_dst(jd, iptr, REG_FTMP3);
			disp = dseg_add_s8(cd, 0x8000000000000000);
			M_FLTMOVE(s1, d);
			emit_movd_membase_reg(cd, RIP, -((cd->mcodeptr + 9) - cd->mcodebase) + disp, REG_FTMP2);
			emit_xorpd_reg_reg(cd, REG_FTMP2, d);
			emit_store_dst(jd, iptr, d);
			break;

		case ICMD_FADD:       /* ..., val1, val2  ==> ..., val1 + val2        */

			s1 = emit_load_s1(jd, iptr, REG_FTMP1);
			s2 = emit_load_s2(jd, iptr, REG_FTMP2);
			d = codegen_reg_of_dst(jd, iptr, REG_FTMP3);
			if (s2 == d)
				M_FADD(s1, d);
			else {
				M_FLTMOVE(s1, d);
				M_FADD(s2, d);
			}
			emit_store_dst(jd, iptr, d);
			break;

		case ICMD_DADD:       /* ..., val1, val2  ==> ..., val1 + val2        */

			s1 = emit_load_s1(jd, iptr, REG_FTMP1);
			s2 = emit_load_s2(jd, iptr, REG_FTMP2);
			d = codegen_reg_of_dst(jd, iptr, REG_FTMP3);
			if (s2 == d)
				M_DADD(s1, d);
			else {
				M_FLTMOVE(s1, d);
				M_DADD(s2, d);
			}
			emit_store_dst(jd, iptr, d);
			break;

		case ICMD_FSUB:       /* ..., val1, val2  ==> ..., val1 - val2        */

			s1 = emit_load_s1(jd, iptr, REG_FTMP1);
			s2 = emit_load_s2(jd, iptr, REG_FTMP2);
			d = codegen_reg_of_dst(jd, iptr, REG_FTMP3);
			if (s2 == d) {
				M_FLTMOVE(s2, REG_FTMP2);
				s2 = REG_FTMP2;
			}
			M_FLTMOVE(s1, d);
			M_FSUB(s2, d);
			emit_store_dst(jd, iptr, d);
			break;

		case ICMD_DSUB:       /* ..., val1, val2  ==> ..., val1 - val2        */

			s1 = emit_load_s1(jd, iptr, REG_FTMP1);
			s2 = emit_load_s2(jd, iptr, REG_FTMP2);
			d = codegen_reg_of_dst(jd, iptr, REG_FTMP3);
			if (s2 == d) {
				M_FLTMOVE(s2, REG_FTMP2);
				s2 = REG_FTMP2;
			}
			M_FLTMOVE(s1, d);
			M_DSUB(s2, d);
			emit_store_dst(jd, iptr, d);
			break;

		case ICMD_FMUL:       /* ..., val1, val2  ==> ..., val1 * val2        */

			s1 = emit_load_s1(jd, iptr, REG_FTMP1);
			s2 = emit_load_s2(jd, iptr, REG_FTMP2);
			d = codegen_reg_of_dst(jd, iptr, REG_FTMP3);
			if (s2 == d)
				M_FMUL(s1, d);
			else {
				M_FLTMOVE(s1, d);
				M_FMUL(s2, d);
			}
			emit_store_dst(jd, iptr, d);
			break;

		case ICMD_DMUL:       /* ..., val1, val2  ==> ..., val1 * val2        */

			s1 = emit_load_s1(jd, iptr, REG_FTMP1);
			s2 = emit_load_s2(jd, iptr, REG_FTMP2);
			d = codegen_reg_of_dst(jd, iptr, REG_FTMP3);
			if (s2 == d)
				M_DMUL(s1, d);
			else {
				M_FLTMOVE(s1, d);
				M_DMUL(s2, d);
			}
			emit_store_dst(jd, iptr, d);
			break;

		case ICMD_FDIV:       /* ..., val1, val2  ==> ..., val1 / val2        */

			s1 = emit_load_s1(jd, iptr, REG_FTMP1);
			s2 = emit_load_s2(jd, iptr, REG_FTMP2);
			d = codegen_reg_of_dst(jd, iptr, REG_FTMP3);
			if (s2 == d) {
				M_FLTMOVE(s2, REG_FTMP2);
				s2 = REG_FTMP2;
			}
			M_FLTMOVE(s1, d);
			M_FDIV(s2, d);
			emit_store_dst(jd, iptr, d);
			break;

		case ICMD_DDIV:       /* ..., val1, val2  ==> ..., val1 / val2        */

			s1 = emit_load_s1(jd, iptr, REG_FTMP1);
			s2 = emit_load_s2(jd, iptr, REG_FTMP2);
			d = codegen_reg_of_dst(jd, iptr, REG_FTMP3);
			if (s2 == d) {
				M_FLTMOVE(s2, REG_FTMP2);
				s2 = REG_FTMP2;
			}
			M_FLTMOVE(s1, d);
			M_DDIV(s2, d);
			emit_store_dst(jd, iptr, d);
			break;

		case ICMD_I2F:       /* ..., value  ==> ..., (float) value            */

			s1 = emit_load_s1(jd, iptr, REG_ITMP1);
			d = codegen_reg_of_dst(jd, iptr, REG_FTMP1);
			M_CVTIF(s1, d);
  			emit_store_dst(jd, iptr, d);
			break;

		case ICMD_I2D:       /* ..., value  ==> ..., (double) value           */

			s1 = emit_load_s1(jd, iptr, REG_ITMP1);
			d = codegen_reg_of_dst(jd, iptr, REG_FTMP1);
			M_CVTID(s1, d);
  			emit_store_dst(jd, iptr, d);
			break;

		case ICMD_L2F:       /* ..., value  ==> ..., (float) value            */

			s1 = emit_load_s1(jd, iptr, REG_ITMP1);
			d = codegen_reg_of_dst(jd, iptr, REG_FTMP1);
			M_CVTLF(s1, d);
  			emit_store_dst(jd, iptr, d);
			break;
			
		case ICMD_L2D:       /* ..., value  ==> ..., (double) value           */

			s1 = emit_load_s1(jd, iptr, REG_ITMP1);
			d = codegen_reg_of_dst(jd, iptr, REG_FTMP1);
			M_CVTLD(s1, d);
  			emit_store_dst(jd, iptr, d);
			break;
			
		case ICMD_F2I:       /* ..., value  ==> ..., (int) value              */

			s1 = emit_load_s1(jd, iptr, REG_FTMP1);
			d = codegen_reg_of_dst(jd, iptr, REG_ITMP1);
			M_CVTFI(s1, d);
			M_ICMP_IMM(0x80000000, d);                        /* corner cases */
			disp = ((s1 == REG_FTMP1) ? 0 : 5) + 10 + 3 +
				((REG_RESULT == d) ? 0 : 3);
			M_BNE(disp);
			M_FLTMOVE(s1, REG_FTMP1);
			M_MOV_IMM(asm_builtin_f2i, REG_ITMP2);
			M_CALL(REG_ITMP2);
			M_INTMOVE(REG_RESULT, d);
  			emit_store_dst(jd, iptr, d);
			break;

		case ICMD_D2I:       /* ..., value  ==> ..., (int) value              */

			s1 = emit_load_s1(jd, iptr, REG_FTMP1);
			d = codegen_reg_of_dst(jd, iptr, REG_ITMP1);
			M_CVTDI(s1, d);
			M_ICMP_IMM(0x80000000, d);                        /* corner cases */
			disp = ((s1 == REG_FTMP1) ? 0 : 5) + 10 + 3 +
				((REG_RESULT == d) ? 0 : 3);
			M_BNE(disp);
			M_FLTMOVE(s1, REG_FTMP1);
			M_MOV_IMM(asm_builtin_d2i, REG_ITMP2);
			M_CALL(REG_ITMP2);
			M_INTMOVE(REG_RESULT, d);
  			emit_store_dst(jd, iptr, d);
			break;

		case ICMD_F2L:       /* ..., value  ==> ..., (long) value             */

			s1 = emit_load_s1(jd, iptr, REG_FTMP1);
			d = codegen_reg_of_dst(jd, iptr, REG_ITMP1);
			M_CVTFL(s1, d);
			M_MOV_IMM(0x8000000000000000, REG_ITMP2);
			M_LCMP(REG_ITMP2, d);                             /* corner cases */
			disp = ((s1 == REG_FTMP1) ? 0 : 5) + 10 + 3 +
				((REG_RESULT == d) ? 0 : 3);
			M_BNE(disp);
			M_FLTMOVE(s1, REG_FTMP1);
			M_MOV_IMM(asm_builtin_f2l, REG_ITMP2);
			M_CALL(REG_ITMP2);
			M_INTMOVE(REG_RESULT, d);
  			emit_store_dst(jd, iptr, d);
			break;

		case ICMD_D2L:       /* ..., value  ==> ..., (long) value             */

			s1 = emit_load_s1(jd, iptr, REG_FTMP1);
			d = codegen_reg_of_dst(jd, iptr, REG_ITMP1);
			M_CVTDL(s1, d);
			M_MOV_IMM(0x8000000000000000, REG_ITMP2);
			M_LCMP(REG_ITMP2, d);                             /* corner cases */
			disp = ((s1 == REG_FTMP1) ? 0 : 5) + 10 + 3 +
				((REG_RESULT == d) ? 0 : 3);
			M_BNE(disp);
			M_FLTMOVE(s1, REG_FTMP1);
			M_MOV_IMM(asm_builtin_d2l, REG_ITMP2);
			M_CALL(REG_ITMP2);
			M_INTMOVE(REG_RESULT, d);
  			emit_store_dst(jd, iptr, d);
			break;

		case ICMD_F2D:       /* ..., value  ==> ..., (double) value           */

			s1 = emit_load_s1(jd, iptr, REG_FTMP1);
			d = codegen_reg_of_dst(jd, iptr, REG_FTMP3);
			M_CVTFD(s1, d);
			emit_store_dst(jd, iptr, d);
			break;

		case ICMD_D2F:       /* ..., value  ==> ..., (float) value            */

			s1 = emit_load_s1(jd, iptr, REG_FTMP1);
			d = codegen_reg_of_dst(jd, iptr, REG_FTMP3);
			M_CVTDF(s1, d);
			emit_store_dst(jd, iptr, d);
			break;

		case ICMD_FCMPL:      /* ..., val1, val2  ==> ..., val1 fcmpl val2    */
 			                  /* == => 0, < => 1, > => -1 */

			s1 = emit_load_s1(jd, iptr, REG_FTMP1);
			s2 = emit_load_s2(jd, iptr, REG_FTMP2);
			d = codegen_reg_of_dst(jd, iptr, REG_ITMP3);
			M_CLR(d);
			M_MOV_IMM(1, REG_ITMP1);
			M_MOV_IMM(-1, REG_ITMP2);
			emit_ucomiss_reg_reg(cd, s1, s2);
			M_CMOVULT(REG_ITMP1, d);
			M_CMOVUGT(REG_ITMP2, d);
			M_CMOVP(REG_ITMP2, d);                   /* treat unordered as GT */
			emit_store_dst(jd, iptr, d);
			break;

		case ICMD_FCMPG:      /* ..., val1, val2  ==> ..., val1 fcmpg val2    */
 			                  /* == => 0, < => 1, > => -1 */

			s1 = emit_load_s1(jd, iptr, REG_FTMP1);
			s2 = emit_load_s2(jd, iptr, REG_FTMP2);
			d = codegen_reg_of_dst(jd, iptr, REG_ITMP3);
			M_CLR(d);
			M_MOV_IMM(1, REG_ITMP1);
			M_MOV_IMM(-1, REG_ITMP2);
			emit_ucomiss_reg_reg(cd, s1, s2);
			M_CMOVULT(REG_ITMP1, d);
			M_CMOVUGT(REG_ITMP2, d);
			M_CMOVP(REG_ITMP1, d);                   /* treat unordered as LT */
			emit_store_dst(jd, iptr, d);
			break;

		case ICMD_DCMPL:      /* ..., val1, val2  ==> ..., val1 fcmpl val2    */
 			                  /* == => 0, < => 1, > => -1 */

			s1 = emit_load_s1(jd, iptr, REG_FTMP1);
			s2 = emit_load_s2(jd, iptr, REG_FTMP2);
			d = codegen_reg_of_dst(jd, iptr, REG_ITMP3);
			M_CLR(d);
			M_MOV_IMM(1, REG_ITMP1);
			M_MOV_IMM(-1, REG_ITMP2);
			emit_ucomisd_reg_reg(cd, s1, s2);
			M_CMOVULT(REG_ITMP1, d);
			M_CMOVUGT(REG_ITMP2, d);
			M_CMOVP(REG_ITMP2, d);                   /* treat unordered as GT */
			emit_store_dst(jd, iptr, d);
			break;

		case ICMD_DCMPG:      /* ..., val1, val2  ==> ..., val1 fcmpg val2    */
 			                  /* == => 0, < => 1, > => -1 */

			s1 = emit_load_s1(jd, iptr, REG_FTMP1);
			s2 = emit_load_s2(jd, iptr, REG_FTMP2);
			d = codegen_reg_of_dst(jd, iptr, REG_ITMP3);
			M_CLR(d);
			M_MOV_IMM(1, REG_ITMP1);
			M_MOV_IMM(-1, REG_ITMP2);
			emit_ucomisd_reg_reg(cd, s1, s2);
			M_CMOVULT(REG_ITMP1, d);
			M_CMOVUGT(REG_ITMP2, d);
			M_CMOVP(REG_ITMP1, d);                   /* treat unordered as LT */
			emit_store_dst(jd, iptr, d);
			break;


		/* memory operations **************************************************/

		case ICMD_ARRAYLENGTH: /* ..., arrayref  ==> ..., (int) length        */

			s1 = emit_load_s1(jd, iptr, REG_ITMP1);
			d = codegen_reg_of_dst(jd, iptr, REG_ITMP3);
			/* implicit null-pointer check */
			M_ILD(d, s1, OFFSET(java_array_t, size));
			emit_store_dst(jd, iptr, d);
			break;

		case ICMD_BALOAD:     /* ..., arrayref, index  ==> ..., value         */

			s1 = emit_load_s1(jd, iptr, REG_ITMP1);
			s2 = emit_load_s2(jd, iptr, REG_ITMP2);
			d = codegen_reg_of_dst(jd, iptr, REG_ITMP3);
			/* implicit null-pointer check */
			emit_arrayindexoutofbounds_check(cd, iptr, s1, s2);
   			emit_movsbq_memindex_reg(cd, OFFSET(java_bytearray_t, data[0]), s1, s2, 0, d);
			emit_store_dst(jd, iptr, d);
			break;

		case ICMD_CALOAD:     /* ..., arrayref, index  ==> ..., value         */

			s1 = emit_load_s1(jd, iptr, REG_ITMP1);
			s2 = emit_load_s2(jd, iptr, REG_ITMP2);
			d = codegen_reg_of_dst(jd, iptr, REG_ITMP3);
			/* implicit null-pointer check */
			emit_arrayindexoutofbounds_check(cd, iptr, s1, s2);
			emit_movzwq_memindex_reg(cd, OFFSET(java_chararray_t, data[0]), s1, s2, 1, d);
			emit_store_dst(jd, iptr, d);
			break;			

		case ICMD_SALOAD:     /* ..., arrayref, index  ==> ..., value         */

			s1 = emit_load_s1(jd, iptr, REG_ITMP1);
			s2 = emit_load_s2(jd, iptr, REG_ITMP2);
			d = codegen_reg_of_dst(jd, iptr, REG_ITMP3);
			/* implicit null-pointer check */
			emit_arrayindexoutofbounds_check(cd, iptr, s1, s2);
			emit_movswq_memindex_reg(cd, OFFSET(java_shortarray_t, data[0]), s1, s2, 1, d);
			emit_store_dst(jd, iptr, d);
			break;

		case ICMD_IALOAD:     /* ..., arrayref, index  ==> ..., value         */

			s1 = emit_load_s1(jd, iptr, REG_ITMP1);
			s2 = emit_load_s2(jd, iptr, REG_ITMP2);
			d = codegen_reg_of_dst(jd, iptr, REG_ITMP3);
			/* implicit null-pointer check */
			emit_arrayindexoutofbounds_check(cd, iptr, s1, s2);
			emit_movl_memindex_reg(cd, OFFSET(java_intarray_t, data[0]), s1, s2, 2, d);
			emit_store_dst(jd, iptr, d);
			break;

		case ICMD_LALOAD:     /* ..., arrayref, index  ==> ..., value         */

			s1 = emit_load_s1(jd, iptr, REG_ITMP1);
			s2 = emit_load_s2(jd, iptr, REG_ITMP2);
			d = codegen_reg_of_dst(jd, iptr, REG_ITMP3);
			/* implicit null-pointer check */
			emit_arrayindexoutofbounds_check(cd, iptr, s1, s2);
			emit_mov_memindex_reg(cd, OFFSET(java_longarray_t, data[0]), s1, s2, 3, d);
			emit_store_dst(jd, iptr, d);
			break;

		case ICMD_FALOAD:     /* ..., arrayref, index  ==> ..., value         */

			s1 = emit_load_s1(jd, iptr, REG_ITMP1);
			s2 = emit_load_s2(jd, iptr, REG_ITMP2);
			d = codegen_reg_of_dst(jd, iptr, REG_FTMP3);
			/* implicit null-pointer check */
			emit_arrayindexoutofbounds_check(cd, iptr, s1, s2);
			emit_movss_memindex_reg(cd, OFFSET(java_floatarray_t, data[0]), s1, s2, 2, d);
			emit_store_dst(jd, iptr, d);
			break;

		case ICMD_DALOAD:     /* ..., arrayref, index  ==> ..., value         */

			s1 = emit_load_s1(jd, iptr, REG_ITMP1);
			s2 = emit_load_s2(jd, iptr, REG_ITMP2);
			d = codegen_reg_of_dst(jd, iptr, REG_FTMP3);
			/* implicit null-pointer check */
			emit_arrayindexoutofbounds_check(cd, iptr, s1, s2);
			emit_movsd_memindex_reg(cd, OFFSET(java_doublearray_t, data[0]), s1, s2, 3, d);
			emit_store_dst(jd, iptr, d);
			break;

		case ICMD_AALOAD:     /* ..., arrayref, index  ==> ..., value         */

			s1 = emit_load_s1(jd, iptr, REG_ITMP1);
			s2 = emit_load_s2(jd, iptr, REG_ITMP2);
			d = codegen_reg_of_dst(jd, iptr, REG_ITMP3);
			/* implicit null-pointer check */
			emit_arrayindexoutofbounds_check(cd, iptr, s1, s2);
			emit_mov_memindex_reg(cd, OFFSET(java_objectarray_t, data[0]), s1, s2, 3, d);
			emit_store_dst(jd, iptr, d);
			break;


		case ICMD_BASTORE:    /* ..., arrayref, index, value  ==> ...         */

			s1 = emit_load_s1(jd, iptr, REG_ITMP1);
			s2 = emit_load_s2(jd, iptr, REG_ITMP2);
			/* implicit null-pointer check */
			emit_arrayindexoutofbounds_check(cd, iptr, s1, s2);
			s3 = emit_load_s3(jd, iptr, REG_ITMP3);
			emit_movb_reg_memindex(cd, s3, OFFSET(java_bytearray_t, data[0]), s1, s2, 0);
			break;

		case ICMD_CASTORE:    /* ..., arrayref, index, value  ==> ...         */

			s1 = emit_load_s1(jd, iptr, REG_ITMP1);
			s2 = emit_load_s2(jd, iptr, REG_ITMP2);
			/* implicit null-pointer check */
			emit_arrayindexoutofbounds_check(cd, iptr, s1, s2);
			s3 = emit_load_s3(jd, iptr, REG_ITMP3);
			emit_movw_reg_memindex(cd, s3, OFFSET(java_chararray_t, data[0]), s1, s2, 1);
			break;

		case ICMD_SASTORE:    /* ..., arrayref, index, value  ==> ...         */

			s1 = emit_load_s1(jd, iptr, REG_ITMP1);
			s2 = emit_load_s2(jd, iptr, REG_ITMP2);
			/* implicit null-pointer check */
			emit_arrayindexoutofbounds_check(cd, iptr, s1, s2);
			s3 = emit_load_s3(jd, iptr, REG_ITMP3);
			emit_movw_reg_memindex(cd, s3, OFFSET(java_shortarray_t, data[0]), s1, s2, 1);
			break;

		case ICMD_IASTORE:    /* ..., arrayref, index, value  ==> ...         */

			s1 = emit_load_s1(jd, iptr, REG_ITMP1);
			s2 = emit_load_s2(jd, iptr, REG_ITMP2);
			/* implicit null-pointer check */
			emit_arrayindexoutofbounds_check(cd, iptr, s1, s2);
			s3 = emit_load_s3(jd, iptr, REG_ITMP3);
			emit_movl_reg_memindex(cd, s3, OFFSET(java_intarray_t, data[0]), s1, s2, 2);
			break;

		case ICMD_LASTORE:    /* ..., arrayref, index, value  ==> ...         */

			s1 = emit_load_s1(jd, iptr, REG_ITMP1);
			s2 = emit_load_s2(jd, iptr, REG_ITMP2);
			/* implicit null-pointer check */
			emit_arrayindexoutofbounds_check(cd, iptr, s1, s2);
			s3 = emit_load_s3(jd, iptr, REG_ITMP3);
			emit_mov_reg_memindex(cd, s3, OFFSET(java_longarray_t, data[0]), s1, s2, 3);
			break;

		case ICMD_FASTORE:    /* ..., arrayref, index, value  ==> ...         */

			s1 = emit_load_s1(jd, iptr, REG_ITMP1);
			s2 = emit_load_s2(jd, iptr, REG_ITMP2);
			/* implicit null-pointer check */
			emit_arrayindexoutofbounds_check(cd, iptr, s1, s2);
			s3 = emit_load_s3(jd, iptr, REG_FTMP3);
			emit_movss_reg_memindex(cd, s3, OFFSET(java_floatarray_t, data[0]), s1, s2, 2);
			break;

		case ICMD_DASTORE:    /* ..., arrayref, index, value  ==> ...         */

			s1 = emit_load_s1(jd, iptr, REG_ITMP1);
			s2 = emit_load_s2(jd, iptr, REG_ITMP2);
			/* implicit null-pointer check */
			emit_arrayindexoutofbounds_check(cd, iptr, s1, s2);
			s3 = emit_load_s3(jd, iptr, REG_FTMP3);
			emit_movsd_reg_memindex(cd, s3, OFFSET(java_doublearray_t, data[0]), s1, s2, 3);
			break;

		case ICMD_AASTORE:    /* ..., arrayref, index, value  ==> ...         */

			s1 = emit_load_s1(jd, iptr, REG_ITMP1);
			s2 = emit_load_s2(jd, iptr, REG_ITMP2);
			/* implicit null-pointer check */
			emit_arrayindexoutofbounds_check(cd, iptr, s1, s2);
			s3 = emit_load_s3(jd, iptr, REG_ITMP3);

			M_MOV(s1, REG_A0);
			M_MOV(s3, REG_A1);
			M_MOV_IMM(BUILTIN_FAST_canstore, REG_ITMP1);
			M_CALL(REG_ITMP1);
			emit_arraystore_check(cd, iptr);

			s1 = emit_load_s1(jd, iptr, REG_ITMP1);
			s2 = emit_load_s2(jd, iptr, REG_ITMP2);
			s3 = emit_load_s3(jd, iptr, REG_ITMP3);
			emit_mov_reg_memindex(cd, s3, OFFSET(java_objectarray_t, data[0]), s1, s2, 3);
			break;


		case ICMD_BASTORECONST: /* ..., arrayref, index  ==> ...              */

			s1 = emit_load_s1(jd, iptr, REG_ITMP1);
			s2 = emit_load_s2(jd, iptr, REG_ITMP2);
			/* implicit null-pointer check */
			emit_arrayindexoutofbounds_check(cd, iptr, s1, s2);
			emit_movb_imm_memindex(cd, iptr->sx.s23.s3.constval, OFFSET(java_bytearray_t, data[0]), s1, s2, 0);
			break;

		case ICMD_CASTORECONST:   /* ..., arrayref, index  ==> ...            */

			s1 = emit_load_s1(jd, iptr, REG_ITMP1);
			s2 = emit_load_s2(jd, iptr, REG_ITMP2);
			/* implicit null-pointer check */
			emit_arrayindexoutofbounds_check(cd, iptr, s1, s2);
			emit_movw_imm_memindex(cd, iptr->sx.s23.s3.constval, OFFSET(java_chararray_t, data[0]), s1, s2, 1);
			break;

		case ICMD_SASTORECONST:   /* ..., arrayref, index  ==> ...            */

			s1 = emit_load_s1(jd, iptr, REG_ITMP1);
			s2 = emit_load_s2(jd, iptr, REG_ITMP2);
			/* implicit null-pointer check */
			emit_arrayindexoutofbounds_check(cd, iptr, s1, s2);
			emit_movw_imm_memindex(cd, iptr->sx.s23.s3.constval, OFFSET(java_shortarray_t, data[0]), s1, s2, 1);
			break;

		case ICMD_IASTORECONST: /* ..., arrayref, index  ==> ...              */

			s1 = emit_load_s1(jd, iptr, REG_ITMP1);
			s2 = emit_load_s2(jd, iptr, REG_ITMP2);
			/* implicit null-pointer check */
			emit_arrayindexoutofbounds_check(cd, iptr, s1, s2);
			emit_movl_imm_memindex(cd, iptr->sx.s23.s3.constval, OFFSET(java_intarray_t, data[0]), s1, s2, 2);
			break;

		case ICMD_LASTORECONST: /* ..., arrayref, index  ==> ...              */

			s1 = emit_load_s1(jd, iptr, REG_ITMP1);
			s2 = emit_load_s2(jd, iptr, REG_ITMP2);
			/* implicit null-pointer check */
			emit_arrayindexoutofbounds_check(cd, iptr, s1, s2);

			if (IS_IMM32(iptr->sx.s23.s3.constval)) {
				emit_mov_imm_memindex(cd, (u4) (iptr->sx.s23.s3.constval & 0x00000000ffffffff), OFFSET(java_longarray_t, data[0]), s1, s2, 3);
			}
			else {
				emit_movl_imm_memindex(cd, (u4) (iptr->sx.s23.s3.constval & 0x00000000ffffffff), OFFSET(java_longarray_t, data[0]), s1, s2, 3);
				emit_movl_imm_memindex(cd, (u4) (iptr->sx.s23.s3.constval >> 32), OFFSET(java_longarray_t, data[0]) + 4, s1, s2, 3);
			}
			break;

		case ICMD_AASTORECONST: /* ..., arrayref, index  ==> ...              */

			s1 = emit_load_s1(jd, iptr, REG_ITMP1);
			s2 = emit_load_s2(jd, iptr, REG_ITMP2);
			/* implicit null-pointer check */
			emit_arrayindexoutofbounds_check(cd, iptr, s1, s2);
			emit_mov_imm_memindex(cd, 0, OFFSET(java_objectarray_t, data[0]), s1, s2, 3);
			break;


		case ICMD_GETSTATIC:  /* ...  ==> ..., value                          */

			if (INSTRUCTION_IS_UNRESOLVED(iptr)) {
				uf        = iptr->sx.s23.s3.uf;
				fieldtype = uf->fieldref->parseddesc.fd->type;
				disp      = dseg_add_unique_address(cd, uf);

/* 				PROFILE_CYCLE_STOP; */

				patcher_add_patch_ref(jd, PATCHER_get_putstatic, uf, disp);

/* 				PROFILE_CYCLE_START; */
			}
			else {
				fi        = iptr->sx.s23.s3.fmiref->p.field;
				fieldtype = fi->type;
				disp      = dseg_add_address(cd, fi->value);

				if (!CLASS_IS_OR_ALMOST_INITIALIZED(fi->clazz)) {
					PROFILE_CYCLE_STOP;

					patcher_add_patch_ref(jd, PATCHER_initialize_class,
										  fi->clazz, 0);

					PROFILE_CYCLE_START;
				}
  			}

			/* This approach is much faster than moving the field
			   address inline into a register. */

  			M_ALD(REG_ITMP1, RIP, disp);

			switch (fieldtype) {
			case TYPE_INT:
				d = codegen_reg_of_dst(jd, iptr, REG_ITMP2);
				M_ILD(d, REG_ITMP1, 0);
				break;
			case TYPE_LNG:
			case TYPE_ADR:
				d = codegen_reg_of_dst(jd, iptr, REG_ITMP2);
				M_LLD(d, REG_ITMP1, 0);
				break;
			case TYPE_FLT:
				d = codegen_reg_of_dst(jd, iptr, REG_FTMP1);
				M_FLD(d, REG_ITMP1, 0);
				break;
			case TYPE_DBL:				
				d = codegen_reg_of_dst(jd, iptr, REG_FTMP1);
				M_DLD(d, REG_ITMP1, 0);
				break;
			}
			emit_store_dst(jd, iptr, d);
			break;

		case ICMD_PUTSTATIC:  /* ..., value  ==> ...                          */

			if (INSTRUCTION_IS_UNRESOLVED(iptr)) {
				uf        = iptr->sx.s23.s3.uf;
				fieldtype = uf->fieldref->parseddesc.fd->type;
				disp      = dseg_add_unique_address(cd, uf);

/* 				PROFILE_CYCLE_STOP; */

				patcher_add_patch_ref(jd, PATCHER_get_putstatic, uf, disp);

/* 				PROFILE_CYCLE_START; */
			}
			else {
				fi        = iptr->sx.s23.s3.fmiref->p.field;
				fieldtype = fi->type;
				disp      = dseg_add_address(cd, fi->value);

				if (!CLASS_IS_OR_ALMOST_INITIALIZED(fi->clazz)) {
					PROFILE_CYCLE_STOP;

					patcher_add_patch_ref(jd, PATCHER_initialize_class,
										  fi->clazz, 0);

					PROFILE_CYCLE_START;
				}
  			}

			/* This approach is much faster than moving the field
			   address inline into a register. */

  			M_ALD(REG_ITMP1, RIP, disp);

			switch (fieldtype) {
			case TYPE_INT:
				s1 = emit_load_s1(jd, iptr, REG_ITMP2);
				M_IST(s1, REG_ITMP1, 0);
				break;
			case TYPE_LNG:
			case TYPE_ADR:
				s1 = emit_load_s1(jd, iptr, REG_ITMP2);
				M_LST(s1, REG_ITMP1, 0);
				break;
			case TYPE_FLT:
				s1 = emit_load_s1(jd, iptr, REG_FTMP1);
				M_FST(s1, REG_ITMP1, 0);
				break;
			case TYPE_DBL:
				s1 = emit_load_s1(jd, iptr, REG_FTMP1);
				M_DST(s1, REG_ITMP1, 0);
				break;
			}
			break;

		case ICMD_PUTSTATICCONST: /* ...  ==> ...                             */
		                          /* val = value (in current instruction)     */
		                          /* following NOP)                           */

			if (INSTRUCTION_IS_UNRESOLVED(iptr)) {
				uf        = iptr->sx.s23.s3.uf;
				fieldtype = uf->fieldref->parseddesc.fd->type;
				disp      = dseg_add_unique_address(cd, uf);

/* 				PROFILE_CYCLE_STOP; */

				patcher_add_patch_ref(jd, PATCHER_get_putstatic, uf, disp);

/* 				PROFILE_CYCLE_START; */
			}
			else {
				fi        = iptr->sx.s23.s3.fmiref->p.field;
				fieldtype = fi->type;
				disp      = dseg_add_address(cd, fi->value);

				if (!CLASS_IS_OR_ALMOST_INITIALIZED(fi->clazz)) {
					PROFILE_CYCLE_STOP;

					patcher_add_patch_ref(jd, PATCHER_initialize_class,
										  fi->clazz, 0);

					PROFILE_CYCLE_START;
				}
  			}

			/* This approach is much faster than moving the field
			   address inline into a register. */

  			M_ALD(REG_ITMP1, RIP, disp);

			switch (fieldtype) {
			case TYPE_INT:
			case TYPE_FLT:
				M_IST_IMM(iptr->sx.s23.s2.constval, REG_ITMP1, 0);
				break;
			case TYPE_LNG:
			case TYPE_ADR:
			case TYPE_DBL:
				if (IS_IMM32(iptr->sx.s23.s2.constval))
					M_LST_IMM32(iptr->sx.s23.s2.constval, REG_ITMP1, 0);
				else {
					M_MOV_IMM(iptr->sx.s23.s2.constval, REG_ITMP2);
					M_LST(REG_ITMP2, REG_ITMP1, 0);
				}
				break;
			}
			break;

		case ICMD_GETFIELD:   /* ...  ==> ..., value                          */

			s1 = emit_load_s1(jd, iptr, REG_ITMP1);

			if (INSTRUCTION_IS_UNRESOLVED(iptr)) {
				uf        = iptr->sx.s23.s3.uf;
				fieldtype = uf->fieldref->parseddesc.fd->type;
				disp      = 0;

/* 				PROFILE_CYCLE_STOP; */

				patcher_add_patch_ref(jd, PATCHER_get_putfield, uf, 0);

/* 				PROFILE_CYCLE_START; */
			}
			else {
				fi        = iptr->sx.s23.s3.fmiref->p.field;
				fieldtype = fi->type;
				disp      = fi->offset;
			}

			/* implicit null-pointer check */
			switch (fieldtype) {
			case TYPE_INT:
				d = codegen_reg_of_dst(jd, iptr, REG_ITMP1);
				M_ILD32(d, s1, disp);
				break;
			case TYPE_LNG:
			case TYPE_ADR:
				d = codegen_reg_of_dst(jd, iptr, REG_ITMP1);
				M_LLD32(d, s1, disp);
				break;
			case TYPE_FLT:
				d = codegen_reg_of_dst(jd, iptr, REG_FTMP1);
				M_FLD32(d, s1, disp);
				break;
			case TYPE_DBL:				
				d = codegen_reg_of_dst(jd, iptr, REG_FTMP1);
				M_DLD32(d, s1, disp);
				break;
			}
			emit_store_dst(jd, iptr, d);
			break;

		case ICMD_PUTFIELD:   /* ..., objectref, value  ==> ...               */

			s1 = emit_load_s1(jd, iptr, REG_ITMP1);
			s2 = emit_load_s2(jd, iptr, REG_IFTMP); /* REG_IFTMP == REG_ITMP2 */

			if (INSTRUCTION_IS_UNRESOLVED(iptr)) {
				uf        = iptr->sx.s23.s3.uf;
				fieldtype = uf->fieldref->parseddesc.fd->type;
				disp      = 0;

/* 				PROFILE_CYCLE_STOP; */

				patcher_add_patch_ref(jd, PATCHER_get_putfield, uf, 0);

/* 				PROFILE_CYCLE_START; */
			} 
			else {
				fi        = iptr->sx.s23.s3.fmiref->p.field;
				fieldtype = fi->type;
				disp      = fi->offset;
			}

			/* implicit null-pointer check */
			switch (fieldtype) {
			case TYPE_INT:
				M_IST32(s2, s1, disp);
				break;
			case TYPE_LNG:
			case TYPE_ADR:
				M_LST32(s2, s1, disp);
				break;
			case TYPE_FLT:
				M_FST32(s2, s1, disp);
				break;
			case TYPE_DBL:
				M_DST32(s2, s1, disp);
				break;
			}
			break;

		case ICMD_PUTFIELDCONST:  /* ..., objectref, value  ==> ...           */
		                          /* val = value (in current instruction)     */
		                          /* following NOP)                           */

			s1 = emit_load_s1(jd, iptr, REG_ITMP1);

			if (INSTRUCTION_IS_UNRESOLVED(iptr)) {
				uf        = iptr->sx.s23.s3.uf;
				fieldtype = uf->fieldref->parseddesc.fd->type;
				disp      = 0;

/* 				PROFILE_CYCLE_STOP; */

				patcher_add_patch_ref(jd, PATCHER_putfieldconst, uf, 0);

/* 				PROFILE_CYCLE_START; */
			} 
			else {
				fi        = iptr->sx.s23.s3.fmiref->p.field;
				fieldtype = fi->type;
				disp      = fi->offset;
			}

			/* implicit null-pointer check */
			switch (fieldtype) {
			case TYPE_INT:
			case TYPE_FLT:
				M_IST32_IMM(iptr->sx.s23.s2.constval, s1, disp);
				break;
			case TYPE_LNG:
			case TYPE_ADR:
			case TYPE_DBL:
				/* XXX why no check for IS_IMM32? -- probably because of the patcher */
				M_MOV_IMM(iptr->sx.s23.s2.constval, REG_ITMP2);
				if (disp)  /* resolved, disp can never be 0 */
					M_LST(REG_ITMP2, s1, disp);
				else       /* unresolved */
					M_LST32(REG_ITMP2, s1, disp);
				break;
			}
			break;


		/* branch operations **************************************************/

		case ICMD_ATHROW:       /* ..., objectref ==> ... (, objectref)       */

			s1 = emit_load_s1(jd, iptr, REG_ITMP1);
			M_INTMOVE(s1, REG_ITMP1_XPTR);

			PROFILE_CYCLE_STOP;

#ifdef ENABLE_VERIFIER
			if (INSTRUCTION_IS_UNRESOLVED(iptr)) {
				uc = iptr->sx.s23.s2.uc;

				patcher_add_patch_ref(jd, PATCHER_resolve_class, uc, 0);
			}
#endif /* ENABLE_VERIFIER */

			M_CALL_IMM(0);                            /* passing exception pc */
			M_POP(REG_ITMP2_XPC);

  			M_MOV_IMM(asm_handle_exception, REG_ITMP3);
  			M_JMP(REG_ITMP3);
			break;

		case ICMD_GOTO:         /* ... ==> ...                                */
		case ICMD_RET:

			emit_br(cd, iptr->dst.block);
			ALIGNCODENOP;
			break;

		case ICMD_JSR:          /* ... ==> ...                                */

			emit_br(cd, iptr->sx.s23.s3.jsrtarget.block);
			ALIGNCODENOP;
			break;
			
		case ICMD_IFNULL:       /* ..., value ==> ...                         */
		case ICMD_IFNONNULL:

			s1 = emit_load_s1(jd, iptr, REG_ITMP1);
			M_TEST(s1);
			emit_bcc(cd, iptr->dst.block, iptr->opc - ICMD_IFNULL, BRANCH_OPT_NONE);
			break;

		case ICMD_IFEQ:         /* ..., value ==> ...                         */
		case ICMD_IFLT:
		case ICMD_IFLE:
		case ICMD_IFNE:
		case ICMD_IFGT:
		case ICMD_IFGE:

			s1 = emit_load_s1(jd, iptr, REG_ITMP1);
			M_ICMP_IMM(iptr->sx.val.i, s1);
			emit_bcc(cd, iptr->dst.block, iptr->opc - ICMD_IFEQ, BRANCH_OPT_NONE);
			break;

		case ICMD_IF_LEQ:       /* ..., value ==> ...                         */
		case ICMD_IF_LNE:
		case ICMD_IF_LLT:
		case ICMD_IF_LGE:
		case ICMD_IF_LGT:
		case ICMD_IF_LLE:

			s1 = emit_load_s1(jd, iptr, REG_ITMP1);
			if (IS_IMM32(iptr->sx.val.l))
				M_LCMP_IMM(iptr->sx.val.l, s1);
			else {
				M_MOV_IMM(iptr->sx.val.l, REG_ITMP2);
				M_LCMP(REG_ITMP2, s1);
			}
			emit_bcc(cd, iptr->dst.block, iptr->opc - ICMD_IF_LEQ, BRANCH_OPT_NONE);
			break;

		case ICMD_IF_ICMPEQ:    /* ..., value, value ==> ...                  */
		case ICMD_IF_ICMPNE:
		case ICMD_IF_ICMPLT:
		case ICMD_IF_ICMPGE:
		case ICMD_IF_ICMPGT:
		case ICMD_IF_ICMPLE:

			s1 = emit_load_s1(jd, iptr, REG_ITMP1);
			s2 = emit_load_s2(jd, iptr, REG_ITMP2);
			M_ICMP(s2, s1);
			emit_bcc(cd, iptr->dst.block, iptr->opc - ICMD_IF_ICMPEQ, BRANCH_OPT_NONE);
			break;

		case ICMD_IF_ACMPEQ:    /* ..., value, value ==> ...                  */
		case ICMD_IF_ACMPNE:

			s1 = emit_load_s1(jd, iptr, REG_ITMP1);
			s2 = emit_load_s2(jd, iptr, REG_ITMP2);
			M_LCMP(s2, s1);
			emit_bcc(cd, iptr->dst.block, iptr->opc - ICMD_IF_ACMPEQ, BRANCH_OPT_NONE);
			break;

		case ICMD_IF_LCMPEQ:    /* ..., value, value ==> ...                  */
		case ICMD_IF_LCMPNE:
		case ICMD_IF_LCMPLT:
		case ICMD_IF_LCMPGE:
		case ICMD_IF_LCMPGT:
		case ICMD_IF_LCMPLE:

			s1 = emit_load_s1(jd, iptr, REG_ITMP1);
			s2 = emit_load_s2(jd, iptr, REG_ITMP2);
			M_LCMP(s2, s1);
			emit_bcc(cd, iptr->dst.block, iptr->opc - ICMD_IF_LCMPEQ, BRANCH_OPT_NONE);
			break;

		case ICMD_IRETURN:      /* ..., retvalue ==> ...                      */
		case ICMD_LRETURN:

			REPLACEMENT_POINT_RETURN(cd, iptr);
			s1 = emit_load_s1(jd, iptr, REG_RESULT);
			M_INTMOVE(s1, REG_RESULT);
			goto nowperformreturn;

		case ICMD_ARETURN:      /* ..., retvalue ==> ...                      */

			REPLACEMENT_POINT_RETURN(cd, iptr);
			s1 = emit_load_s1(jd, iptr, REG_RESULT);
			M_INTMOVE(s1, REG_RESULT);

#ifdef ENABLE_VERIFIER
			if (INSTRUCTION_IS_UNRESOLVED(iptr)) {
				uc = iptr->sx.s23.s2.uc;

				PROFILE_CYCLE_STOP;

				patcher_add_patch_ref(jd, PATCHER_resolve_class, uc, 0);

				PROFILE_CYCLE_START;
			}
#endif /* ENABLE_VERIFIER */
			goto nowperformreturn;

		case ICMD_FRETURN:      /* ..., retvalue ==> ...                      */
		case ICMD_DRETURN:

			REPLACEMENT_POINT_RETURN(cd, iptr);
			s1 = emit_load_s1(jd, iptr, REG_FRESULT);
			M_FLTMOVE(s1, REG_FRESULT);
			goto nowperformreturn;

		case ICMD_RETURN:      /* ...  ==> ...                                */

			REPLACEMENT_POINT_RETURN(cd, iptr);

nowperformreturn:
			{
			s4 i, p;

  			p = cd->stackframesize;

#if !defined(NDEBUG)
			if (JITDATA_HAS_FLAG_VERBOSECALL(jd))
				emit_verbosecall_exit(jd);
#endif /* !defined(NDEBUG) */

#if defined(ENABLE_THREADS)
			if (checksync && code_is_synchronized(code)) {
				M_ALD(REG_A0, REG_SP, rd->memuse * 8);
	
				/* we need to save the proper return value */
				switch (iptr->opc) {
				case ICMD_IRETURN:
				case ICMD_ARETURN:
				case ICMD_LRETURN:
					M_LST(REG_RESULT, REG_SP, rd->memuse * 8);
					break;
				case ICMD_FRETURN:
				case ICMD_DRETURN:
					M_DST(REG_FRESULT, REG_SP, rd->memuse * 8);
					break;
				}

				M_MOV_IMM(LOCK_monitor_exit, REG_ITMP1);
				M_CALL(REG_ITMP1);

				/* and now restore the proper return value */
				switch (iptr->opc) {
				case ICMD_IRETURN:
				case ICMD_ARETURN:
				case ICMD_LRETURN:
					M_LLD(REG_RESULT, REG_SP, rd->memuse * 8);
					break;
				case ICMD_FRETURN:
				case ICMD_DRETURN:
					M_DLD(REG_FRESULT, REG_SP, rd->memuse * 8);
					break;
				}
			}
#endif

			/* restore saved registers */

			for (i = INT_SAV_CNT - 1; i >= rd->savintreguse; i--) {
				p--; M_LLD(rd->savintregs[i], REG_SP, p * 8);
			}
			for (i = FLT_SAV_CNT - 1; i >= rd->savfltreguse; i--) {
  				p--; M_DLD(rd->savfltregs[i], REG_SP, p * 8);
			}

			/* deallocate stack */

			if (cd->stackframesize)
				M_AADD_IMM(cd->stackframesize * 8, REG_SP);

			/* generate method profiling code */

			PROFILE_CYCLE_STOP;

			M_RET;
			}
			break;


		case ICMD_TABLESWITCH:  /* ..., index ==> ...                         */
			{
				s4 i, l;
				branch_target_t *table;

				table = iptr->dst.table;

				l = iptr->sx.s23.s2.tablelow;
				i = iptr->sx.s23.s3.tablehigh;

				s1 = emit_load_s1(jd, iptr, REG_ITMP1);
				M_INTMOVE(s1, REG_ITMP1);

				if (l != 0)
					M_ISUB_IMM(l, REG_ITMP1);

				/* number of targets */
				i = i - l + 1;

                /* range check */

				M_ICMP_IMM(i - 1, REG_ITMP1);
				emit_bugt(cd, table[0].block);

				/* build jump table top down and use address of lowest entry */

				table += i;

				while (--i >= 0) {
					dseg_add_target(cd, table->block);
					--table;
				}

				/* length of dataseg after last dseg_add_target is used
				   by load */

				M_MOV_IMM(0, REG_ITMP2);
				dseg_adddata(cd);
				emit_mov_memindex_reg(cd, -(cd->dseglen), REG_ITMP2, REG_ITMP1, 3, REG_ITMP1);
				M_JMP(REG_ITMP1);
			}
			break;


		case ICMD_LOOKUPSWITCH: /* ..., key ==> ...                           */
			{
				s4 i;
				lookup_target_t *lookup;

				lookup = iptr->dst.lookup;

				i = iptr->sx.s23.s2.lookupcount;
			
				MCODECHECK(8 + ((7 + 6) * i) + 5);
				s1 = emit_load_s1(jd, iptr, REG_ITMP1);

				while (--i >= 0) {
					M_ICMP_IMM(lookup->value, s1);
					emit_beq(cd, lookup->target.block);
					lookup++;
				}

				emit_br(cd, iptr->sx.s23.s3.lookupdefault.block);
				ALIGNCODENOP;
			}
			break;


		case ICMD_BUILTIN:      /* ..., [arg1, [arg2 ...]] ==> ...            */

			REPLACEMENT_POINT_FORGC_BUILTIN(cd, iptr);

			bte = iptr->sx.s23.s3.bte;
			md  = bte->md;
			goto gen_method;

		case ICMD_INVOKESTATIC: /* ..., [arg1, [arg2 ...]] ==> ...            */

		case ICMD_INVOKESPECIAL:/* ..., objectref, [arg1, [arg2 ...]] ==> ... */
		case ICMD_INVOKEVIRTUAL:/* op1 = arg count, val.a = method pointer    */
		case ICMD_INVOKEINTERFACE:

			REPLACEMENT_POINT_INVOKE(cd, iptr);

			if (INSTRUCTION_IS_UNRESOLVED(iptr)) {
				lm = NULL;
				um = iptr->sx.s23.s3.um;
				md = um->methodref->parseddesc.md;
			}
			else {
				lm = iptr->sx.s23.s3.fmiref->p.method;
				um = NULL;
				md = lm->parseddesc;
			}

gen_method:
			s3 = md->paramcount;

			MCODECHECK((20 * s3) + 128);

			/* copy arguments to registers or stack location */

			for (s3 = s3 - 1; s3 >= 0; s3--) {
				var = VAR(iptr->sx.s23.s2.args[s3]);
				d   = md->params[s3].regoff;

				/* already preallocated (ARGVAR)? */

				if (var->flags & PREALLOC)
					continue;

				if (IS_INT_LNG_TYPE(var->type)) {
					if (!md->params[s3].inmemory) {
						s1 = emit_load(jd, iptr, var, d);
						M_INTMOVE(s1, d);
					}
					else {
						s1 = emit_load(jd, iptr, var, REG_ITMP1);
						M_LST(s1, REG_SP, d);
					}
				}
				else {
					if (!md->params[s3].inmemory) {
						s1 = emit_load(jd, iptr, var, d);
						M_FLTMOVE(s1, d);
					}
					else {
						s1 = emit_load(jd, iptr, var, REG_FTMP1);

						if (IS_2_WORD_TYPE(var->type))
							M_DST(s1, REG_SP, d);
						else
							M_FST(s1, REG_SP, d);
					}
				}
			}

			/* generate method profiling code */

			PROFILE_CYCLE_STOP;

			switch (iptr->opc) {
			case ICMD_BUILTIN:
				if (bte->stub == NULL) {
					M_MOV_IMM(bte->fp, REG_ITMP1);
				}
				else {
					M_MOV_IMM(bte->stub, REG_ITMP1);
				}
				M_CALL(REG_ITMP1);
				break;

			case ICMD_INVOKESPECIAL:
				emit_nullpointer_check(cd, iptr, REG_A0);
				/* fall through */

			case ICMD_INVOKESTATIC:
				if (lm == NULL) {
					disp = dseg_add_unique_address(cd, um);

					patcher_add_patch_ref(jd, PATCHER_invokestatic_special,
										  um, disp);
				}
				else {
					disp = dseg_add_functionptr(cd, lm->stubroutine);
				}

				M_ALD(REG_ITMP2, RIP, disp);
				M_CALL(REG_ITMP2);
				break;

			case ICMD_INVOKEVIRTUAL:
				if (lm == NULL) {
					patcher_add_patch_ref(jd, PATCHER_invokevirtual, um, 0);

					s1 = 0;
				}
				else {
					s1 = OFFSET(vftbl_t, table[0]) +
						sizeof(methodptr) * lm->vftblindex;
				}

				/* implicit null-pointer check */
				M_ALD(REG_METHODPTR, REG_A0, OFFSET(java_object_t, vftbl));
				M_ALD32(REG_ITMP3, REG_METHODPTR, s1);
				M_CALL(REG_ITMP3);
				break;

			case ICMD_INVOKEINTERFACE:
				if (lm == NULL) {
					patcher_add_patch_ref(jd, PATCHER_invokeinterface, um, 0);

					s1 = 0;
					s2 = 0;
				}
				else {
					s1 = OFFSET(vftbl_t, interfacetable[0]) -
						sizeof(methodptr) * lm->clazz->index;

					s2 = sizeof(methodptr) * (lm - lm->clazz->methods);
				}

				/* implicit null-pointer check */
				M_ALD(REG_METHODPTR, REG_A0, OFFSET(java_object_t, vftbl));
				M_ALD32(REG_METHODPTR, REG_METHODPTR, s1);
				M_ALD32(REG_ITMP3, REG_METHODPTR, s2);
				M_CALL(REG_ITMP3);
				break;
			}

			/* generate method profiling code */

			PROFILE_CYCLE_START;

			/* store size of call code in replacement point */

			REPLACEMENT_POINT_INVOKE_RETURN(cd, iptr);
			REPLACEMENT_POINT_FORGC_BUILTIN_RETURN(cd, iptr);

			/* store return value */

			switch (md->returntype.type) {
			case TYPE_INT:
			case TYPE_LNG:
			case TYPE_ADR:
				s1 = codegen_reg_of_dst(jd, iptr, REG_RESULT);
				M_INTMOVE(REG_RESULT, s1);
				emit_store_dst(jd, iptr, s1);
				break;
			case TYPE_FLT:
			case TYPE_DBL:
				s1 = codegen_reg_of_dst(jd, iptr, REG_FRESULT);
				M_FLTMOVE(REG_FRESULT, s1);
				emit_store_dst(jd, iptr, s1);
				break;
			default:
				/* TYPE_VOID */
				break;
			}
			break;


		case ICMD_CHECKCAST:  /* ..., objectref ==> ..., objectref            */

			if (!(iptr->flags.bits & INS_FLAG_ARRAY)) {
				/* object type cast-check */

				classinfo *super;
				s4         superindex;

				if (INSTRUCTION_IS_UNRESOLVED(iptr)) {
					super      = NULL;
					superindex = 0;
				}
				else {
					super      = iptr->sx.s23.s3.c.cls;
					superindex = super->index;
				}

				s1 = emit_load_s1(jd, iptr, REG_ITMP1);

				/* if class is not resolved, check which code to call */

				if (super == NULL) {
					M_TEST(s1);
					emit_label_beq(cd, BRANCH_LABEL_1);

					patcher_add_patch_ref(jd, PATCHER_resolve_classref_to_flags,
										  iptr->sx.s23.s3.c.ref, 0);

					M_IMOV_IMM(0, REG_ITMP2);                 /* super->flags */
					M_IAND_IMM(ACC_INTERFACE, REG_ITMP2);
					emit_label_beq(cd, BRANCH_LABEL_2);
				}

				/* interface checkcast code */

				if ((super == NULL) || (super->flags & ACC_INTERFACE)) {
					if (super != NULL) {
						M_TEST(s1);
						emit_label_beq(cd, BRANCH_LABEL_3);
					}

					M_ALD(REG_ITMP2, s1, OFFSET(java_object_t, vftbl));

					if (super == NULL) {
						patcher_add_patch_ref(jd, PATCHER_checkcast_interface,
											  iptr->sx.s23.s3.c.ref,
											  0);
					}

					M_ILD32(REG_ITMP3,
							REG_ITMP2, OFFSET(vftbl_t, interfacetablelength));
					M_ICMP_IMM32(superindex, REG_ITMP3);
					emit_classcast_check(cd, iptr, BRANCH_LE, REG_ITMP3, s1);

					M_ALD32(REG_ITMP3, REG_ITMP2, 
							OFFSET(vftbl_t, interfacetable[0]) -
							superindex * sizeof(methodptr*));
					M_TEST(REG_ITMP3);
					emit_classcast_check(cd, iptr, BRANCH_EQ, REG_ITMP3, s1);

					if (super == NULL)
						emit_label_br(cd, BRANCH_LABEL_4);
					else
						emit_label(cd, BRANCH_LABEL_3);
				}

				/* class checkcast code */

				if ((super == NULL) || !(super->flags & ACC_INTERFACE)) {
					if (super == NULL) {
						emit_label(cd, BRANCH_LABEL_2);

						cr   = iptr->sx.s23.s3.c.ref;
						disp = dseg_add_unique_address(cd, cr);

						patcher_add_patch_ref(jd,
											  PATCHER_resolve_classref_to_vftbl,
											  cr, disp);
					}
					else {
						M_TEST(s1);
						emit_label_beq(cd, BRANCH_LABEL_5);

						disp = dseg_add_address(cd, super->vftbl);
					}

					M_ALD(REG_ITMP2, s1, OFFSET(java_object_t, vftbl));
					M_ALD(REG_ITMP3, RIP, disp);

					if (super == NULL || super->vftbl->subtype_depth >= DISPLAY_SIZE) {
						M_ILD(REG_ITMP1, REG_ITMP3, OFFSET(vftbl_t, subtype_offset));
						M_LCMP_MEMINDEX(REG_ITMP2, 0, REG_ITMP1, 0, REG_ITMP3);
						emit_label_beq(cd, BRANCH_LABEL_6);  /* good */

						if (super == NULL) {
							M_LCMP_IMM(OFFSET(vftbl_t, subtype_display[DISPLAY_SIZE]), REG_ITMP1);
							emit_label_bne(cd, BRANCH_LABEL_10);  /* throw */
						}

						M_ILD(REG_ITMP1, REG_ITMP3, OFFSET(vftbl_t, subtype_depth));
						M_ICMP_MEMBASE(REG_ITMP2, OFFSET(vftbl_t, subtype_depth), REG_ITMP1);
						emit_label_bgt(cd, BRANCH_LABEL_9);  /* throw */

						M_ALD(REG_ITMP2, REG_ITMP2, OFFSET(vftbl_t, subtype_overflow));
						M_LCMP_MEMINDEX(REG_ITMP2, -8*DISPLAY_SIZE, REG_ITMP1, 3, REG_ITMP3);
						emit_label_beq(cd, BRANCH_LABEL_7);  /* good */

						emit_label(cd, BRANCH_LABEL_9);
						if (super == NULL)
							emit_label(cd, BRANCH_LABEL_10);

						/* reload s1, might have been destroyed */
						emit_load_s1(jd, iptr, REG_ITMP1);
						M_ALD_MEM(s1, TRAP_ClassCastException);

						emit_label(cd, BRANCH_LABEL_7);
						emit_label(cd, BRANCH_LABEL_6);
						/* reload s1, might have been destroyed */
						emit_load_s1(jd, iptr, REG_ITMP1);
					}
					else {
						M_LCMP_MEMBASE(REG_ITMP2, super->vftbl->subtype_offset, REG_ITMP3);
						emit_classcast_check(cd, iptr, BRANCH_NE, REG_ITMP3, s1);
					}

					if (super != NULL)
						emit_label(cd, BRANCH_LABEL_5);
				}

				if (super == NULL) {
					emit_label(cd, BRANCH_LABEL_1);
					emit_label(cd, BRANCH_LABEL_4);
				}

				d = codegen_reg_of_dst(jd, iptr, REG_ITMP3);
			}
			else {
				/* array type cast-check */

				s1 = emit_load_s1(jd, iptr, REG_ITMP2);
				M_INTMOVE(s1, REG_A0);

				if (INSTRUCTION_IS_UNRESOLVED(iptr)) {
					cr   = iptr->sx.s23.s3.c.ref;
					disp = dseg_add_unique_address(cd, cr);

					patcher_add_patch_ref(jd,
										  PATCHER_resolve_classref_to_classinfo,
										  cr, disp);
				}
				else {
					disp = dseg_add_address(cd, iptr->sx.s23.s3.c.cls);
				}

				M_ALD(REG_A1, RIP, disp);
				M_MOV_IMM(BUILTIN_arraycheckcast, REG_ITMP1);
				M_CALL(REG_ITMP1);

				/* s1 may have been destroyed over the function call */
				s1 = emit_load_s1(jd, iptr, REG_ITMP2);
				M_TEST(REG_RESULT);
				emit_classcast_check(cd, iptr, BRANCH_EQ, REG_RESULT, s1);

				d = codegen_reg_of_dst(jd, iptr, REG_ITMP2);
			}

			M_INTMOVE(s1, d);
			emit_store_dst(jd, iptr, d);
			break;

		case ICMD_INSTANCEOF: /* ..., objectref ==> ..., intresult            */

			{
			classinfo *super;
			s4         superindex;

			if (INSTRUCTION_IS_UNRESOLVED(iptr)) {
				super      = NULL;
				superindex = 0;
			}
			else {
				super      = iptr->sx.s23.s3.c.cls;
				superindex = super->index;
			}

			s1 = emit_load_s1(jd, iptr, REG_ITMP1);
			d = codegen_reg_of_dst(jd, iptr, REG_ITMP2);

			if (s1 == d) {
				M_INTMOVE(s1, REG_ITMP1);
				s1 = REG_ITMP1;
			}

			M_CLR(d);

			/* if class is not resolved, check which code to call */

			if (super == NULL) {
				M_TEST(s1);
				emit_label_beq(cd, BRANCH_LABEL_1);

				patcher_add_patch_ref(jd, PATCHER_resolve_classref_to_flags,
									  iptr->sx.s23.s3.c.ref, 0);

				M_IMOV_IMM(0, REG_ITMP3);                     /* super->flags */
				M_IAND_IMM(ACC_INTERFACE, REG_ITMP3);
				emit_label_beq(cd, BRANCH_LABEL_2);
			}

			/* interface instanceof code */

			if ((super == NULL) || (super->flags & ACC_INTERFACE)) {
				if (super != NULL) {
					M_TEST(s1);
					emit_label_beq(cd, BRANCH_LABEL_3);
				}

				M_ALD(REG_ITMP1, s1, OFFSET(java_object_t, vftbl));

				if (super == NULL) {
					patcher_add_patch_ref(jd, PATCHER_instanceof_interface,
										  iptr->sx.s23.s3.c.ref, 0);
				}

				M_ILD32(REG_ITMP3,
						REG_ITMP1, OFFSET(vftbl_t, interfacetablelength));
				M_ICMP_IMM32(superindex, REG_ITMP3);

				a = 3 + 4 /* mov_membase32_reg */ + 3 /* test */ + 4 /* setcc */;

				M_BLE(a);
				M_ALD32(REG_ITMP1, REG_ITMP1,
						OFFSET(vftbl_t, interfacetable[0]) -
						superindex * sizeof(methodptr*));
				M_TEST(REG_ITMP1);
				M_SETNE(d);

				if (super == NULL)
					emit_label_br(cd, BRANCH_LABEL_4);
				else
					emit_label(cd, BRANCH_LABEL_3);
			}

			/* class instanceof code */

			if ((super == NULL) || !(super->flags & ACC_INTERFACE)) {
				if (super == NULL) {
					emit_label(cd, BRANCH_LABEL_2);

					cr   = iptr->sx.s23.s3.c.ref;
					disp = dseg_add_unique_address(cd, cr);

					patcher_add_patch_ref(jd,
										  PATCHER_resolve_classref_to_vftbl,
										  cr, disp);
				}
				else {
					M_TEST(s1);
					emit_label_beq(cd, BRANCH_LABEL_5);

					disp = dseg_add_address(cd, super->vftbl);
				}

				M_ALD(REG_ITMP2, s1, OFFSET(java_object_t, vftbl));
				M_ALD(REG_ITMP3, RIP, disp);

				if (super == NULL || super->vftbl->subtype_depth >= DISPLAY_SIZE) {
					M_ILD(REG_ITMP1, REG_ITMP3, OFFSET(vftbl_t, subtype_offset));
					M_LCMP_MEMINDEX(REG_ITMP2, 0, REG_ITMP1, 0, REG_ITMP3);
					emit_label_bne(cd, BRANCH_LABEL_8); /* jump over INC/SETE */
					if (d == REG_ITMP2) {
						M_SETE(d);
						M_BSEXT(d, d);
					} else
						M_LINC(d);
					emit_label_br(cd, BRANCH_LABEL_6);  /* true */
					emit_label(cd, BRANCH_LABEL_8);

					if (super == NULL) {
						M_LCMP_IMM(OFFSET(vftbl_t, subtype_display[DISPLAY_SIZE]), REG_ITMP1);
						emit_label_bne(cd, BRANCH_LABEL_10);  /* false */
					}

					M_ILD(REG_ITMP1, REG_ITMP3, OFFSET(vftbl_t, subtype_depth));
					M_ICMP_MEMBASE(REG_ITMP2, OFFSET(vftbl_t, subtype_depth), REG_ITMP1);
					emit_label_bgt(cd, BRANCH_LABEL_9);  /* false */

					M_ALD(REG_ITMP2, REG_ITMP2, OFFSET(vftbl_t, subtype_overflow));
					M_LCMP_MEMINDEX(REG_ITMP2, -8*DISPLAY_SIZE, REG_ITMP1, 3, REG_ITMP3);
					M_SETE(d);
					if (d == REG_ITMP2) {
						M_BSEXT(d, d);

						emit_label_br(cd, BRANCH_LABEL_7); /* jump over M_CLR */
					}

					emit_label(cd, BRANCH_LABEL_9);
					if (super == NULL)
						emit_label(cd, BRANCH_LABEL_10);
					if (d == REG_ITMP2) {
						M_CLR(d);

						emit_label(cd, BRANCH_LABEL_7);
					}
					emit_label(cd, BRANCH_LABEL_6);
				}
				else {
					M_LCMP_MEMBASE(REG_ITMP2, super->vftbl->subtype_offset, REG_ITMP3);
					M_SETE(d);
					if (d == REG_ITMP2)
						M_BSEXT(d, d);
				}

				if (super != NULL)
					emit_label(cd, BRANCH_LABEL_5);
			}

			if (super == NULL) {
				emit_label(cd, BRANCH_LABEL_1);
				emit_label(cd, BRANCH_LABEL_4);
			}

  			emit_store_dst(jd, iptr, d);
			}
			break;

		case ICMD_MULTIANEWARRAY:/* ..., cnt1, [cnt2, ...] ==> ..., arrayref  */

			/* check for negative sizes and copy sizes to stack if necessary  */

  			MCODECHECK((10 * 4 * iptr->s1.argcount) + 5 + 10 * 8);

			for (s1 = iptr->s1.argcount; --s1 >= 0; ) {

				/* copy SAVEDVAR sizes to stack */
				var = VAR(iptr->sx.s23.s2.args[s1]);

				/* Already Preallocated? */
				if (!(var->flags & PREALLOC)) {
					s2 = emit_load(jd, iptr, var, REG_ITMP1);
					M_LST(s2, REG_SP, s1 * 8);
				}
			}

			/* a0 = dimension count */

			M_MOV_IMM(iptr->s1.argcount, REG_A0);

			/* is a patcher function set? */

			if (INSTRUCTION_IS_UNRESOLVED(iptr)) {
				cr   = iptr->sx.s23.s3.c.ref;
				disp = dseg_add_unique_address(cd, cr);

				patcher_add_patch_ref(jd, PATCHER_resolve_classref_to_classinfo,
									  cr, disp);
			}
			else {
				disp = dseg_add_address(cd, iptr->sx.s23.s3.c.cls);
			}

			/* a1 = classinfo */

			M_ALD(REG_A1, RIP, disp);

			/* a2 = pointer to dimensions = stack pointer */

			M_MOV(REG_SP, REG_A2);

			M_MOV_IMM(BUILTIN_multianewarray, REG_ITMP1);
			M_CALL(REG_ITMP1);

			/* check for exception before result assignment */

			emit_exception_check(cd, iptr);

			s1 = codegen_reg_of_dst(jd, iptr, REG_RESULT);
			M_INTMOVE(REG_RESULT, s1);
			emit_store_dst(jd, iptr, s1);
			break;

		default:
			exceptions_throw_internalerror("Unknown ICMD %d during code generation",
										   iptr->opc);
			return false;
	} /* switch */

	} /* for instruction */
		
	MCODECHECK(512); /* XXX require a lower number? */

	/* At the end of a basic block we may have to append some nops,
	   because the patcher stub calling code might be longer than the
	   actual instruction. So codepatching does not change the
	   following block unintentionally. */

	if (cd->mcodeptr < cd->lastmcodeptr) {
		while (cd->mcodeptr < cd->lastmcodeptr) {
			M_NOP;
		}
	}

	} /* if (bptr -> flags >= BBREACHED) */
	} /* for basic block */

	/* Generate patcher traps. */

	emit_patcher_traps(jd);

	/* everything's ok */

	return true;
}


/* codegen_emit_stub_native ****************************************************

   Emits a stub routine which calls a native method.

*******************************************************************************/

void codegen_emit_stub_native(jitdata *jd, methoddesc *nmd, functionptr f, int skipparams)
{
	methodinfo  *m;
	codeinfo    *code;
	codegendata *cd;
	methoddesc  *md;
	int          i, j;
	int          s1, s2;
	int          disp;

	/* Sanity check. */

	assert(f != NULL);

	/* Get required compiler data. */

	m    = jd->m;
	code = jd->code;
	cd   = jd->cd;

	/* initialize variables */

	md = m->parseddesc;

	/* calculate stack frame size */

	cd->stackframesize =
		sizeof(stackframeinfo_t) / SIZEOF_VOID_P +
		sizeof(localref_table) / SIZEOF_VOID_P +
		md->paramcount +
		(md->returntype.type == TYPE_VOID ? 0 : 1) +
		nmd->memuse;

	ALIGN_ODD(cd->stackframesize);              /* keep stack 16-byte aligned */

	/* create method header */

	(void) dseg_add_unique_address(cd, code);              /* CodeinfoPointer */
	(void) dseg_add_unique_s4(cd, cd->stackframesize * 8); /* FrameSize       */
	(void) dseg_add_unique_s4(cd, 0);                      /* IsLeaf          */
	(void) dseg_add_unique_s4(cd, 0);                      /* IntSave         */
	(void) dseg_add_unique_s4(cd, 0);                      /* FltSave         */

#if defined(ENABLE_PROFILING)
	/* generate native method profiling code */

	if (JITDATA_HAS_FLAG_INSTRUMENT(jd)) {
		/* count frequency */

		M_MOV_IMM(code, REG_ITMP3);
		M_IINC_MEMBASE(REG_ITMP3, OFFSET(codeinfo, frequency));
	}
#endif

	/* generate stub code */

	M_ASUB_IMM(cd->stackframesize * 8, REG_SP);

#if defined(ENABLE_GC_CACAO)
	/* Save callee saved integer registers in stackframeinfo (GC may
	   need to recover them during a collection). */

	disp = cd->stackframesize * 8 - sizeof(stackframeinfo_t) +
		OFFSET(stackframeinfo_t, intregs);

	for (i = 0; i < INT_SAV_CNT; i++)
		M_AST(abi_registers_integer_saved[i], REG_SP, disp + i * 8);
#endif

	/* save integer and float argument registers */

	for (i = 0; i < md->paramcount; i++) {
		if (!md->params[i].inmemory) {
			s1 = md->params[i].regoff;

			switch (md->paramtypes[i].type) {
			case TYPE_INT:
			case TYPE_LNG:
			case TYPE_ADR:
				M_LST(s1, REG_SP, i * 8);
				break;
			case TYPE_FLT:
			case TYPE_DBL:
				M_DST(s1, REG_SP, i * 8);
				break;
			}
		}
	}

	/* create dynamic stack info */

	M_MOV(REG_SP, REG_A0);
	emit_lea_membase_reg(cd, RIP, -((cd->mcodeptr + 7) - cd->mcodebase), REG_A1);
	M_MOV_IMM(codegen_start_native_call, REG_ITMP1);
	M_CALL(REG_ITMP1);

	/* remember class argument */

	if (m->flags & ACC_STATIC)
		M_MOV(REG_RESULT, REG_ITMP2);

	/* restore integer and float argument registers */

	for (i = 0; i < md->paramcount; i++) {
		if (!md->params[i].inmemory) {
			s1 = md->params[i].regoff;

			switch (md->paramtypes[i].type) {
			case TYPE_INT:
			case TYPE_LNG:
			case TYPE_ADR:
				M_LLD(s1, REG_SP, i * 8);
				break;
			case TYPE_FLT:
			case TYPE_DBL:
				M_DLD(s1, REG_SP, i * 8);
				break;
			}
		}
	}

	/* Copy or spill arguments to new locations. */

	for (i = md->paramcount - 1, j = i + skipparams; i >= 0; i--, j--) {
		s2 = nmd->params[j].regoff;

		switch (md->paramtypes[i].type) {
		case TYPE_INT:
		case TYPE_LNG:
		case TYPE_ADR:
			if (!md->params[i].inmemory) {
				s1 = md->params[i].regoff;

				if (!nmd->params[j].inmemory)
					M_INTMOVE(s1, s2);
				else
					M_LST(s1, REG_SP, s2);
			}
			else {
				s1 = md->params[i].regoff + cd->stackframesize * 8 + 8;/* +1 (RA) */
				M_LLD(REG_ITMP1, REG_SP, s1);
				M_LST(REG_ITMP1, REG_SP, s2);
			}
			break;
		case TYPE_FLT:
			/* We only copy spilled float arguments, as the float
			   argument registers keep unchanged. */

			if (md->params[i].inmemory) {
				s1 = md->params[i].regoff + cd->stackframesize * 8 + 8;/* +1 (RA) */

				M_FLD(REG_FTMP1, REG_SP, s1);
				M_FST(REG_FTMP1, REG_SP, s2);
			}
			break;
		case TYPE_DBL:
			if (md->params[i].inmemory) {
				s1 = md->params[i].regoff + cd->stackframesize * 8 + 8;/* +1 (RA) */
				M_DLD(REG_FTMP1, REG_SP, s1);
				M_DST(REG_FTMP1, REG_SP, s2);
			}
			break;
		}
	}

	/* Handle native Java methods. */

	if (m->flags & ACC_NATIVE) {
		/* put class into second argument register */

		if (m->flags & ACC_STATIC)
			M_MOV(REG_ITMP2, REG_A1);

		/* put env into first argument register */

		M_MOV_IMM(VM_get_jnienv(), REG_A0);
	}

	/* Call the native function. */

	disp = dseg_add_functionptr(cd, f);
	M_ALD(REG_ITMP1, RIP, disp);
	M_CALL(REG_ITMP1);

	/* save return value */

	switch (md->returntype.type) {
	case TYPE_INT:
	case TYPE_LNG:
	case TYPE_ADR:
<<<<<<< HEAD
		switch (md->returntype.primitivetype) {
=======
		switch (md->returntype.decltype) {
>>>>>>> 36454fed
		case PRIMITIVETYPE_BOOLEAN:
			M_BZEXT(REG_RESULT, REG_RESULT);
			break;
		case PRIMITIVETYPE_BYTE:
			M_BSEXT(REG_RESULT, REG_RESULT);
			break;
		case PRIMITIVETYPE_CHAR:
			M_CZEXT(REG_RESULT, REG_RESULT);
			break;
		case PRIMITIVETYPE_SHORT:
			M_SSEXT(REG_RESULT, REG_RESULT);
			break;
		}
		M_LST(REG_RESULT, REG_SP, 0 * 8);
		break;
	case TYPE_FLT:
	case TYPE_DBL:
		M_DST(REG_FRESULT, REG_SP, 0 * 8);
		break;
	case TYPE_VOID:
		break;
	}

	/* remove native stackframe info */

	M_MOV(REG_SP, REG_A0);
	emit_lea_membase_reg(cd, RIP, -((cd->mcodeptr + 7) - cd->mcodebase), REG_A1);
	M_MOV_IMM(codegen_finish_native_call, REG_ITMP1);
	M_CALL(REG_ITMP1);
	M_MOV(REG_RESULT, REG_ITMP3);

	/* restore return value */

	switch (md->returntype.type) {
	case TYPE_INT:
	case TYPE_LNG:
	case TYPE_ADR:
		M_LLD(REG_RESULT, REG_SP, 0 * 8);
		break;
	case TYPE_FLT:
	case TYPE_DBL:
		M_DLD(REG_FRESULT, REG_SP, 0 * 8);
		break;
	case TYPE_VOID:
		break;
	}

#if defined(ENABLE_GC_CACAO)
	/* Restore callee saved integer registers from stackframeinfo (GC
	   might have modified them during a collection). */
        
	disp = cd->stackframesize * 8 - sizeof(stackframeinfo_t) +
		OFFSET(stackframeinfo_t, intregs);

	for (i = 0; i < INT_SAV_CNT; i++)
		M_ALD(abi_registers_integer_saved[i], REG_SP, disp + i * 8);
#endif

	/* remove stackframe */

	M_AADD_IMM(cd->stackframesize * 8, REG_SP);

	/* test for exception */

	M_TEST(REG_ITMP3);
	M_BNE(1);
	M_RET;

	/* handle exception */

	M_MOV(REG_ITMP3, REG_ITMP1_XPTR);
	M_ALD(REG_ITMP2_XPC, REG_SP, 0 * 8);     /* get return address from stack */
	M_ASUB_IMM(3, REG_ITMP2_XPC);                                    /* callq */

	M_MOV_IMM(asm_handle_nat_exception, REG_ITMP3);
	M_JMP(REG_ITMP3);
}


/*
 * These are local overrides for various environment variables in Emacs.
 * Please do not remove this and leave it at the end of the file, where
 * Emacs will automagically detect them.
 * ---------------------------------------------------------------------
 * Local variables:
 * mode: c
 * indent-tabs-mode: t
 * c-basic-offset: 4
 * tab-width: 4
 * End:
 * vim:noexpandtab:sw=4:ts=4:
 */<|MERGE_RESOLUTION|>--- conflicted
+++ resolved
@@ -47,18 +47,12 @@
 #include "vm/jit/builtin.hpp"
 #include "vm/exceptions.hpp"
 #include "vm/global.h"
-<<<<<<< HEAD
 #include "vm/loader.hpp"
 #include "vm/options.h"
 #include "vm/primitive.hpp"
 #include "vm/statistics.h"
 #include "vm/string.hpp"
 #include "vm/vm.hpp"
-=======
-#include "vm/primitive.h"
-#include "vm/stringlocal.h"
-#include "vm/vm.h"
->>>>>>> 36454fed
 
 #include "vm/jit/abi.h"
 #include "vm/jit/asmpart.h"
@@ -3095,11 +3089,7 @@
 	case TYPE_INT:
 	case TYPE_LNG:
 	case TYPE_ADR:
-<<<<<<< HEAD
 		switch (md->returntype.primitivetype) {
-=======
-		switch (md->returntype.decltype) {
->>>>>>> 36454fed
 		case PRIMITIVETYPE_BOOLEAN:
 			M_BZEXT(REG_RESULT, REG_RESULT);
 			break;
