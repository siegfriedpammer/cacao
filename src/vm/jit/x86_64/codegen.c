--- conflicted
+++ resolved
@@ -2569,16 +2569,12 @@
 					M_ALD(REG_ITMP2, s1, OFFSET(java_object_t, vftbl));
 					M_ALD(REG_ITMP3, RIP, disp);
 
-<<<<<<< HEAD
-					M_ILD(REG_ITMP2, REG_ITMP2, OFFSET(vftbl_t, baseval));
-=======
 					if (super == NULL || super->vftbl->subtype_depth >= DISPLAY_SIZE) {
 					M_AADD_IMM(-32, REG_SP); /* need some stack */
 					if (s1 == REG_ITMP1)
 						M_AST(REG_ITMP1, REG_SP, -8 + 32);
 
 					M_ALD(REG_ITMP1, REG_ITMP3, OFFSET(vftbl_t, subtype_offset));
->>>>>>> 3b19ad7b
 
 					*(cd->mcodeptr++) = 0x4d;
 					*(cd->mcodeptr++) = 0x3b;
@@ -2606,10 +2602,6 @@
 					*(cd->mcodeptr++) = 0xd8;
 					/* movq (ITMP1, ITMP3, 8), ITMP3 */
 
-<<<<<<< HEAD
-					M_ICMP(REG_ITMP3, REG_ITMP2);
-					emit_classcast_check(cd, iptr, BRANCH_UGT, REG_ITMP3, s1);
-=======
 					M_LCMP_MEMBASE(REG_SP, -16 + 32, REG_ITMP3);
 					emit_label_beq(cd, BRANCH_LABEL_7); /* good, pop */
 
@@ -2638,7 +2630,6 @@
 
 						emit_classcast_check(cd, iptr, BRANCH_NE, REG_ITMP3, s1);
 					}
->>>>>>> 3b19ad7b
 
 					if (super != NULL)
 						emit_label(cd, BRANCH_LABEL_5);
@@ -2780,19 +2771,6 @@
 					disp = dseg_add_address(cd, super->vftbl);
 				}
 
-<<<<<<< HEAD
-				M_ALD(REG_ITMP1, s1, OFFSET(java_object_t, vftbl));
-				M_ALD(REG_ITMP2, RIP, disp);
-
-				M_ILD(REG_ITMP1, REG_ITMP1, OFFSET(vftbl_t, baseval));
-				M_ILD(REG_ITMP3, REG_ITMP2, OFFSET(vftbl_t, diffval));
-				M_ILD(REG_ITMP2, REG_ITMP2, OFFSET(vftbl_t, baseval));
-
-				M_ISUB(REG_ITMP2, REG_ITMP1);
-				M_CLR(d); /* may be REG_ITMP2 */
-				M_ICMP(REG_ITMP3, REG_ITMP1);
-				M_SETULE(d);
-=======
 				M_ALD(REG_ITMP2, s1, OFFSET(java_object_t, vftbl));
 				M_ALD(REG_ITMP3, RIP, disp);
 
@@ -2869,7 +2847,6 @@
 					if (d == REG_ITMP2)
 						M_BSEXT(d, d);
 				}
->>>>>>> 3b19ad7b
 
 				if (super != NULL)
 					emit_label(cd, BRANCH_LABEL_5);
