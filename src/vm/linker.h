/* src/vm/linker.h - class linker header

   Copyright (C) 1996-2005, 2006, 2007, 2008
   CACAOVM - Verein zur Foerderung der freien virtuellen Maschine CACAO

   This file is part of CACAO.

   This program is free software; you can redistribute it and/or
   modify it under the terms of the GNU General Public License as
   published by the Free Software Foundation; either version 2, or (at
   your option) any later version.

   This program is distributed in the hope that it will be useful, but
   WITHOUT ANY WARRANTY; without even the implied warranty of
   MERCHANTABILITY or FITNESS FOR A PARTICULAR PURPOSE.  See the GNU
   General Public License for more details.

   You should have received a copy of the GNU General Public License
   along with this program; if not, write to the Free Software
   Foundation, Inc., 51 Franklin Street, Fifth Floor, Boston, MA
   02110-1301, USA.

*/


#ifndef _LINKER_H
#define _LINKER_H

/* forward typedefs ***********************************************************/

typedef struct arraydescriptor arraydescriptor;
typedef struct primitivetypeinfo primitivetypeinfo;


#include "config.h"
#include "vm/types.h"

#include "threads/mutex.hpp"

#include "vm/class.h"
#include "vm/references.h"
<<<<<<< HEAD


/* virtual function table ******************************************************

   The vtbl has a bidirectional layout with open ends at both sides.
   interfacetablelength gives the number of entries of the interface
   table at the start of the vftbl. The vftbl pointer points to
   &interfacetable[0].  vftbllength gives the number of entries of
   table at the end of the vftbl.

   runtime type check (checkcast):

   Different methods are used for runtime type check depending on the
   argument of checkcast/instanceof.
	
   A check against a class is implemented via relative numbering on
   the class hierachy tree. The tree is numbered in a depth first
   traversal setting the base field and the diff field. The diff field
   gets the result of (high - base) so that a range check can be
   implemented by an unsigned compare. A sub type test is done by
   checking the inclusion of base of the sub class in the range of the
   superclass.

   A check against an interface is implemented via the
   interfacevftbl. If the interfacevftbl contains a nonnull value a
   class is a subclass of this interface.

   interfacetable:

   Like standard virtual methods interface methods are called using
   virtual function tables. All interfaces are numbered sequentially
   (starting with zero). For each class there exist an interface table
   of virtual function tables for each implemented interface. The
   length of the interface table is determined by the highest number
   of an implemented interface.

   The following example assumes a class which implements interface 0 and 3:

   interfacetablelength = 4

                  | ...       |            +----------+
                  +-----------+            | method 2 |---> method z
                  | class     |            | method 1 |---> method y
                  +-----------+            | method 0 |---> method x
                  | ivftbl  0 |----------> +----------+
    vftblptr ---> +-----------+
                  | ivftbl -1 |--> NULL    +----------+
                  | ivftbl -2 |--> NULL    | method 1 |---> method x
                  | ivftbl -3 |-----+      | method 0 |---> method a
                  +-----------+     +----> +----------+
     
                              +---------------+
                              | length 3 = 2  |
                              | length 2 = 0  |
                              | length 1 = 0  |
                              | length 0 = 3  |
    interfacevftbllength ---> +---------------+

*******************************************************************************/

#define DISPLAY_SIZE 4

struct _vftbl {
	methodptr   *interfacetable[1];    /* interface table (access via macro)  */
	classinfo   *clazz;                /* class, the vtbl belongs to          */
	arraydescriptor *arraydesc;        /* for array classes, otherwise NULL   */
	s4           vftbllength;          /* virtual function table length       */
	s4           interfacetablelength; /* interface table length              */
	s4           baseval;              /* base for runtime type check         */
	                                   /* (-index for interfaces)             */
	s4           diffval;              /* high - base for runtime type check  */

	s4 subtype_depth;
	s4 subtype_offset;
	struct _vftbl *subtype_display[DISPLAY_SIZE+1];  /* the last one is cache */
	struct _vftbl **subtype_overflow;

	s4          *interfacevftbllength; /* length of interface vftbls          */
	methodptr    table[1];             /* class vftbl                         */
};
=======
#include "vm/vftbl.hpp"
>>>>>>> 4dfa3825


/* arraydescriptor *************************************************************

   For every array class an arraydescriptor is allocated which
   describes the array class. The arraydescriptor is referenced from
   the vftbl of the array class.

*******************************************************************************/

struct arraydescriptor {
	vftbl_t *componentvftbl; /* vftbl of the component type, NULL for primit. */
	vftbl_t *elementvftbl;   /* vftbl of the element type, NULL for primitive */
	s2       arraytype;      /* ARRAYTYPE_* constant                          */
	s2       dimension;      /* dimension of the array (always >= 1)          */
	s4       dataoffset;     /* offset of the array data from object pointer  */
	s4       componentsize;  /* size of a component in bytes                  */
	s2       elementtype;    /* ARRAYTYPE_* constant                          */
};


/* function prototypes ********************************************************/

#ifdef __cplusplus
extern "C" {
#endif

void       linker_preinit(void);
void       linker_init(void);
classinfo *link_class(classinfo *c);

#ifdef __cplusplus
}
#endif

#endif /* _LINKER_H */


/*
 * These are local overrides for various environment variables in Emacs.
 * Please do not remove this and leave it at the end of the file, where
 * Emacs will automagically detect them.
 * ---------------------------------------------------------------------
 * Local variables:
 * mode: c
 * indent-tabs-mode: t
 * c-basic-offset: 4
 * tab-width: 4
 * End:
 */<|MERGE_RESOLUTION|>--- conflicted
+++ resolved
@@ -39,90 +39,7 @@
 
 #include "vm/class.h"
 #include "vm/references.h"
-<<<<<<< HEAD
-
-
-/* virtual function table ******************************************************
-
-   The vtbl has a bidirectional layout with open ends at both sides.
-   interfacetablelength gives the number of entries of the interface
-   table at the start of the vftbl. The vftbl pointer points to
-   &interfacetable[0].  vftbllength gives the number of entries of
-   table at the end of the vftbl.
-
-   runtime type check (checkcast):
-
-   Different methods are used for runtime type check depending on the
-   argument of checkcast/instanceof.
-	
-   A check against a class is implemented via relative numbering on
-   the class hierachy tree. The tree is numbered in a depth first
-   traversal setting the base field and the diff field. The diff field
-   gets the result of (high - base) so that a range check can be
-   implemented by an unsigned compare. A sub type test is done by
-   checking the inclusion of base of the sub class in the range of the
-   superclass.
-
-   A check against an interface is implemented via the
-   interfacevftbl. If the interfacevftbl contains a nonnull value a
-   class is a subclass of this interface.
-
-   interfacetable:
-
-   Like standard virtual methods interface methods are called using
-   virtual function tables. All interfaces are numbered sequentially
-   (starting with zero). For each class there exist an interface table
-   of virtual function tables for each implemented interface. The
-   length of the interface table is determined by the highest number
-   of an implemented interface.
-
-   The following example assumes a class which implements interface 0 and 3:
-
-   interfacetablelength = 4
-
-                  | ...       |            +----------+
-                  +-----------+            | method 2 |---> method z
-                  | class     |            | method 1 |---> method y
-                  +-----------+            | method 0 |---> method x
-                  | ivftbl  0 |----------> +----------+
-    vftblptr ---> +-----------+
-                  | ivftbl -1 |--> NULL    +----------+
-                  | ivftbl -2 |--> NULL    | method 1 |---> method x
-                  | ivftbl -3 |-----+      | method 0 |---> method a
-                  +-----------+     +----> +----------+
-     
-                              +---------------+
-                              | length 3 = 2  |
-                              | length 2 = 0  |
-                              | length 1 = 0  |
-                              | length 0 = 3  |
-    interfacevftbllength ---> +---------------+
-
-*******************************************************************************/
-
-#define DISPLAY_SIZE 4
-
-struct _vftbl {
-	methodptr   *interfacetable[1];    /* interface table (access via macro)  */
-	classinfo   *clazz;                /* class, the vtbl belongs to          */
-	arraydescriptor *arraydesc;        /* for array classes, otherwise NULL   */
-	s4           vftbllength;          /* virtual function table length       */
-	s4           interfacetablelength; /* interface table length              */
-	s4           baseval;              /* base for runtime type check         */
-	                                   /* (-index for interfaces)             */
-	s4           diffval;              /* high - base for runtime type check  */
-
-	s4 subtype_depth;
-	s4 subtype_offset;
-	struct _vftbl *subtype_display[DISPLAY_SIZE+1];  /* the last one is cache */
-	struct _vftbl **subtype_overflow;
-
-	s4          *interfacevftbllength; /* length of interface vftbls          */
-	methodptr    table[1];             /* class vftbl                         */
-};
-=======
 #include "vm/vftbl.hpp"
->>>>>>> 4dfa3825
 
 
 /* arraydescriptor *************************************************************
