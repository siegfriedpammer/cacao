/* src/vm/options.cpp - contains global options

   Copyright (C) 1996-2013
   CACAOVM - Verein zur Foerderung der freien virtuellen Maschine CACAO

   This file is part of CACAO.

   This program is free software; you can redistribute it and/or
   modify it under the terms of the GNU General Public License as
   published by the Free Software Foundation; either version 2, or (at
   your option) any later version.

   This program is distributed in the hope that it will be useful, but
   WITHOUT ANY WARRANTY; without even the implied warranty of
   MERCHANTABILITY or FITNESS FOR A PARTICULAR PURPOSE.  See the GNU
   General Public License for more details.

   You should have received a copy of the GNU General Public License
   along with this program; if not, write to the Free Software
   Foundation, Inc., 51 Franklin Street, Fifth Floor, Boston, MA
   02110-1301, USA.

*/


#include "config.h"

#include <limits.h>
#include <stdint.h>
#include <stdio.h>
#include <stdlib.h>

#include "mm/dumpmemory.hpp"

#include "vm/options.hpp"
#include "vm/os.hpp"
#include "vm/vm.hpp"

#include "toolbox/Debug.hpp"
#include "toolbox/logging.hpp"
#include "toolbox/Option.hpp"


/* command line option ********************************************************/

s4    opt_index = 0;            /* index of processed arguments               */
char *opt_arg;                  /* this one exports the option argument       */

bool opt_foo = false;           /* option for development                     */

bool opt_jar = false;

#if defined(ENABLE_JIT)
bool opt_jit = true;            /* JIT mode execution (default)               */
bool opt_intrp = false;         /* interpreter mode execution                 */
#else
bool opt_jit = false;           /* JIT mode execution                         */
bool opt_intrp = true;          /* interpreter mode execution (default)       */
#endif

bool opt_run = true;

s4   opt_heapmaxsize   = 0;     /* maximum heap size                          */
s4   opt_heapstartsize = 0;     /* initial heap size                          */
s4   opt_stacksize     = 0;     /* thread stack size                          */

bool opt_verbose = false;
bool opt_debugcolor = false;	/* use ANSI terminal sequences 		      */

bool loadverbose = false;
bool initverbose = false;

bool opt_verboseclass     = false;
bool opt_verbosegc        = false;
bool opt_verbosejni       = false;
bool opt_verbosecall      = false;      /* trace all method invocation        */

bool showmethods = false;
bool showconstantpool = false;
bool showutf = false;

bool compileverbose =  false;           /* trace compiler actions             */
bool showstack = false;

bool opt_showdisassemble    = false;    /* generate disassembler listing      */
bool opt_showddatasegment   = false;    /* generate data segment listing      */
bool opt_showintermediate   = false;    /* generate intermediate code listing */

bool checkbounds = true;       /* check array bounds                         */
bool checksync = true;         /* do synchronization                         */
#if defined(ENABLE_LOOP)
bool opt_loops = false;        /* optimize array accesses in loops           */
#endif

bool makeinitializations = true;

#if defined(ENABLE_STATISTICS)
bool opt_stat    = false;
bool opt_getloadingtime = false;   /* to measure the runtime                 */
bool opt_getcompilingtime = false; /* compute compile time                   */
#endif
#if defined(ENABLE_VERIFIER)
bool opt_verify  = true;       /* true if classfiles should be verified      */
#endif

#if defined(ENABLE_PROFILING)
bool opt_prof    = false;
bool opt_prof_bb = false;
#endif

#if defined(ENABLE_OPAGENT)
bool opt_opagent = false;
#endif

/* optimization options *******************************************************/

#if defined(ENABLE_IFCONV)
bool opt_ifconv = false;
#endif

#if defined(ENABLE_LSRA) || defined(ENABLE_SSA)
bool opt_lsra = false;
#endif
#if defined(ENABLE_SSA)
bool opt_ssa_dce = false;          /* enable dead code elemination */
bool opt_ssa_cp = false;           /* enable copy propagation      */
#endif


/* interpreter options ********************************************************/

#if defined(ENABLE_INTRP)
bool opt_no_dynamic = false;            /* suppress dynamic superinstructions */
bool opt_no_replication = false;        /* don't use replication in intrp     */
bool opt_no_quicksuper = false;         /* instructions for quickening cannot be
										   part of dynamic superinstructions */

s4   opt_static_supers = 0x7fffffff;
bool vm_debug = false;          /* XXX this should be called `opt_trace'      */
#endif

#if defined(ENABLE_DEBUG_FILTER)
const char *opt_filter_verbosecall_include = 0;
const char *opt_filter_verbosecall_exclude = 0;
const char *opt_filter_show_method = 0;
#endif


/* -XX options ****************************************************************/

/* NOTE: For better readability keep these alpha-sorted. */

/* Options which must always be available (production options in
   HotSpot). */

int64_t  opt_MaxDirectMemorySize          = -1;
int      opt_MaxPermSize                  = 0;
int      opt_PermSize                     = 0;
int      opt_ThreadStackSize              = 0;

/* Debugging options which can be turned off. */

bool     opt_AlwaysEmitLongBranches       = false;
bool     opt_AlwaysMmapFirstPage          = false;
int      opt_CompileAll                   = 0;
char*    opt_CompileMethod                = NULL;
char*    opt_CompileSignature             = NULL;
int      opt_DebugLocalReferences         = 0;
int      opt_DebugLocks                   = 0;
int      opt_DebugPackage                 = 0;
int      opt_DebugPatcher                 = 0;
int      opt_DebugProperties              = 0;
int      opt_DebugStackFrameInfo          = 0;
int      opt_DebugStackTrace              = 0;
int      opt_DebugThreads                 = 0;
#ifdef ENABLE_COMPILER2
bool     opt_DebugCompiler2               = false;
bool     opt_Compiler2hints               = true;
#endif
#if defined(ENABLE_DISASSEMBLER)
int      opt_DisassembleStubs             = 0;
#endif
#if defined(ENABLE_OPAGENT)
int      opt_EnableOpagent                = 0;
#endif
#if defined(ENABLE_GC_CACAO)
int      opt_GCDebugRootSet               = 0;
int      opt_GCStress                     = 0;
#endif
#if defined(ENABLE_INLINING)
int      opt_Inline                       = 0;
#if defined(ENABLE_INLINING_DEBUG) || !defined(NDEBUG)
int      opt_InlineAll                    = 0;
int      opt_InlineCount                  = INT_MAX;
int      opt_InlineMaxSize                = INT_MAX;
int      opt_InlineMinSize                = 0;
char*    opt_InlineMethod                 = NULL;
Utf8String opt_InlineMethodUtf;
#endif
#endif
int      opt_PrintConfig                  = 0;
int      opt_PrintWarnings                = 0;
int      opt_ProfileGCMemoryUsage         = 0;
int      opt_ProfileMemoryUsage           = 0;
FILE    *opt_ProfileMemoryUsageGNUPlot    = NULL;
int      opt_RegallocSpillAll             = 0;
#if defined(ENABLE_REPLACEMENT)
int      opt_TestReplacement              = 0;
#endif
int      opt_TraceBuiltinCalls            = 0;
int      opt_TraceCompilerCalls           = 0;
int      opt_TraceExceptions              = 0;
int      opt_TraceHPI                     = 0;
#if defined(ENABLE_INLINING) && !defined(NDEBUG)
int      opt_TraceInlining                = 0;
#endif
int      opt_TraceJavaCalls               = 0;
bool     opt_TraceJMMCalls                = false;
int      opt_TraceJNICalls                = 0;
int      opt_TraceJVMCalls                = 0;
int      opt_TraceJVMCallsVerbose         = 0;
#if defined(ENABLE_RT_TIMING)
FILE    *opt_RtTimingLogfile              = NULL;
bool     opt_RtTimingCSV                  = false;
#endif
#if defined(ENABLE_STATISTICS)
FILE    *opt_StatisticsLogfile            = NULL;
bool     opt_StatisticsCSV                = false;
#endif
#if defined(ENABLE_JVMTI)
int      opt_TraceJVMTICalls              = 0;
#endif
int      opt_TraceLinkClass               = 0;
#if defined(ENABLE_REPLACEMENT)
int      opt_TraceReplacement             = 0;
#endif
int      opt_TraceSubsystemInitialization = 0;
int      opt_TraceTraps                   = 0;


enum {
	OPT_TYPE_BOOLEAN,
	OPT_TYPE_VALUE
};

enum {
	/* Options which must always be available (production options in
	   HotSpot). */

	OPT_MaxDirectMemorySize,
	OPT_MaxPermSize,
	OPT_PermSize,
	OPT_ThreadStackSize,

	/* Debugging options which can be turned off. */

	OPT_AlwaysEmitLongBranches,
	OPT_AlwaysMmapFirstPage,
	OPT_CompileAll,
	OPT_CompileMethod,
	OPT_CompileSignature,
<<<<<<< HEAD
#ifdef ENABLE_LOGGING
	OPT_DebugName,
	OPT_DebugPrefix,
	OPT_DebugVerbose,
	OPT_DebugPrintThread,
#endif
	OPT_ColorOutput,
#ifdef ENABLE_COMPILER2
	OPT_DebugCompiler2,
	OPT_Compiler2hints,
#endif
=======
>>>>>>> 577b99c2
	OPT_DebugLocalReferences,
	OPT_DebugLocks,
	OPT_DebugPackage,
	OPT_DebugPatcher,
	OPT_DebugStackFrameInfo,
	OPT_DebugStackTrace,
	OPT_DebugThreads,
	OPT_DisassembleStubs,
	OPT_EnableOpagent,
	OPT_GCDebugRootSet,
	OPT_GCStress,
	OPT_Inline,
	OPT_InlineAll,
	OPT_InlineCount,
	OPT_InlineMaxSize,
	OPT_InlineMinSize,
	OPT_InlineMethod,
	OPT_PrintConfig,
	OPT_PrintWarnings,
	OPT_ProfileGCMemoryUsage,
	OPT_ProfileMemoryUsage,
	OPT_ProfileMemoryUsageGNUPlot,
	OPT_RegallocSpillAll,
	OPT_TestReplacement,
	OPT_TraceBuiltinCalls,
	OPT_TraceCompilerCalls,
	OPT_TraceExceptions,
	OPT_TraceHPI,
	OPT_TraceInlining,
	OPT_TraceJavaCalls,
	OPT_TraceJMMCalls,
	OPT_TraceJNICalls,
	OPT_TraceJVMCalls,
	OPT_TraceJVMCallsVerbose,
	OPT_TraceJVMTICalls,
	OPT_TraceLinkClass,
	OPT_TraceReplacement,
	OPT_TraceSubsystemInitialization,
	OPT_TraceTraps,
	OPT_RtTimingLogfile,
	OPT_RtTimingCSV,
	OPT_StatisticsLogfile,
	OPT_StatisticsCSV
};


option_t options_XX[] = {
	/* Options which must always be available (production options in
	   HotSpot). */

	{ "MaxDirectMemorySize",          OPT_MaxDirectMemorySize,          OPT_TYPE_VALUE,   "Maximum total size of NIO direct-buffer allocations" },
	{ "MaxPermSize",                  OPT_MaxPermSize,                  OPT_TYPE_VALUE,   "not implemented" },
	{ "PermSize",                     OPT_PermSize,                     OPT_TYPE_VALUE,   "not implemented" },
	{ "ThreadStackSize",              OPT_ThreadStackSize,              OPT_TYPE_VALUE,   "TODO" },

	/* Debugging options which can be turned off. */

	{ "AlwaysEmitLongBranches",       OPT_AlwaysEmitLongBranches,       OPT_TYPE_BOOLEAN, "Always emit long-branches." },
	{ "AlwaysMmapFirstPage",          OPT_AlwaysMmapFirstPage,          OPT_TYPE_BOOLEAN, "Always mmap memory page at address 0x0." },
	{ "CompileAll",                   OPT_CompileAll,                   OPT_TYPE_BOOLEAN, "compile all methods, no execution" },
	{ "CompileMethod",                OPT_CompileMethod,                OPT_TYPE_VALUE,   "compile only a specific method" },
	{ "CompileSignature",             OPT_CompileSignature,             OPT_TYPE_VALUE,   "specify signature for a specific method" },
<<<<<<< HEAD
#ifdef ENABLE_LOGGING
	{ "DebugName",                    OPT_DebugName,                    OPT_TYPE_VALUE,   "Name of the subsystem to debug"},
	{ "DebugPrefix",                  OPT_DebugPrefix,                  OPT_TYPE_BOOLEAN, "print debug prefix"},
	{ "DebugVerbose",                 OPT_DebugVerbose,                 OPT_TYPE_VALUE,   "verbosity level for debugging (default=0)"},
	{ "DebugPrintThread",             OPT_DebugPrintThread,             OPT_TYPE_BOOLEAN, "print thread id"},
#endif
#ifdef ENABLE_COMPILER2
	{ "DebugCompiler2",               OPT_DebugCompiler2,               OPT_TYPE_BOOLEAN, "compiler with compiler2"},
	{ "Compiler2hints",               OPT_Compiler2hints,               OPT_TYPE_BOOLEAN, "compiler2: enable register hints"},
#endif
=======
>>>>>>> 577b99c2
	{ "DebugLocalReferences",         OPT_DebugLocalReferences,         OPT_TYPE_BOOLEAN, "print debug information for local reference tables" },
	{ "DebugLocks",                   OPT_DebugLocks,                   OPT_TYPE_BOOLEAN, "print debug information for locks" },
	{ "DebugPackage",                 OPT_DebugPackage,                 OPT_TYPE_BOOLEAN, "debug Java boot-packages" },
	{ "DebugPatcher",                 OPT_DebugPatcher,                 OPT_TYPE_BOOLEAN, "debug JIT code patching" },
	{ "DebugStackFrameInfo",          OPT_DebugStackFrameInfo,          OPT_TYPE_BOOLEAN, "TODO" },
	{ "DebugStackTrace",              OPT_DebugStackTrace,              OPT_TYPE_BOOLEAN, "debug stacktrace creation" },
	{ "DebugThreads",                 OPT_DebugThreads,                 OPT_TYPE_BOOLEAN, "print debug information for threads" },
	{ "ColorOutput",                  OPT_ColorOutput,                  OPT_TYPE_VALUE,   "enable color output (yes, no, auto) [default=auto]" },
#if defined(ENABLE_DISASSEMBLER)
	{ "DisassembleStubs",             OPT_DisassembleStubs,             OPT_TYPE_BOOLEAN, "disassemble builtin and native stubs when generated" },
#endif
#if defined(ENABLE_OPAGENT)
	{ "EnableOpagent",                OPT_EnableOpagent,                OPT_TYPE_BOOLEAN, "enable providing JIT output to Oprofile" },
#endif
#if defined(ENABLE_GC_CACAO)
	{ "GCDebugRootSet",               OPT_GCDebugRootSet,               OPT_TYPE_BOOLEAN, "GC: print root-set at collection" },
	{ "GCStress",                     OPT_GCStress,                     OPT_TYPE_BOOLEAN, "GC: forced collection at every allocation" },
#endif
#if defined(ENABLE_INLINING)
	{ "Inline",                       OPT_Inline,                       OPT_TYPE_BOOLEAN, "enable method inlining" },
#if defined(ENABLE_INLINING_DEBUG) || !defined(NDEBUG)
	{ "InlineAll",                    OPT_InlineAll,                    OPT_TYPE_BOOLEAN, "use inlining in all compilations" },
	{ "InlineCount",                  OPT_InlineCount,                  OPT_TYPE_VALUE,   "stop inlining after the given number of roots" },
	{ "InlineMaxSize",                OPT_InlineMaxSize,                OPT_TYPE_VALUE,   "maximum size for inlined result" },
	{ "InlineMinSize",                OPT_InlineMinSize,                OPT_TYPE_VALUE,   "minimum size for inlined result" },
	{ "InlineMethod",                 OPT_InlineMethod,                 OPT_TYPE_VALUE,   "inline only specified method" },
#endif
#endif
	{ "PrintConfig",                  OPT_PrintConfig,                  OPT_TYPE_BOOLEAN, "print VM configuration" },
	{ "PrintWarnings",                OPT_PrintWarnings,                OPT_TYPE_BOOLEAN, "print warnings about suspicious behavior"},
	{ "ProfileGCMemoryUsage",         OPT_ProfileGCMemoryUsage,         OPT_TYPE_VALUE,   "profiles GC memory usage in the given interval, <value> is in seconds (default: 5)" },
	{ "ProfileMemoryUsage",           OPT_ProfileMemoryUsage,           OPT_TYPE_VALUE,   "TODO" },
	{ "ProfileMemoryUsageGNUPlot",    OPT_ProfileMemoryUsageGNUPlot,    OPT_TYPE_VALUE,   "TODO" },
	{ "RegallocSpillAll",             OPT_RegallocSpillAll,             OPT_TYPE_BOOLEAN, "spill all variables to the stack" },
#if defined(ENABLE_REPLACEMENT)
	{ "TestReplacement",              OPT_TestReplacement,              OPT_TYPE_BOOLEAN, "activate all replacement points during code generation" },
#endif
	{ "TraceBuiltinCalls",            OPT_TraceBuiltinCalls,            OPT_TYPE_BOOLEAN, "trace calls to VM builtin functions" },
	{ "TraceCompilerCalls",           OPT_TraceCompilerCalls,           OPT_TYPE_BOOLEAN, "trace JIT compiler calls" },
	{ "TraceExceptions",              OPT_TraceExceptions,              OPT_TYPE_BOOLEAN, "trace Exception throwing" },
	{ "TraceHPI",                     OPT_TraceHPI,                     OPT_TYPE_BOOLEAN, "Trace Host Porting Interface (HPI)" },
#if defined(ENABLE_INLINING) && !defined(NDEBUG)
	{ "TraceInlining",                OPT_TraceInlining,                OPT_TYPE_VALUE,   "trace method inlining with the given verbosity level (default: 1)" },
#endif
	{ "TraceJavaCalls",               OPT_TraceJavaCalls,               OPT_TYPE_BOOLEAN, "trace Java method calls" },
	{ "TraceJMMCalls",                OPT_TraceJMMCalls,                OPT_TYPE_BOOLEAN, "trace JMM method calls" },
	{ "TraceJNICalls",                OPT_TraceJNICalls,                OPT_TYPE_BOOLEAN, "trace JNI method calls" },
	{ "TraceJVMCalls",                OPT_TraceJVMCalls,                OPT_TYPE_BOOLEAN, "trace JVM method calls but omit very frequent ones" },
	{ "TraceJVMCallsVerbose",         OPT_TraceJVMCallsVerbose,         OPT_TYPE_BOOLEAN, "trace all JVM method calls" },
#if defined(ENABLE_JVMTI)
	{ "TraceJVMTICalls",              OPT_TraceJVMTICalls,              OPT_TYPE_BOOLEAN, "trace JVMTI method calls" },
#endif
	{ "TraceLinkClass",               OPT_TraceLinkClass,               OPT_TYPE_BOOLEAN, "trace class linking" },
#if defined(ENABLE_REPLACEMENT)
	{ "TraceReplacement",             OPT_TraceReplacement,             OPT_TYPE_VALUE,   "trace on-stack replacement with the given verbosity level (default: 1)" },
#endif
	{ "TraceSubsystemInitialization", OPT_TraceSubsystemInitialization, OPT_TYPE_BOOLEAN, "trace initialization of subsystems" },
	{ "TraceTraps",                   OPT_TraceTraps,                   OPT_TYPE_BOOLEAN, "trace traps generated by JIT code" },
#if defined(ENABLE_RT_TIMING)
	{ "RtTimingLogfile",              OPT_RtTimingLogfile,              OPT_TYPE_VALUE,   "rt-timing logfile (default: rt-timing.log, use - for stdout)" },
	{ "RtTimingCSV",                  OPT_RtTimingCSV,                  OPT_TYPE_BOOLEAN, "enable csv output for rt-timing" },
#endif
#if defined(ENABLE_STATISTICS)
	{ "StatisticsLogfile",            OPT_StatisticsLogfile,           OPT_TYPE_VALUE,   "statistics logfile (default: statistics.log, use - for stdout)" },
	{ "StatisticsCSV",                OPT_StatisticsCSV,               OPT_TYPE_BOOLEAN, "enable csv output for statistics" },
#endif

	/* end marker */

	{ NULL,                           -1,                               -1,               NULL }
};


/* options_get *****************************************************************

   DOCUMENT ME!!!

*******************************************************************************/

int options_get(opt_struct *opts, JavaVMInitArgs *vm_args)
{
	char *option;
	int   i;

	if (opt_index >= vm_args->nOptions)
		return OPT_DONE;

	/* get the current option */

	option = vm_args->options[opt_index].optionString;

	if ((option == NULL) || (option[0] != '-'))
		return OPT_DONE;

	for (i = 0; opts[i].name; i++) {
		if (!opts[i].arg) {
			/* boolean option found */

			if (strcmp(option + 1, opts[i].name) == 0) {
				opt_index++;
				return opts[i].value;
			}

		} else {
			/* parameter option found */

			/* with a space between */

			if (strcmp(option + 1, opts[i].name) == 0) {
				opt_index++;

				if (opt_index < vm_args->nOptions) {
					opt_arg = os::strdup(vm_args->options[opt_index].optionString);
					opt_index++;
					return opts[i].value;
				}

				return OPT_ERROR;

			} else {
				/* parameter and option have no space between */

				/* FIXME: this assumption is plain wrong, hits you if there is a
				 * parameter with no argument starting with same letter as param with argument
				 * but named after that one, ouch! */

				size_t l = os::strlen(opts[i].name);

				if (os::strlen(option + 1) > l) {
					if (memcmp(option + 1, opts[i].name, l) == 0) {
						opt_index++;
						opt_arg = os::strdup(option + 1 + l);
						return opts[i].value;
					}
				}
			}
		}
	}

	return OPT_ERROR;
}


/* options_xxusage *************************************************************

   Print usage message for debugging options.

*******************************************************************************/

static void options_xxusage(void)
{
	option_t   *opt;
	int         length;
	int         i;
	const char *c;

	/* Prevent compiler warning. */

	length = 0;

	for (opt = options_XX; opt->name != NULL; opt++) {
		printf("    -XX:");

		switch (opt->type) {
		case OPT_TYPE_BOOLEAN:
			printf("+%s", opt->name);
			length = os::strlen("    -XX:+") + os::strlen(opt->name);
			break;

		case OPT_TYPE_VALUE:
			printf("%s=<value>", opt->name);
			length = os::strlen("    -XX:") + os::strlen(opt->name) +
				os::strlen("=<value>");
			break;

		default:
			vm_abort("options_xxusage: unkown option type %d", opt->type);
		}

		/* Check if the help fits into one 80-column line.
		   Documentation starts at column 29. */

		if (length < (29 - 1)) {
			/* Print missing spaces up to column 29. */

			for (i = length; i < 29; i++)
				printf(" ");
		}
		else {
			printf("\n");
			printf("                             "); /* 29 spaces */
		}

		/* Check documentation length. */

		length = os::strlen(opt->doc);

		if (length < (80 - 29)) {
			printf("%s", opt->doc);
		}
		else {
			for (c = opt->doc, i = 29; *c != 0; c++, i++) {
				/* If we are at the end of the line, break it. */

				if (i == 80) {
					printf("\n");
					printf("                             "); /* 29 spaces */
					i = 29;
				}

				printf("%c", *c);
			}
		}

		printf("\n");
	}

	cacao::OptionParser::print_usage(cacao::option::xx_root());

	/* exit with error code */

	exit(1);
}


/* options_xx ******************************************************************

   Handle -XX: options.

*******************************************************************************/

void options_xx(JavaVMInitArgs *vm_args)
{
	const char *name;
	const char *start;
	const char *end;
	int         length;
	int         enable;
	char       *value;
	option_t   *opt;
	const char *filename;
	FILE       *file;
	int         i;

	/* Iterate over all passed options. */

	for (i = 0; i < vm_args->nOptions; i++) {
		/* Get the current option. */

		name = vm_args->options[i].optionString;

		/* Check for help (-XX). */

		if (strcmp(name, "-XX") == 0)
			options_xxusage();

		/* Check if the option start with -XX. */

		start = strstr(name, "-XX:");

		if ((start == NULL) || (start != name))
			continue;

		/* Check if the option is a boolean option. */

		if (name[4] == '+') {
			start  = name + 4 + 1;
			enable = 1;
		}
		else if (name[4] == '-') {
			start  = name + 4 + 1;
			enable = 0;
		}
		else {
			start  = name + 4;
			enable = -1;
		}

		/* Search for a '=' in the option name and get the option name
		   length and the value of the option. */

		end = strchr(start, '=');

		if (end == NULL) {
			length = os::strlen(start);
			value  = NULL;
		}
		else {
			length = end - start;
			value  = (char*) (end + 1);
		}

		/* Search the option in the option array. */

		for (opt = options_XX; opt->name != NULL; opt++) {
			if (strncmp(opt->name, start, length) == 0) {
				/* Check if the options passed fits to the type. */

				switch (opt->type) {
				case OPT_TYPE_BOOLEAN:
					if ((enable == -1) || (value != NULL))
						options_xxusage();
					break;
				case OPT_TYPE_VALUE:
					if ((enable != -1) || (value == NULL))
						options_xxusage();
					break;
				default:
					vm_abort("options_xx: unknown option type %d for option %s",
							 opt->type, opt->name);
				}

				break;
			}
		}

		/* Process the option. */

		switch (opt->value) {

		/* Options which must always be available (production options
		   in HotSpot). */

		case OPT_MaxDirectMemorySize:
			opt_MaxDirectMemorySize = os::atoi(value);
			break;

		case OPT_MaxPermSize:
			/* Currently ignored. */
			break;

		case OPT_PermSize:
			/* Currently ignored. */
			break;

		case OPT_ThreadStackSize:
			/* currently ignored */
			break;

		/* Debugging options which can be turned off. */

		case OPT_AlwaysEmitLongBranches:
			opt_AlwaysEmitLongBranches = enable;
			break;

		case OPT_AlwaysMmapFirstPage:
			opt_AlwaysMmapFirstPage = enable;
			break;

		case OPT_CompileAll:
			opt_CompileAll = enable;
			opt_run = false;
			makeinitializations = false;
			break;

		case OPT_CompileMethod:
			opt_CompileMethod = value;
			opt_run = false;
			makeinitializations = false;
			break;

		case OPT_CompileSignature:
			opt_CompileSignature = value;
			break;

		case OPT_DebugLocalReferences:
			opt_DebugLocalReferences = enable;
			break;

		case OPT_DebugLocks:
			opt_DebugLocks = enable;
			break;

		case OPT_DebugPackage:
			opt_DebugPackage = enable;
			break;

		case OPT_DebugPatcher:
			opt_DebugPatcher = enable;
			break;

		case OPT_DebugStackFrameInfo:
			opt_DebugStackFrameInfo = enable;
			break;

		case OPT_DebugStackTrace:
			opt_DebugStackTrace = enable;
			break;

		case OPT_DebugThreads:
			opt_DebugThreads = enable;
			break;

		case OPT_ColorOutput:
			if (value != NULL) {
				if (strcmp("auto",value) == 0)
					cacao::OStream::set_force_color(0);
				if (strcmp("no",value) == 0)
					cacao::OStream::set_force_color(-1);
				if (strcmp("yes",value) == 0)
					cacao::OStream::set_force_color(1);
			}
			break;

#ifdef ENABLE_COMPILER2
		case OPT_DebugCompiler2:
			opt_DebugCompiler2 = enable;
			break;
		case OPT_Compiler2hints:
			opt_Compiler2hints = enable;
			break;
#endif
#if defined(ENABLE_DISASSEMBLER)
		case OPT_DisassembleStubs:
			opt_DisassembleStubs = enable;
			break;
#endif

#if defined(ENABLE_OPAGENT)
		case OPT_EnableOpagent:
			opt_EnableOpagent = enable;
			break;
#endif

#if defined(ENABLE_GC_CACAO)
		case OPT_GCDebugRootSet:
			opt_GCDebugRootSet = enable;
			break;

		case OPT_GCStress:
			opt_GCStress = enable;
			break;
#endif

#if defined(ENABLE_INLINING)
		case OPT_Inline:
			opt_Inline = enable;
			break;
#if defined(ENABLE_INLINING_DEBUG) || !defined(NDEBUG)
		case OPT_InlineAll:
			opt_InlineAll = enable;
			break;

		case OPT_InlineCount:
			if (value != NULL)
				opt_InlineCount = os::atoi(value);
			break;

		case OPT_InlineMaxSize:
			if (value != NULL)
				opt_InlineMaxSize = os::atoi(value);
			break;

		case OPT_InlineMinSize:
			if (value != NULL)
				opt_InlineMinSize = os::atoi(value);
			break;
		case OPT_InlineMethod:
			// we can not yet set opt_InlineMethodUtf because
			// the utf8 subsystem is not yet initialized!
			//opt_InlineMethodUtf = Utf8String::from_utf8(opt_InlineMethod);
			opt_InlineMethod = value;
			break;
#endif
#endif

		case OPT_PrintConfig:
			opt_PrintConfig = enable;
			break;

		case OPT_PrintWarnings:
			opt_PrintWarnings = enable;
			break;

		case OPT_ProfileGCMemoryUsage:
			if (value == NULL)
				opt_ProfileGCMemoryUsage = 5;
			else
				opt_ProfileGCMemoryUsage = os::atoi(value);
			break;

		case OPT_ProfileMemoryUsage:
			if (value == NULL)
				opt_ProfileMemoryUsage = 5;
			else
				opt_ProfileMemoryUsage = os::atoi(value);

# if defined(ENABLE_STATISTICS)
			/* we also need statistics */

			opt_stat = true;
# endif
			break;

		case OPT_ProfileMemoryUsageGNUPlot:
			if (value == NULL)
				filename = "profile.dat";
			else
				filename = value;

			file = fopen(filename, "w");

			if (file == NULL)
				/* FIXME Use below method instead! */
				//os::abort_errno("options_xx: fopen failed");
				vm_abort("options_xx: fopen failed");

			opt_ProfileMemoryUsageGNUPlot = file;
			break;

		case OPT_RegallocSpillAll:
			opt_RegallocSpillAll = enable;
			break;

#if defined(ENABLE_REPLACEMENT)
		case OPT_TestReplacement:
			opt_TestReplacement = enable;
			break;
#endif

		case OPT_TraceBuiltinCalls:
			opt_TraceBuiltinCalls = enable;
			break;

		case OPT_TraceCompilerCalls:
			opt_TraceCompilerCalls = enable;
			break;

		case OPT_TraceExceptions:
			opt_TraceExceptions = enable;
			break;

		case OPT_TraceHPI:
			opt_TraceHPI = enable;
			break;

#if defined(ENABLE_INLINING) && !defined(NDEBUG)
		case OPT_TraceInlining:
			if (value == NULL)
				opt_TraceInlining = 1;
			else
				opt_TraceInlining = os::atoi(value);
			break;
#endif

		case OPT_TraceJavaCalls:
			opt_verbosecall = enable;
			opt_TraceJavaCalls = enable;
			break;

		case OPT_TraceJMMCalls:
			opt_TraceJMMCalls = enable;
			break;

		case OPT_TraceJNICalls:
			opt_TraceJNICalls = enable;
			break;

		case OPT_TraceJVMCalls:
			opt_TraceJVMCalls = enable;
			break;

		case OPT_TraceJVMCallsVerbose:
			opt_TraceJVMCallsVerbose = enable;
			break;

#if defined(ENABLE_JVMTI)
		case OPT_TraceJVMTICalls:
			opt_TraceJVMTICalls = enable;
			break;
#endif

		case OPT_TraceLinkClass:
			opt_TraceLinkClass = enable;
			break;

#if defined(ENABLE_REPLACEMENT)
		case OPT_TraceReplacement:
			if (value == NULL)
				opt_TraceReplacement = 1;
			else
				opt_TraceReplacement = os::atoi(value);
			break;
#endif

		case OPT_TraceSubsystemInitialization:
			opt_TraceSubsystemInitialization = enable;
			break;

		case OPT_TraceTraps:
			opt_TraceTraps = enable;
			break;

#if defined(ENABLE_RT_TIMING)
		case OPT_RtTimingLogfile:
			if (value == NULL)
				break;
			else
				filename = value;

			if ( (strnlen(filename, 2) == 1) && (filename[0] == '-') ) {
				file = stdout;
			} else {
				file = fopen(filename, "w");

				if (file == NULL)
					os::abort_errno("options_xx: fopen failed");
			}

			opt_RtTimingLogfile = file;
			break;
		case OPT_RtTimingCSV:
			opt_RtTimingCSV = enable;
			break;
#endif

#if defined(ENABLE_STATISTICS)
		case OPT_StatisticsLogfile:
			if (value == NULL)
				break;
			else
				filename = value;

			if ( (strnlen(filename, 2) == 1) && (filename[0] == '-') ) {
				file = stdout;
			} else {
				file = fopen(filename, "w");

				if (file == NULL)
					os::abort_errno("options_xx: fopen failed");
			}

			opt_StatisticsLogfile = file;
			break;
		case OPT_StatisticsCSV:
			opt_StatisticsCSV = enable;
			break;
#endif

		default: {

				size_t name_len = strlen(name);
				size_t value_len = 0;
				if (value) {
					size_t tmp_name_len = (value - name) / sizeof(char);
					value_len = name_len - tmp_name_len;
					name_len = tmp_name_len - 1;
					assert(name[name_len] == '=');
				}
				else {
					assert(name[name_len] == '\0');
				}

				if(!cacao::OptionParser::parse_option(cacao::option::xx_root(),
						name, name_len, value, value_len)) {
					fprintf(stderr, "Unknown -XX option: %s\n", name);
				}
				break;
			}
		}
	}
}


/*
 * These are local overrides for various environment variables in Emacs.
 * Please do not remove this and leave it at the end of the file, where
 * Emacs will automagically detect them.
 * ---------------------------------------------------------------------
 * Local variables:
 * mode: c++
 * indent-tabs-mode: t
 * c-basic-offset: 4
 * tab-width: 4
 * End:
 * vim:noexpandtab:sw=4:ts=4:
 */<|MERGE_RESOLUTION|>--- conflicted
+++ resolved
@@ -259,20 +259,11 @@
 	OPT_CompileAll,
 	OPT_CompileMethod,
 	OPT_CompileSignature,
-<<<<<<< HEAD
-#ifdef ENABLE_LOGGING
-	OPT_DebugName,
-	OPT_DebugPrefix,
-	OPT_DebugVerbose,
-	OPT_DebugPrintThread,
-#endif
 	OPT_ColorOutput,
 #ifdef ENABLE_COMPILER2
 	OPT_DebugCompiler2,
 	OPT_Compiler2hints,
 #endif
-=======
->>>>>>> 577b99c2
 	OPT_DebugLocalReferences,
 	OPT_DebugLocks,
 	OPT_DebugPackage,
@@ -335,19 +326,10 @@
 	{ "CompileAll",                   OPT_CompileAll,                   OPT_TYPE_BOOLEAN, "compile all methods, no execution" },
 	{ "CompileMethod",                OPT_CompileMethod,                OPT_TYPE_VALUE,   "compile only a specific method" },
 	{ "CompileSignature",             OPT_CompileSignature,             OPT_TYPE_VALUE,   "specify signature for a specific method" },
-<<<<<<< HEAD
-#ifdef ENABLE_LOGGING
-	{ "DebugName",                    OPT_DebugName,                    OPT_TYPE_VALUE,   "Name of the subsystem to debug"},
-	{ "DebugPrefix",                  OPT_DebugPrefix,                  OPT_TYPE_BOOLEAN, "print debug prefix"},
-	{ "DebugVerbose",                 OPT_DebugVerbose,                 OPT_TYPE_VALUE,   "verbosity level for debugging (default=0)"},
-	{ "DebugPrintThread",             OPT_DebugPrintThread,             OPT_TYPE_BOOLEAN, "print thread id"},
-#endif
 #ifdef ENABLE_COMPILER2
 	{ "DebugCompiler2",               OPT_DebugCompiler2,               OPT_TYPE_BOOLEAN, "compiler with compiler2"},
 	{ "Compiler2hints",               OPT_Compiler2hints,               OPT_TYPE_BOOLEAN, "compiler2: enable register hints"},
 #endif
-=======
->>>>>>> 577b99c2
 	{ "DebugLocalReferences",         OPT_DebugLocalReferences,         OPT_TYPE_BOOLEAN, "print debug information for local reference tables" },
 	{ "DebugLocks",                   OPT_DebugLocks,                   OPT_TYPE_BOOLEAN, "print debug information for locks" },
 	{ "DebugPackage",                 OPT_DebugPackage,                 OPT_TYPE_BOOLEAN, "debug Java boot-packages" },
