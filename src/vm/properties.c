/* src/vm/properties.c - handling commandline properties

   Copyright (C) 1996-2005, 2006, 2007 R. Grafl, A. Krall, C. Kruegel,
   C. Oates, R. Obermaisser, M. Platter, M. Probst, S. Ring,
   E. Steiner, C. Thalinger, D. Thuernbeck, P. Tomsich, C. Ullrich,
   J. Wenninger, Institut f. Computersprachen - TU Wien

   This file is part of CACAO.

   This program is free software; you can redistribute it and/or
   modify it under the terms of the GNU General Public License as
   published by the Free Software Foundation; either version 2, or (at
   your option) any later version.

   This program is distributed in the hope that it will be useful, but
   WITHOUT ANY WARRANTY; without even the implied warranty of
   MERCHANTABILITY or FITNESS FOR A PARTICULAR PURPOSE.  See the GNU
   General Public License for more details.

   You should have received a copy of the GNU General Public License
   along with this program; if not, write to the Free Software
   Foundation, Inc., 51 Franklin Street, Fifth Floor, Boston, MA
   02110-1301, USA.

<<<<<<< HEAD
   $Id: properties.c 8380 2007-08-21 12:43:00Z michi $

=======
>>>>>>> 1da0ac19
*/


#include "config.h"

#include <errno.h>
#include <stdlib.h>
#include <string.h>
#include <time.h>
#include <unistd.h>
#include <sys/utsname.h>

#if defined(WITH_JRE_LAYOUT)
# include <libgen.h>
#endif

#include "vm/types.h"

#include "mm/memory.h"

#include "native/jni.h"
#include "native/llni.h"

#include "vm/global.h"                      /* required by java_lang_String.h */
#include "native/include/java_lang_String.h"

#include "toolbox/list.h"
#include "toolbox/util.h"

#include "vm/properties.h"
#include "vm/stringlocal.h"
#include "vm/vm.h"

#include "vm/jit/asmpart.h"

#include "vmcore/class.h"
#include "vmcore/method.h"
#include "vmcore/options.h"


/* internal property structure ************************************************/

typedef struct list_properties_entry_t list_properties_entry_t;

<<<<<<< HEAD
struct list_properties_entry {
=======
struct list_properties_entry_t {
>>>>>>> 1da0ac19
	char       *key;
	char       *value;
	listnode_t  linkage;
};


/* global variables ***********************************************************/

static list_t *list_properties = NULL;


/* properties_init *************************************************************

   Initialize the properties list and fill the list with default
   values.

*******************************************************************************/

void properties_init(void)
{
	list_properties = list_create(OFFSET(list_properties_entry_t, linkage));
}


/* properties_set **************************************************************

   Fill the properties list with default values.

*******************************************************************************/

void properties_set(void)
{
	int             len;
	char           *p;

	char           *java_home;
	char           *boot_class_path;

#if defined(ENABLE_JAVASE)
<<<<<<< HEAD
	char           *env_java_home;
	char           *java_home;
	s4              len;
=======
	char           *class_path;
	char           *boot_library_path;
>>>>>>> 1da0ac19

# if defined(WITH_CLASSPATH_GNU)
	char           *cwd;
	char           *env_user;
	char           *env_home;
	char           *env_lang;
	char           *extdirs;
	char           *lang;
	char           *country;
	struct utsname *utsnamebuf;
<<<<<<< HEAD
=======

	char           *java_library_path;
>>>>>>> 1da0ac19
# endif
#endif

#if defined(WITH_JRE_LAYOUT)
	/* SUN also uses a buffer of 4096-bytes (strace is your friend). */

	p = MNEW(char, 4096);

<<<<<<< HEAD
#if defined(ENABLE_JAVASE)

	/* get properties from system */

	env_java_home = getenv("JAVA_HOME");
=======
	if (readlink("/proc/self/exe", p, 4095) == -1)
		vm_abort("properties_set: readlink failed: %s\n", strerror(errno));

	/* Get the path of the current executable. */

	p = dirname(p);

# if defined(WITH_CLASSPATH_GNU)
>>>>>>> 1da0ac19

	/* Set java.home. */

	len = strlen(path) + strlen("/..") + strlen("0");

	java_home = MNEW(char, len);

<<<<<<< HEAD
	/* add /jre to java.home property */
=======
	strcpy(java_home, p);
	strcat(java_home, "/..");

	/* Set the path to Java core native libraries. */

	len = strlen(cacao_prefix) + strlen("/lib/classpath") + strlen("0");

	boot_library_path = MNEW(char, len);

	strcpy(boot_library_path, java_home);
	strcat(boot_library_path, "/lib/classpath");

# elif defined(WITH_CLASSPATH_SUN)
>>>>>>> 1da0ac19

	/* Find correct java.home.  We check if there is a JRE
	   co-located. */

	/* NOTE: We use the server VM here as it should be available on
	   all architectures. */

	len =
		strlen(p) +
		strlen("/../jre/lib/"JAVA_ARCH"/server/libjvm.so") +
		strlen("0");

	java_home = MNEW(char, len);

	strcpy(java_home, p);
	strcat(java_home, "/../jre/lib/"JAVA_ARCH"/server/libjvm.so");

	/* Check if that libjvm.so exists. */

	if (access(java_home, F_OK) == 0) {
		/* Yes, we add /jre to java.home. */

		strcpy(java_home, p);
		strcat(java_home, "/../jre");
	}
	else {
		/* No, java.home is parent directory. */

		strcpy(java_home, p);
		strcat(java_home, "/..");
	}

	/* Set the path to Java core native libraries. */

	len = strlen(java_home) + strlen("/lib/"JAVA_ARCH) + strlen("0");

	boot_library_path = MNEW(char, len);

	strcpy(boot_library_path, java_home);
	strcat(boot_library_path, "/lib/"JAVA_ARCH);

# else
#  error unknown classpath configuration
# endif

	/* Free path. */

	MFREE(p, char, len);

#else
	java_home         = CACAO_PREFIX;

# if defined(WITH_CLASSPATH_GNU)

	boot_library_path = CLASSPATH_LIBDIR"/classpath";

# elif defined(WITH_CLASSPATH_SUN)

	boot_library_path = CLASSPATH_LIBDIR;

# elif defined(WITH_CLASSPATH_CLDC1_1)

	/* No boot_library_path required. */

# else
#  error unknown classpath configuration
# endif
#endif

	properties_add("java.home", java_home);

	/* Set the bootclasspath. */

	p = getenv("BOOTCLASSPATH");

	if (p != NULL) {
		boot_class_path = MNEW(char, strlen(p) + strlen("0"));
		strcpy(boot_class_path, p);
	}
	else {
#if defined(WITH_JRE_LAYOUT)
# if defined(WITH_CLASSPATH_GNU)

		len =
			strlen(java_home) + strlen("/share/cacao/vm.zip:") +
			strlen(java_home) + strlen("/share/classpath/glibj.zip") +
			strlen("0");

		boot_class_path = MNEW(char, len);

		strcpy(boot_class_path, java_home);
		strcat(boot_class_path, "/share/cacao/vm.zip");
		strcat(boot_class_path, ":");
		strcat(boot_class_path, java_home);
		strcat(boot_class_path, "/share/classpath/glibj.zip");

# elif defined(WITH_CLASSPATH_SUN)

		/* This is the bootclasspath taken from HotSpot (see
		   hotspot/src/share/vm/runtime/os.cpp
		   (os::set_boot_path)). */

		len =
			strlen(java_home) + strlen("/lib/resources.jar:") +
			strlen(java_home) + strlen("/lib/rt.jar:") +
			strlen(java_home) + strlen("/lib/sunrsasign.jar:") +
			strlen(java_home) + strlen("/lib/jsse.jar:") +
			strlen(java_home) + strlen("/lib/jce.jar:") +
			strlen(java_home) + strlen("/lib/charsets.jar:") +
			strlen(java_home) + strlen("/classes") +
			strlen("0");

		boot_class_path = MNEW(char, len);

		strcpy(boot_class_path, java_home);
		strcat(boot_class_path, "/lib/resources.jar:");
		strcat(boot_class_path, java_home);
		strcat(boot_class_path, "/lib/rt.jar:");
		strcat(boot_class_path, java_home);
		strcat(boot_class_path, "/lib/sunrsasign.jar:");
		strcat(boot_class_path, java_home);
		strcat(boot_class_path, "/lib/jsse.jar:");
		strcat(boot_class_path, java_home);
		strcat(boot_class_path, "/lib/jce.jar:");
		strcat(boot_class_path, java_home);
		strcat(boot_class_path, "/lib/charsets.jar:");
		strcat(boot_class_path, java_home);
		strcat(boot_class_path, "/classes");

# else
#  error unknown classpath configuration
# endif
#else
# if defined(WITH_CLASSPATH_GNU)

		len =
			strlen(CACAO_VM_ZIP) +
			strlen(":") +
			strlen(CLASSPATH_CLASSES) +
			strlen("0");

		boot_class_path = MNEW(char, len);

		strcpy(boot_class_path, CACAO_VM_ZIP);
		strcat(boot_class_path, ":");
		strcat(boot_class_path, CLASSPATH_CLASSES);

# elif defined(WITH_CLASSPATH_SUN)

		/* This is the bootclasspath taken from HotSpot (see
		   hotspot/src/share/vm/runtime/os.cpp
		   (os::set_boot_path)). */

		len =
			strlen(CLASSPATH_PREFIX"/lib/resources.jar:") +
			strlen(CLASSPATH_PREFIX"/lib/rt.jar:") +
			strlen(CLASSPATH_PREFIX"/lib/sunrsasign.jar:") +
			strlen(CLASSPATH_PREFIX"/lib/jsse.jar:") +
			strlen(CLASSPATH_PREFIX"/lib/jce.jar:") +
			strlen(CLASSPATH_PREFIX"/lib/charsets.jar:") +
			strlen(CLASSPATH_PREFIX"/classes") +
			strlen("0");

		boot_class_path = MNEW(char, len);

		strcpy(boot_class_path, CLASSPATH_PREFIX"/lib/resources.jar:");
		strcat(boot_class_path, CLASSPATH_PREFIX"/lib/rt.jar:");
		strcat(boot_class_path, CLASSPATH_PREFIX"/lib/sunrsasign.jar:");
		strcat(boot_class_path, CLASSPATH_PREFIX"/lib/jsse.jar:");
		strcat(boot_class_path, CLASSPATH_PREFIX"/lib/jce.jar:");
		strcat(boot_class_path, CLASSPATH_PREFIX"/lib/charsets.jar:");
		strcat(boot_class_path, CLASSPATH_PREFIX"/classes");

# elif defined(WITH_CLASSPATH_CLDC1_1)

		len =
			strlen(CLASSPATH_CLASSES) +
			strlen("0");

		boot_class_path = MNEW(char, len);

		strcpy(boot_class_path, CLASSPATH_CLASSES);

# else
#  error unknown classpath configuration
# endif
#endif
	}

	properties_add("sun.boot.class.path", boot_class_path);
	properties_add("java.boot.class.path", boot_class_path);

#if defined(ENABLE_JAVASE)

	/* Set the classpath. */

	p = getenv("CLASSPATH");

	if (p != NULL) {
		class_path = MNEW(char, strlen(p) + strlen("0"));
		strcpy(class_path, p);
	}
	else {
		class_path = MNEW(char, strlen(".") + strlen("0"));
		strcpy(class_path, ".");
	}

	properties_add("java.class.path", class_path);

	/* Add java.vm properties. */

	properties_add("java.vm.specification.version", "1.0");
	properties_add("java.vm.specification.vendor", "Sun Microsystems Inc.");
	properties_add("java.vm.specification.name", "Java Virtual Machine Specification");
	properties_add("java.vm.version", VERSION);
	properties_add("java.vm.vendor", "CACAO Team");
	properties_add("java.vm.name", "CACAO");

# if defined(ENABLE_INTRP)
	if (opt_intrp) {
		/* XXX We don't support java.lang.Compiler */
/*  		properties_add("java.compiler", "cacao.intrp"); */
		properties_add("java.vm.info", "interpreted mode");
	}
	else
# endif
	{
		/* XXX We don't support java.lang.Compiler */
/*  		properties_add("java.compiler", "cacao.jit"); */
		properties_add("java.vm.info", "JIT mode");
	}

# if defined(WITH_CLASSPATH_GNU)

<<<<<<< HEAD
	/* get properties from system */
=======
	/* Get properties from system. */
>>>>>>> 1da0ac19

	cwd      = _Jv_getcwd();

	env_user = getenv("USER");
	env_home = getenv("HOME");
	env_lang = getenv("LANG");

	utsnamebuf = NEW(struct utsname);

	uname(utsnamebuf);
<<<<<<< HEAD

	properties_add("java.runtime.version", VERSION);
	properties_add("java.runtime.name", "CACAO");

	properties_add("java.specification.version", "1.5");
	properties_add("java.specification.vendor", "Sun Microsystems Inc.");
	properties_add("java.specification.name", "Java Platform API Specification");
=======
>>>>>>> 1da0ac19

	properties_add("java.version", JAVA_VERSION);
	properties_add("java.vendor", "GNU Classpath");
	properties_add("java.vendor.url", "http://www.gnu.org/software/classpath/");

	properties_add("java.class.path", _Jv_classpath);
	properties_add("java.class.version", CLASS_VERSION);

	properties_add("java.specification.version", "1.5");
	properties_add("java.specification.vendor", "Sun Microsystems Inc.");
	properties_add("java.specification.name", "Java Platform API Specification");

	properties_add("java.version", JAVA_VERSION);
	properties_add("java.vendor", "GNU Classpath");
	properties_add("java.vendor.url", "http://www.gnu.org/software/classpath/");

	properties_add("java.class.version", CLASS_VERSION);

#  if defined(WITH_STATIC_CLASSPATH)
	properties_add("gnu.classpath.boot.library.path", ".");
	properties_add("java.library.path" , ".");
#  else
<<<<<<< HEAD
	/* fill gnu.classpath.boot.library.path with GNU Classpath library
       path */

	properties_add("gnu.classpath.boot.library.path", classpath_libdir);
	properties_add("java.library.path", _Jv_java_library_path);
=======
	properties_add("gnu.classpath.boot.library.path", boot_library_path);

	/* Get and set java.library.path. */

	java_library_path = getenv("LD_LIBRARY_PATH");

	if (java_library_path == NULL)
		java_library_path = "";

	properties_add("java.library.path", java_library_path);
>>>>>>> 1da0ac19
#  endif

	properties_add("java.io.tmpdir", "/tmp");

#  if defined(ENABLE_INTRP)
	if (opt_intrp) {
		properties_add("gnu.java.compiler.name", "cacao.intrp");
	}
	else
#  endif
	{
		properties_add("gnu.java.compiler.name", "cacao.jit");
	}

	/* set the java.ext.dirs property */

	len = strlen(java_home) + strlen("/jre/lib/ext") + strlen("0");

	extdirs = MNEW(char, len);

	strcpy(extdirs, java_home);
	strcat(extdirs, "/jre/lib/ext");

	properties_add("java.ext.dirs", extdirs);

	properties_add("java.endorsed.dirs", ""CACAO_PREFIX"/jre/lib/endorsed");

#  if defined(DISABLE_GC)
	/* When we disable the GC, we mmap the whole heap to a specific
	   address, so we can compare call traces. For this reason we have
	   to add the same properties on different machines, otherwise
	   more memory may be allocated (e.g. strlen("i386")
	   vs. strlen("alpha"). */

	properties_add("os.arch", "unknown");
 	properties_add("os.name", "unknown");
	properties_add("os.version", "unknown");
#  else
<<<<<<< HEAD
	/* We need to set the os.arch hardcoded to be compatible with SUN. */

#   if defined(__I386__)
	/* map all x86 architectures (i386, i486, i686) to i386 */

	properties_add("os.arch", "i386");
#   elif defined(__POWERPC__)
	properties_add("os.arch", "ppc");
#   elif defined(__X86_64__)
	properties_add("os.arch", "amd64");
#   else
	/* default to what uname returns */

	properties_add("os.arch", utsnamebuf->machine);
#   endif

=======
	properties_add("os.arch", JAVA_ARCH);
>>>>>>> 1da0ac19
 	properties_add("os.name", utsnamebuf->sysname);
	properties_add("os.version", utsnamebuf->release);
#  endif

#  if defined(WITH_STATIC_CLASSPATH)
	/* This is just for debugging purposes and can cause troubles in
       GNU Classpath. */

	properties_add("gnu.cpu.endian", "unknown");
#  else
#   if WORDS_BIGENDIAN == 1
	properties_add("gnu.cpu.endian", "big");
#   else
	properties_add("gnu.cpu.endian", "little");
#   endif
#  endif

	properties_add("file.separator", "/");
	properties_add("path.separator", ":");
	properties_add("line.separator", "\n");

	properties_add("user.name", env_user ? env_user : "null");
	properties_add("user.home", env_home ? env_home : "null");
	properties_add("user.dir", cwd ? cwd : "null");

	/* get locale */

	if (env_lang != NULL) {
		/* get the local stuff from the environment */

		if (strlen(env_lang) <= 2) {
			properties_add("user.language", env_lang);
		}
		else {
			if ((env_lang[2] == '_') && (strlen(env_lang) >= 5)) {
				lang = MNEW(char, 3);
				strncpy(lang, (char *) &env_lang[0], 2);
				lang[2] = '\0';

				country = MNEW(char, 3);
				strncpy(country, (char *) &env_lang[3], 2);
				country[2] = '\0';

				properties_add("user.language", lang);
				properties_add("user.country", country);
			}
		}
	}
	else {
		/* if no default locale was specified, use `en_US' */

		properties_add("user.language", "en");
		properties_add("user.country", "US");
	}

# elif defined(WITH_CLASSPATH_SUN)
<<<<<<< HEAD

	properties_add("sun.boot.library.path", classpath_libdir);

# else

#  error unknown classpath configuration

# endif

#elif defined(ENABLE_JAVAME_CLDC1_1)

    properties_add("microedition.configuration", "CLDC-1.1");
    properties_add("microedition.platform", "generic");
    properties_add("microedition.encoding", "ISO8859_1");
    properties_add("microedition.profiles", "");

#else

# error unknown Java configuration

#endif
=======

	/* Actually this property is set by OpenJDK, but we need it in
	   nativevm_preinit(). */

	properties_add("sun.boot.library.path", boot_library_path);

# else

#  error unknown classpath configuration

# endif

#elif defined(ENABLE_JAVAME_CLDC1_1)

    properties_add("microedition.configuration", "CLDC-1.1");
    properties_add("microedition.platform", "generic");
    properties_add("microedition.encoding", "ISO8859_1");
    properties_add("microedition.profiles", "");
>>>>>>> 1da0ac19

#else

# error unknown Java configuration

#endif
}


/* properties_add **************************************************************

   Adds a property entry to the internal property list.  If there's
   already an entry with the same key, replace it.

*******************************************************************************/

void properties_add(char *key, char *value)
{
	list_properties_entry_t *pe;

	/* search for the entry */

	for (pe = list_first_unsynced(list_properties); pe != NULL;
		 pe = list_next_unsynced(list_properties, pe)) {
		if (strcmp(pe->key, key) == 0) {
			/* entry was found, replace the value */

			pe->value = value;

			return;
		}
	}

	/* entry was not found, insert a new one */

	pe = NEW(list_properties_entry_t);

	pe->key   = key;
	pe->value = value;

	list_add_last_unsynced(list_properties, pe);
}


/* properties_get **************************************************************

   Get a property entry from the internal property list.

*******************************************************************************/

char *properties_get(char *key)
{
	list_properties_entry_t *pe;

	for (pe = list_first_unsynced(list_properties); pe != NULL;
		 pe = list_next_unsynced(list_properties, pe)) {
		if (strcmp(pe->key, key) == 0)
			return pe->value;
	}

	return NULL;
}


/* properties_system_add *******************************************************

   Adds a given property to the Java system properties.

*******************************************************************************/

void properties_system_add(java_handle_t *p, char *key, char *value)
{
<<<<<<< HEAD
	classinfo     *c;
=======
>>>>>>> 1da0ac19
	methodinfo    *m;
	java_handle_t *k;
	java_handle_t *v;

	/* search for method to add properties */

	LLNI_class_get(p, c);

	m = class_resolveclassmethod(c,
								 utf_put,
								 utf_new_char("(Ljava/lang/Object;Ljava/lang/Object;)Ljava/lang/Object;"),
								 NULL,
								 true);

	if (m == NULL)
		return;

	/* add to the Java system properties */

	k = javastring_new_from_utf_string(key);
	v = javastring_new_from_utf_string(value);

	(void) vm_call_method(m, p, k, v);
}


/* properties_system_add_all ***************************************************

   Adds all properties from the properties list to the Java system
   properties.

   ARGUMENTS:
       p.... is actually a java_util_Properties structure

*******************************************************************************/

#if defined(ENABLE_JAVASE)
void properties_system_add_all(java_handle_t *p)
{
<<<<<<< HEAD
	list_properties_entry *pe;
	classinfo             *c;
	methodinfo            *m;
	java_handle_t         *key;
	java_handle_t         *value;
=======
	list_properties_entry_t *pe;
	methodinfo              *m;
	java_handle_t           *key;
	java_handle_t           *value;
>>>>>>> 1da0ac19

	/* search for method to add properties */

	LLNI_class_get(p, c);

	m = class_resolveclassmethod(c,
								 utf_put,
								 utf_new_char("(Ljava/lang/Object;Ljava/lang/Object;)Ljava/lang/Object;"),
								 NULL,
								 true);

	if (m == NULL)
		return;

	/* process all properties stored in the internal table */

	for (pe = list_first(list_properties); pe != NULL;
		 pe = list_next(list_properties, pe)) {
		/* add to the Java system properties */

		key   = javastring_new_from_utf_string(pe->key);
		value = javastring_new_from_utf_string(pe->value);

		(void) vm_call_method(m, (java_handle_t *) p, key, value);
	}
}
#endif /* defined(ENABLE_JAVASE) */


/*
 * These are local overrides for various environment variables in Emacs.
 * Please do not remove this and leave it at the end of the file, where
 * Emacs will automagically detect them.
 * ---------------------------------------------------------------------
 * Local variables:
 * mode: c
 * indent-tabs-mode: t
 * c-basic-offset: 4
 * tab-width: 4
 * End:
 */<|MERGE_RESOLUTION|>--- conflicted
+++ resolved
@@ -22,11 +22,6 @@
    Foundation, Inc., 51 Franklin Street, Fifth Floor, Boston, MA
    02110-1301, USA.
 
-<<<<<<< HEAD
-   $Id: properties.c 8380 2007-08-21 12:43:00Z michi $
-
-=======
->>>>>>> 1da0ac19
 */
 
 
@@ -71,11 +66,7 @@
 
 typedef struct list_properties_entry_t list_properties_entry_t;
 
-<<<<<<< HEAD
-struct list_properties_entry {
-=======
 struct list_properties_entry_t {
->>>>>>> 1da0ac19
 	char       *key;
 	char       *value;
 	listnode_t  linkage;
@@ -115,14 +106,8 @@
 	char           *boot_class_path;
 
 #if defined(ENABLE_JAVASE)
-<<<<<<< HEAD
-	char           *env_java_home;
-	char           *java_home;
-	s4              len;
-=======
 	char           *class_path;
 	char           *boot_library_path;
->>>>>>> 1da0ac19
 
 # if defined(WITH_CLASSPATH_GNU)
 	char           *cwd;
@@ -133,11 +118,8 @@
 	char           *lang;
 	char           *country;
 	struct utsname *utsnamebuf;
-<<<<<<< HEAD
-=======
 
 	char           *java_library_path;
->>>>>>> 1da0ac19
 # endif
 #endif
 
@@ -146,13 +128,6 @@
 
 	p = MNEW(char, 4096);
 
-<<<<<<< HEAD
-#if defined(ENABLE_JAVASE)
-
-	/* get properties from system */
-
-	env_java_home = getenv("JAVA_HOME");
-=======
 	if (readlink("/proc/self/exe", p, 4095) == -1)
 		vm_abort("properties_set: readlink failed: %s\n", strerror(errno));
 
@@ -161,7 +136,6 @@
 	p = dirname(p);
 
 # if defined(WITH_CLASSPATH_GNU)
->>>>>>> 1da0ac19
 
 	/* Set java.home. */
 
@@ -169,9 +143,6 @@
 
 	java_home = MNEW(char, len);
 
-<<<<<<< HEAD
-	/* add /jre to java.home property */
-=======
 	strcpy(java_home, p);
 	strcat(java_home, "/..");
 
@@ -185,7 +156,6 @@
 	strcat(boot_library_path, "/lib/classpath");
 
 # elif defined(WITH_CLASSPATH_SUN)
->>>>>>> 1da0ac19
 
 	/* Find correct java.home.  We check if there is a JRE
 	   co-located. */
@@ -420,11 +390,7 @@
 
 # if defined(WITH_CLASSPATH_GNU)
 
-<<<<<<< HEAD
-	/* get properties from system */
-=======
 	/* Get properties from system. */
->>>>>>> 1da0ac19
 
 	cwd      = _Jv_getcwd();
 
@@ -435,23 +401,9 @@
 	utsnamebuf = NEW(struct utsname);
 
 	uname(utsnamebuf);
-<<<<<<< HEAD
 
 	properties_add("java.runtime.version", VERSION);
 	properties_add("java.runtime.name", "CACAO");
-
-	properties_add("java.specification.version", "1.5");
-	properties_add("java.specification.vendor", "Sun Microsystems Inc.");
-	properties_add("java.specification.name", "Java Platform API Specification");
-=======
->>>>>>> 1da0ac19
-
-	properties_add("java.version", JAVA_VERSION);
-	properties_add("java.vendor", "GNU Classpath");
-	properties_add("java.vendor.url", "http://www.gnu.org/software/classpath/");
-
-	properties_add("java.class.path", _Jv_classpath);
-	properties_add("java.class.version", CLASS_VERSION);
 
 	properties_add("java.specification.version", "1.5");
 	properties_add("java.specification.vendor", "Sun Microsystems Inc.");
@@ -467,13 +419,6 @@
 	properties_add("gnu.classpath.boot.library.path", ".");
 	properties_add("java.library.path" , ".");
 #  else
-<<<<<<< HEAD
-	/* fill gnu.classpath.boot.library.path with GNU Classpath library
-       path */
-
-	properties_add("gnu.classpath.boot.library.path", classpath_libdir);
-	properties_add("java.library.path", _Jv_java_library_path);
-=======
 	properties_add("gnu.classpath.boot.library.path", boot_library_path);
 
 	/* Get and set java.library.path. */
@@ -484,7 +429,6 @@
 		java_library_path = "";
 
 	properties_add("java.library.path", java_library_path);
->>>>>>> 1da0ac19
 #  endif
 
 	properties_add("java.io.tmpdir", "/tmp");
@@ -523,26 +467,7 @@
  	properties_add("os.name", "unknown");
 	properties_add("os.version", "unknown");
 #  else
-<<<<<<< HEAD
-	/* We need to set the os.arch hardcoded to be compatible with SUN. */
-
-#   if defined(__I386__)
-	/* map all x86 architectures (i386, i486, i686) to i386 */
-
-	properties_add("os.arch", "i386");
-#   elif defined(__POWERPC__)
-	properties_add("os.arch", "ppc");
-#   elif defined(__X86_64__)
-	properties_add("os.arch", "amd64");
-#   else
-	/* default to what uname returns */
-
-	properties_add("os.arch", utsnamebuf->machine);
-#   endif
-
-=======
 	properties_add("os.arch", JAVA_ARCH);
->>>>>>> 1da0ac19
  	properties_add("os.name", utsnamebuf->sysname);
 	properties_add("os.version", utsnamebuf->release);
 #  endif
@@ -599,9 +524,11 @@
 	}
 
 # elif defined(WITH_CLASSPATH_SUN)
-<<<<<<< HEAD
-
-	properties_add("sun.boot.library.path", classpath_libdir);
+
+	/* Actually this property is set by OpenJDK, but we need it in
+	   nativevm_preinit(). */
+
+	properties_add("sun.boot.library.path", boot_library_path);
 
 # else
 
@@ -621,32 +548,6 @@
 # error unknown Java configuration
 
 #endif
-=======
-
-	/* Actually this property is set by OpenJDK, but we need it in
-	   nativevm_preinit(). */
-
-	properties_add("sun.boot.library.path", boot_library_path);
-
-# else
-
-#  error unknown classpath configuration
-
-# endif
-
-#elif defined(ENABLE_JAVAME_CLDC1_1)
-
-    properties_add("microedition.configuration", "CLDC-1.1");
-    properties_add("microedition.platform", "generic");
-    properties_add("microedition.encoding", "ISO8859_1");
-    properties_add("microedition.profiles", "");
->>>>>>> 1da0ac19
-
-#else
-
-# error unknown Java configuration
-
-#endif
 }
 
 
@@ -713,10 +614,7 @@
 
 void properties_system_add(java_handle_t *p, char *key, char *value)
 {
-<<<<<<< HEAD
 	classinfo     *c;
-=======
->>>>>>> 1da0ac19
 	methodinfo    *m;
 	java_handle_t *k;
 	java_handle_t *v;
@@ -756,18 +654,11 @@
 #if defined(ENABLE_JAVASE)
 void properties_system_add_all(java_handle_t *p)
 {
-<<<<<<< HEAD
-	list_properties_entry *pe;
-	classinfo             *c;
-	methodinfo            *m;
-	java_handle_t         *key;
-	java_handle_t         *value;
-=======
 	list_properties_entry_t *pe;
+	classinfo               *c;
 	methodinfo              *m;
 	java_handle_t           *key;
 	java_handle_t           *value;
->>>>>>> 1da0ac19
 
 	/* search for method to add properties */
 
