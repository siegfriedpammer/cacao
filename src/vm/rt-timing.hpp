--- conflicted
+++ resolved
@@ -218,16 +218,12 @@
 #define _RT_LOG(expr)
 #endif
 
-<<<<<<< HEAD
-//namespace {
-=======
 #ifdef __DARWIN__
 #include <mach/mach.h>
 #include <mach/mach_time.h>
 #endif
 
 namespace {
->>>>>>> e669ec04
 #if 0
 /**
  * @note: http://www.gnu.org/software/libc/manual/html_node/Elapsed-Time.html
@@ -315,7 +311,7 @@
 inline bool operator==(const timespec &a, const timespec &b) {
 	return (a.tv_sec == b.tv_sec) && (a.tv_nsec == b.tv_nsec);
 }
-//} // end anonymous namespace
+} // end anonymous namespace
 
 namespace cacao {
 namespace {
@@ -368,7 +364,6 @@
 } // end namespace cacao
 
 #include <vector>
-#include <deque>
 
 namespace cacao {
 
@@ -384,24 +379,6 @@
 protected:
 	const char* name;
 	const char* description;
-	/// dummy constructor
-	RTEntry() : name(NULL), description(NULL) {}
-
-	typedef std::deque<const RTEntry*> RtStack;
-
-	void print_csv_entry(OStream &O,RtStack &s,timespec ts) const {
-		for(RtStack::const_iterator i = s.begin(), e = s.end() ; i != e; ++i) {
-			O << (*i)->name << '.';
-		}
-		O << name << ';' << description << ';';
-		if (ts.tv_sec) {
-			O << ts.tv_sec << cacao::setz(9) << ts.tv_nsec;
-		}
-		else {
-			O << ts.tv_nsec;
-		}
-		O << cacao::nl;
-	}
 public:
 	static timespec invalid_ts;   //< invalid time stamp
 	/**
@@ -423,15 +400,6 @@
 	 *	Normally the time of the parent.
 	 */
 	virtual void print(OStream &O,timespec ref) const = 0;
-	void print_csv(OStream &O) const {
-		RtStack s;
-		print_csv_intern(O,s);
-	}
-	static void print_csv_header(OStream &O) {
-		O << "name;description;value" << nl;
-	}
-	virtual void print_csv_intern(OStream &O,RtStack &s) const = 0;
-
 	/**
 	 * Get the elapsed time of a RTEntry.
 	 */
@@ -510,15 +478,6 @@
 		  << reset_color
 		  << nl<< nl;
 	}
-	virtual void print_csv_intern(OStream &O,RtStack &s) const {
-		s.push_back(this);
-		for(RTEntryList::const_iterator i = members.begin(), e = members.end(); i != e; ++i) {
-			RTEntry* re = *i;
-			re->print_csv_intern(O,s);
-		}
-		s.pop_back();
-		print_csv_entry(O,s,time());
-	}
 };
 
 /**
@@ -535,17 +494,16 @@
 #endif
 	long int duration;    //< time in usec
 public:
-	/// dummy constructor
-	RTTimer() : RTEntry() {}
 	/**
 	 * Create a new real-time timer.
 	 * @param[in] name name of the timer
 	 * @param[in] description description of the timer
 	 * @param[in] group parent group.
 	 */
-	RTTimer(const char* name, const char* description, RTGroup &parent) : RTEntry(name, description), duration(0) {
+	RTTimer(const char* name, const char* description, RTGroup &parent) : RTEntry(name, description) {
 		//reset();
 		_RT_LOG("RTTimer() name: " << name << nl);
+		duration = 0;
 		parent.add(this);
 	}
 
@@ -613,9 +571,6 @@
 		O << setw(10) << ts.tv_nsec/1000 << " usec "
 		  << setw(4) << percent << "% "
 		  << setw(20) << name << ": " << description << nl;
-	}
-	virtual void print_csv_intern(OStream &O,RtStack &s) const {
-		print_csv_entry(O,s,time());
 	}
 };
 
