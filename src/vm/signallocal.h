/* src/vm/signallocal.h - machine independent signal functions

   Copyright (C) 1996-2005, 2006, 2007 R. Grafl, A. Krall, C. Kruegel,
   C. Oates, R. Obermaisser, M. Platter, M. Probst, S. Ring,
   E. Steiner, C. Thalinger, D. Thuernbeck, P. Tomsich, C. Ullrich,
   J. Wenninger, Institut f. Computersprachen - TU Wien

   This file is part of CACAO.

   This program is free software; you can redistribute it and/or
   modify it under the terms of the GNU General Public License as
   published by the Free Software Foundation; either version 2, or (at
   your option) any later version.

   This program is distributed in the hope that it will be useful, but
   WITHOUT ANY WARRANTY; without even the implied warranty of
   MERCHANTABILITY or FITNESS FOR A PARTICULAR PURPOSE.  See the GNU
   General Public License for more details.

   You should have received a copy of the GNU General Public License
   along with this program; if not, write to the Free Software
   Foundation, Inc., 51 Franklin Street, Fifth Floor, Boston, MA
   02110-1301, USA.

<<<<<<< HEAD
   $Id: signallocal.h 8321 2007-08-16 11:37:25Z michi $

=======
>>>>>>> 1da0ac19
*/


#ifndef _CACAO_SIGNAL_H
#define _CACAO_SIGNAL_H

#include "config.h"

#include <signal.h>

#include "vm/global.h"


/* function prototypes ********************************************************/

bool  signal_init(void);
void  signal_register_signal(int signum, functionptr handler, int flags);
void *signal_handle(void *xpc, int type, intptr_t val);
<<<<<<< HEAD
=======
void  signal_thread_handler(int sig);
>>>>>>> 1da0ac19
bool  signal_start_thread(void);

/* machine dependent signal handler */

void md_signal_handler_sigsegv(int sig, siginfo_t *siginfo, void *_p);

#if SUPPORT_HARDWARE_DIVIDE_BY_ZERO
void md_signal_handler_sigfpe(int sig, siginfo_t *siginfo, void *_p);
#endif

#if defined(__ARM__) || defined(__S390__)
/* XXX use better defines for that (in arch.h) */
void md_signal_handler_sigill(int sig, siginfo_t *siginfo, void *_p);
#endif

#if defined(__POWERPC__)
/* XXX use better defines for that (in arch.h) */
void md_signal_handler_sigtrap(int sig, siginfo_t *siginfo, void *_p);
#endif

<<<<<<< HEAD
void md_signal_handler_sigusr1(int sig, siginfo_t *siginfo, void *_p);

=======
>>>>>>> 1da0ac19
void md_signal_handler_sigusr2(int sig, siginfo_t *siginfo, void *_p);

#endif /* _CACAO_SIGNAL_H */


/*
 * These are local overrides for various environment variables in Emacs.
 * Please do not remove this and leave it at the end of the file, where
 * Emacs will automagically detect them.
 * ---------------------------------------------------------------------
 * Local variables:
 * mode: c
 * indent-tabs-mode: t
 * c-basic-offset: 4
 * tab-width: 4
 * End:
 */<|MERGE_RESOLUTION|>--- conflicted
+++ resolved
@@ -22,11 +22,6 @@
    Foundation, Inc., 51 Franklin Street, Fifth Floor, Boston, MA
    02110-1301, USA.
 
-<<<<<<< HEAD
-   $Id: signallocal.h 8321 2007-08-16 11:37:25Z michi $
-
-=======
->>>>>>> 1da0ac19
 */
 
 
@@ -45,10 +40,7 @@
 bool  signal_init(void);
 void  signal_register_signal(int signum, functionptr handler, int flags);
 void *signal_handle(void *xpc, int type, intptr_t val);
-<<<<<<< HEAD
-=======
 void  signal_thread_handler(int sig);
->>>>>>> 1da0ac19
 bool  signal_start_thread(void);
 
 /* machine dependent signal handler */
@@ -69,11 +61,8 @@
 void md_signal_handler_sigtrap(int sig, siginfo_t *siginfo, void *_p);
 #endif
 
-<<<<<<< HEAD
 void md_signal_handler_sigusr1(int sig, siginfo_t *siginfo, void *_p);
 
-=======
->>>>>>> 1da0ac19
 void md_signal_handler_sigusr2(int sig, siginfo_t *siginfo, void *_p);
 
 #endif /* _CACAO_SIGNAL_H */
