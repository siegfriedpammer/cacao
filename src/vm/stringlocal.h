/* src/vm/stringlocal.h - string header

   Copyright (C) 1996-2005, 2006, 2007 R. Grafl, A. Krall, C. Kruegel,
   C. Oates, R. Obermaisser, M. Platter, M. Probst, S. Ring,
   E. Steiner, C. Thalinger, D. Thuernbeck, P. Tomsich, C. Ullrich,
   J. Wenninger, Institut f. Computersprachen - TU Wien

   This file is part of CACAO.

   This program is free software; you can redistribute it and/or
   modify it under the terms of the GNU General Public License as
   published by the Free Software Foundation; either version 2, or (at
   your option) any later version.

   This program is distributed in the hope that it will be useful, but
   WITHOUT ANY WARRANTY; without even the implied warranty of
   MERCHANTABILITY or FITNESS FOR A PARTICULAR PURPOSE.  See the GNU
   General Public License for more details.

   You should have received a copy of the GNU General Public License
   along with this program; if not, write to the Free Software
   Foundation, Inc., 51 Franklin Street, Fifth Floor, Boston, MA
   02110-1301, USA.

<<<<<<< HEAD
   $Id: stringlocal.h 8321 2007-08-16 11:37:25Z michi $

=======
>>>>>>> 1da0ac19
*/


#ifndef _STRINGLOCAL_H
#define _STRINGLOCAL_H

typedef struct literalstring literalstring;


#include "config.h"
#include "vm/types.h"

#include "toolbox/hashtable.h"

#include "vm/global.h"

#include "vmcore/utf8.h"


/* data structure of internal javastrings stored in global hashtable **********/

struct literalstring {
	literalstring     *hashlink;        /* link for external hash chain       */
	java_object_t     *string;  
};


/* javastring-hashtable */
extern hashtable hashtable_string;


/* function prototypes ********************************************************/

/* initialize string subsystem */
bool string_init(void);

void stringtable_update(void);

/* creates a new object of type java/lang/String from a utf-text */
java_handle_t *javastring_new(utf *text);

/* creates a new object of type java/lang/String from a utf-text, changes slashes to dots */
java_handle_t *javastring_new_slash_to_dot(utf *text);

/* creates a new object of type java/lang/String from an ASCII c-string */
java_handle_t *javastring_new_from_ascii(const char *text);

/* creates a new object of type java/lang/String from UTF-8 */
java_handle_t *javastring_new_from_utf_string(const char *utfstr);

/* creates a new object of type java/lang/String from (possibly invalid) UTF-8 */
java_handle_t *javastring_safe_new_from_utf8(const char *text);

/* make c-string from a javastring (debugging) */
char *javastring_tochar(java_handle_t *string);

/* make utf symbol from javastring */
utf *javastring_toutf(java_handle_t *string, bool isclassname);

/* creates a new javastring with the text of the u2-array */
java_object_t *literalstring_u2(java_chararray_t *a, u4 length, u4 offset,
								bool copymode);

/* creates a new javastring with the text of the utf-symbol */
java_object_t *literalstring_new(utf *u);

/* dispose a javastring */
void literalstring_free(java_object_t*);
<<<<<<< HEAD
=======

java_handle_t *javastring_intern(java_handle_t *s);
void           javastring_print(java_handle_t *s);
>>>>>>> 1da0ac19

#endif /* _STRINGLOCAL_H */


/*
 * These are local overrides for various environment variables in Emacs.
 * Please do not remove this and leave it at the end of the file, where
 * Emacs will automagically detect them.
 * ---------------------------------------------------------------------
 * Local variables:
 * mode: c
 * indent-tabs-mode: t
 * c-basic-offset: 4
 * tab-width: 4
 * End:
 * vim:noexpandtab:sw=4:ts=4:
 */<|MERGE_RESOLUTION|>--- conflicted
+++ resolved
@@ -22,11 +22,6 @@
    Foundation, Inc., 51 Franklin Street, Fifth Floor, Boston, MA
    02110-1301, USA.
 
-<<<<<<< HEAD
-   $Id: stringlocal.h 8321 2007-08-16 11:37:25Z michi $
-
-=======
->>>>>>> 1da0ac19
 */
 
 
@@ -95,12 +90,9 @@
 
 /* dispose a javastring */
 void literalstring_free(java_object_t*);
-<<<<<<< HEAD
-=======
 
 java_handle_t *javastring_intern(java_handle_t *s);
 void           javastring_print(java_handle_t *s);
->>>>>>> 1da0ac19
 
 #endif /* _STRINGLOCAL_H */
 
