/* src/vm/vm.c - VM startup and shutdown functions

   Copyright (C) 1996-2005, 2006, 2007 R. Grafl, A. Krall, C. Kruegel,
   C. Oates, R. Obermaisser, M. Platter, M. Probst, S. Ring,
   E. Steiner, C. Thalinger, D. Thuernbeck, P. Tomsich, C. Ullrich,
   J. Wenninger, Institut f. Computersprachen - TU Wien

   This file is part of CACAO.

   This program is free software; you can redistribute it and/or
   modify it under the terms of the GNU General Public License as
   published by the Free Software Foundation; either version 2, or (at
   your option) any later version.

   This program is distributed in the hope that it will be useful, but
   WITHOUT ANY WARRANTY; without even the implied warranty of
   MERCHANTABILITY or FITNESS FOR A PARTICULAR PURPOSE.  See the GNU
   General Public License for more details.

   You should have received a copy of the GNU General Public License
   along with this program; if not, write to the Free Software
   Foundation, Inc., 51 Franklin Street, Fifth Floor, Boston, MA
   02110-1301, USA.

<<<<<<< HEAD
   $Id: vm.c 8362 2007-08-20 18:35:26Z michi $

=======
>>>>>>> 1da0ac19
*/


#include "config.h"

#include <assert.h>
#include <errno.h>
#include <stdint.h>
#include <stdlib.h>

#include "vm/types.h"

#include "arch.h"
#include "md-abi.h"

#include "vm/jit/abi-asm.h"

#include "mm/gc-common.h"
#include "mm/memory.h"

#include "native/jni.h"
#include "native/llni.h"
#include "native/native.h"

#include "native/include/java_lang_Object.h"             /* required by j.l.C */
#include "native/include/java_lang_String.h"             /* required by j.l.C */

#if defined(WITH_CLASSPATH_SUN)
# include "native/include/java_nio_ByteBuffer.h"        /* required by j.l.CL */
# include "native/include/java_lang_ClassLoader.h"       /* required by j.l.C */
#endif

#include "native/include/java_lang_Class.h"

<<<<<<< HEAD
#include "native/include/java_lang_Byte.h"
#include "native/include/java_lang_Character.h"
#include "native/include/java_lang_Short.h"
#include "native/include/java_lang_Integer.h"
#include "native/include/java_lang_Boolean.h"
#include "native/include/java_lang_Long.h"
#include "native/include/java_lang_Float.h"
#include "native/include/java_lang_Double.h"

=======
>>>>>>> 1da0ac19
#include "native/vm/nativevm.h"

#include "threads/threads-common.h"

#include "toolbox/logging.h"

#include "vm/builtin.h"
#include "vm/exceptions.h"
#include "vm/finalizer.h"
#include "vm/global.h"
#include "vm/initialize.h"
#include "vm/primitive.h"
#include "vm/properties.h"
#include "vm/signallocal.h"
#include "vm/stringlocal.h"
#include "vm/vm.h"

#include "vm/jit/jit.h"
#include "vm/jit/md.h"
#include "vm/jit/asmpart.h"

#if defined(ENABLE_PROFILING)
# include "vm/jit/optimizing/profile.h"
#endif

#include "vm/jit/optimizing/recompile.h"

#include "vmcore/classcache.h"
#include "vmcore/options.h"
#include "vmcore/statistics.h"
#include "vmcore/suck.h"

#if defined(ENABLE_JVMTI)
# include "native/jvmti/cacaodbg.h"
#endif

#if defined(ENABLE_VMLOG)
#include <vmlog_cacao.h>
#endif


/* Invocation API variables ***************************************************/

_Jv_JavaVM *_Jv_jvm;                    /* denotes a Java VM                  */
_Jv_JNIEnv *_Jv_env;                    /* pointer to native method interface */


/* global variables ***********************************************************/

s4 vms = 0;                             /* number of VMs created              */

bool vm_initializing = false;
bool vm_exiting = false;

char      *mainstring = NULL;
classinfo *mainclass = NULL;

#if defined(ENABLE_INTRP)
u1 *intrp_main_stack = NULL;
#endif


/* define heap sizes **********************************************************/

#define HEAP_MAXSIZE      128 * 1024 * 1024 /* default 128MB                  */
#define HEAP_STARTSIZE      2 * 1024 * 1024 /* default 2MB                    */
#define STACK_SIZE                64 * 1024 /* default 64kB                   */


/* define command line options ************************************************/

enum {
	OPT_FOO,

	/* Java options */

	OPT_JAR,

	OPT_D32,
	OPT_D64,

	OPT_CLASSPATH,
	OPT_D,

	OPT_VERBOSE,

	OPT_VERSION,
	OPT_SHOWVERSION,
	OPT_FULLVERSION,

	OPT_HELP,
	OPT_X,
	OPT_XX,

	OPT_EA,
	OPT_DA,

	OPT_ESA,
	OPT_DSA,

	/* Java non-standard options */

	OPT_JIT,
	OPT_INTRP,

	OPT_BOOTCLASSPATH,
	OPT_BOOTCLASSPATH_A,
	OPT_BOOTCLASSPATH_P,

	OPT_BOOTCLASSPATH_C,

#if defined(ENABLE_PROFILING)
	OPT_PROF,
	OPT_PROF_OPTION,
#endif

	OPT_MS,
	OPT_MX,

	/* CACAO options */

	OPT_VERBOSE1,
	OPT_NOIEEE,

#if defined(ENABLE_STATISTICS)
	OPT_TIME,
	OPT_STAT,
#endif

	OPT_LOG,
	OPT_CHECK,
	OPT_LOAD,
	OPT_SHOW,
	OPT_DEBUGCOLOR,

#if !defined(NDEBUG)
	OPT_ALL,
	OPT_METHOD,
	OPT_SIGNATURE,
#endif

#if defined(ENABLE_VERIFIER)
	OPT_NOVERIFY,
#if defined(TYPECHECK_VERBOSE)
	OPT_VERBOSETC,
#endif
#endif /* defined(ENABLE_VERIFIER) */

	/* optimization options */

#if defined(ENABLE_LOOP)
	OPT_OLOOP,
#endif
	
#if defined(ENABLE_IFCONV)
	OPT_IFCONV,
#endif

#if defined(ENABLE_LSRA) || defined(ENABLE_SSA)
	OPT_LSRA,
#endif

#if defined(ENABLE_INLINING)
	OPT_INLINING,
#if !defined(NDEBUG)
	OPT_INLINE_LOG,
#endif
#if defined(ENABLE_INLINING_DEBUG)
	OPT_INLINE_DEBUG_ALL,
	OPT_INLINE_DEBUG_END,
	OPT_INLINE_DEBUG_MIN,
	OPT_INLINE_DEBUG_MAX,
#endif /* defined(ENABLE_INLINING_DEBUG) */
#endif /* defined(ENABLE_INLINING) */

#if defined(ENABLE_INTRP)
	/* interpreter options */

	OPT_NO_DYNAMIC,
	OPT_NO_REPLICATION,
	OPT_NO_QUICKSUPER,
	OPT_STATIC_SUPERS,
	OPT_TRACE,
#endif

	OPT_SS,

#ifdef ENABLE_JVMTI
	OPT_DEBUG,
	OPT_XRUNJDWP,
	OPT_NOAGENT,
	OPT_AGENTLIB,
	OPT_AGENTPATH,
#endif

#if defined(ENABLE_DEBUG_FILTER)
	OPT_FILTER_VERBOSECALL_INCLUDE,
	OPT_FILTER_VERBOSECALL_EXCLUDE,
	OPT_FILTER_SHOW_METHOD,
#endif

	DUMMY
};


opt_struct opts[] = {
	{ "foo",               false, OPT_FOO },

	/* Java options */

	{ "jar",               false, OPT_JAR },

	{ "d32",               false, OPT_D32 },
	{ "d64",               false, OPT_D64 },
	{ "client",            false, OPT_IGNORE },
	{ "server",            false, OPT_IGNORE },
	{ "jvm",               false, OPT_IGNORE },
	{ "hotspot",           false, OPT_IGNORE },

	{ "classpath",         true,  OPT_CLASSPATH },
	{ "cp",                true,  OPT_CLASSPATH },
	{ "D",                 true,  OPT_D },
	{ "version",           false, OPT_VERSION },
	{ "showversion",       false, OPT_SHOWVERSION },
	{ "fullversion",       false, OPT_FULLVERSION },
	{ "help",              false, OPT_HELP },
	{ "?",                 false, OPT_HELP },
	{ "X",                 false, OPT_X },
	{ "XX:",               true,  OPT_XX },
	{ "XX",                false, OPT_XX },

	{ "ea:",               true,  OPT_EA },
	{ "da:",               true,  OPT_DA },
	{ "ea",                false, OPT_EA },
	{ "da",                false, OPT_DA },

	{ "esa",                     false, OPT_ESA },
	{ "enablesystemassertions",  false, OPT_ESA },
	{ "dsa",                     false, OPT_DSA },
	{ "disablesystemassertions", false, OPT_DSA },

	{ "noasyncgc",         false, OPT_IGNORE },
#if defined(ENABLE_VERIFIER)
	{ "noverify",          false, OPT_NOVERIFY },
	{ "Xverify:none",      false, OPT_NOVERIFY },
#endif
	{ "v",                 false, OPT_VERBOSE1 },
	{ "verbose:",          true,  OPT_VERBOSE },

#if defined(ENABLE_VERIFIER) && defined(TYPECHECK_VERBOSE)
	{ "verbosetc",         false, OPT_VERBOSETC },
#endif
#if defined(__ALPHA__)
	{ "noieee",            false, OPT_NOIEEE },
#endif
#if defined(ENABLE_STATISTICS)
	{ "time",              false, OPT_TIME },
	{ "stat",              false, OPT_STAT },
#endif
	{ "log",               true,  OPT_LOG },
	{ "c",                 true,  OPT_CHECK },
	{ "l",                 false, OPT_LOAD },

#if !defined(NDEBUG)
	{ "all",               false, OPT_ALL },
	{ "sig",               true,  OPT_SIGNATURE },
#endif

#if defined(ENABLE_LOOP)
	{ "oloop",             false, OPT_OLOOP },
#endif
#if defined(ENABLE_IFCONV)
	{ "ifconv",            false, OPT_IFCONV },
#endif
#if defined(ENABLE_LSRA) || defined(ENABLE_SSA)
	{ "lsra",              false, OPT_LSRA },
#endif

#if defined(ENABLE_INTRP)
	/* interpreter options */

	{ "trace",             false, OPT_TRACE },
	{ "static-supers",     true,  OPT_STATIC_SUPERS },
	{ "no-dynamic",        false, OPT_NO_DYNAMIC },
	{ "no-replication",    false, OPT_NO_REPLICATION },
	{ "no-quicksuper",     false, OPT_NO_QUICKSUPER },
#endif

	/* JVMTI Agent Command Line Options */
#ifdef ENABLE_JVMTI
	{ "agentlib:",         true,  OPT_AGENTLIB },
	{ "agentpath:",        true,  OPT_AGENTPATH },
#endif

	/* Java non-standard options */

	{ "Xjit",              false, OPT_JIT },
	{ "Xint",              false, OPT_INTRP },
	{ "Xbootclasspath:",   true,  OPT_BOOTCLASSPATH },
	{ "Xbootclasspath/a:", true,  OPT_BOOTCLASSPATH_A },
	{ "Xbootclasspath/p:", true,  OPT_BOOTCLASSPATH_P },
	{ "Xbootclasspath/c:", true,  OPT_BOOTCLASSPATH_C },

#ifdef ENABLE_JVMTI
	{ "Xdebug",            false, OPT_DEBUG },
	{ "Xnoagent",          false, OPT_NOAGENT },
	{ "Xrunjdwp",          true,  OPT_XRUNJDWP },
#endif 

	{ "Xms",               true,  OPT_MS },
	{ "ms",                true,  OPT_MS },
	{ "Xmx",               true,  OPT_MX },
	{ "mx",                true,  OPT_MX },
	{ "Xss",               true,  OPT_SS },
	{ "ss",                true,  OPT_SS },

#if defined(ENABLE_PROFILING)
	{ "Xprof:",            true,  OPT_PROF_OPTION },
	{ "Xprof",             false, OPT_PROF },
#endif

	/* inlining options */

#if defined(ENABLE_INLINING)
#if defined(ENABLE_INLINING_DEBUG)
	{ "ia",                false, OPT_INLINE_DEBUG_ALL },
	{ "ii",                true,  OPT_INLINE_DEBUG_MIN },
	{ "im",                true,  OPT_INLINE_DEBUG_MAX },
	{ "ie",                true,  OPT_INLINE_DEBUG_END },
#endif /* defined(ENABLE_INLINING_DEBUG) */
#if !defined(NDEBUG)
	{ "il",                false, OPT_INLINE_LOG },
#endif
	{ "i",                 false, OPT_INLINING },
#endif /* defined(ENABLE_INLINING) */

	/* keep these at the end of the list */

#if !defined(NDEBUG)
	{ "m",                 true,  OPT_METHOD },
#endif

	{ "s",                 true,  OPT_SHOW },
	{ "debug-color",      false,  OPT_DEBUGCOLOR },

#if defined(ENABLE_DEBUG_FILTER)
	{ "XXfi",              true,  OPT_FILTER_VERBOSECALL_INCLUDE },
	{ "XXfx",              true,  OPT_FILTER_VERBOSECALL_EXCLUDE },
	{ "XXfm",              true,  OPT_FILTER_SHOW_METHOD },
#endif

	{ NULL,                false, 0 }
};


/* usage ***********************************************************************

   Prints the correct usage syntax to stdout.

*******************************************************************************/

void usage(void)
{
	puts("Usage: cacao [-options] classname [arguments]");
	puts("               (to run a class file)");
	puts("   or  cacao [-options] -jar jarfile [arguments]");
	puts("               (to run a standalone jar file)\n");

	puts("where options include:");
	puts("    -d32                     use 32-bit data model if available");
	puts("    -d64                     use 64-bit data model if available");
	puts("    -client                  compatibility (currently ignored)");
	puts("    -server                  compatibility (currently ignored)");
	puts("    -jvm                     compatibility (currently ignored)");
	puts("    -hotspot                 compatibility (currently ignored)\n");

	puts("    -cp <path>               specify a path to look for classes");
	puts("    -classpath <path>        specify a path to look for classes");
	puts("    -D<name>=<value>         add an entry to the property list");
	puts("    -verbose[:class|gc|jni]  enable specific verbose output");
	puts("    -version                 print product version and exit");
	puts("    -fullversion             print jpackage-compatible product version and exit");
	puts("    -showversion             print product version and continue");
	puts("    -help, -?                print this help message");
	puts("    -X                       print help on non-standard Java options");
	puts("    -XX                      print help on debugging options");
    puts("    -ea[:<packagename>...|:<classname>]");
    puts("    -enableassertions[:<packagename>...|:<classname>]");
	puts("                             enable assertions with specified granularity");
	puts("    -da[:<packagename>...|:<classname>]");
	puts("    -disableassertions[:<packagename>...|:<classname>]");
	puts("                             disable assertions with specified granularity");
	puts("    -esa | -enablesystemassertions");
	puts("                             enable system assertions");
	puts("    -dsa | -disablesystemassertions");
	puts("                             disable system assertions");

#ifdef ENABLE_JVMTI
	puts("    -agentlib:<agent-lib-name>=<options>  library to load containg JVMTI agent");
	puts ("                                         for jdwp help use: -agentlib:jdwp=help");
	puts("    -agentpath:<path-to-agent>=<options>  path to library containg JVMTI agent");
#endif

	/* exit with error code */

	exit(1);
}   


static void Xusage(void)
{
#if defined(ENABLE_JIT)
	puts("    -Xjit                    JIT mode execution (default)");
#endif
#if defined(ENABLE_INTRP)
	puts("    -Xint                    interpreter mode execution");
#endif
	puts("    -Xbootclasspath:<zip/jar files and directories separated by :>");
    puts("                             value is set as bootstrap class path");
	puts("    -Xbootclasspath/a:<zip/jar files and directories separated by :>");
	puts("                             value is appended to the bootstrap class path");
	puts("    -Xbootclasspath/p:<zip/jar files and directories separated by :>");
	puts("                             value is prepended to the bootstrap class path");
	puts("    -Xbootclasspath/c:<zip/jar files and directories separated by :>");
	puts("                             value is used as Java core library, but the");
	puts("                             hardcoded VM interface classes are prepended");
	printf("    -Xms<size>               set the initial size of the heap (default: %dMB)\n", HEAP_STARTSIZE / 1024 / 1024);
	printf("    -Xmx<size>               set the maximum size of the heap (default: %dMB)\n", HEAP_MAXSIZE / 1024 / 1024);
	printf("    -Xss<size>               set the thread stack size (default: %dkB)\n", STACK_SIZE / 1024);

#if defined(ENABLE_PROFILING)
	puts("    -Xprof[:bb]              collect and print profiling data");
#endif

#if defined(ENABLE_JVMTI)
    /* -Xdebug option depend on gnu classpath JDWP options. options: 
	 transport=dt_socket,address=<hostname:port>,server=(y|n),suspend(y|n) */
	puts("    -Xdebug                  enable remote debugging\n");
	puts("    -Xrunjdwp transport=[dt_socket|...],address=<hostname:port>,server=[y|n],suspend=[y|n]\n");
	puts("                             enable remote debugging\n");
#endif 

	/* exit with error code */

	exit(1);
}   


#if 0
static void XXusage(void)
{
	puts("    -v                       write state-information");
#if !defined(NDEBUG)
	puts("    -verbose[:jit|threads]");
	puts("                             enable specific verbose output");
	puts("    -debug-color             colored output for ANSI terms");
#endif
#ifdef TYPECHECK_VERBOSE
	puts("    -verbosetc               write debug messages while typechecking");
#endif
#if defined(__ALPHA__)
	puts("    -noieee                  don't use ieee compliant arithmetic");
#endif
#if defined(ENABLE_VERIFIER)
	puts("    -noverify                don't verify classfiles");
#endif
#if defined(ENABLE_STATISTICS)
	puts("    -time                    measure the runtime");
	puts("    -stat                    detailed compiler statistics");
#endif
	puts("    -log logfile             specify a name for the logfile");
	puts("    -c(heck)b(ounds)         don't check array bounds");
	puts("            s(ync)           don't check for synchronization");
#if defined(ENABLE_LOOP)
	puts("    -oloop                   optimize array accesses in loops");
#endif
	puts("    -l                       don't start the class after loading");
#if !defined(NDEBUG)
	puts("    -all                     compile all methods, no execution");
	puts("    -m                       compile only a specific method");
	puts("    -sig                     specify signature for a specific method");
#endif

	puts("    -s...                    show...");
	puts("      (c)onstants            the constant pool");
	puts("      (m)ethods              class fields and methods");
	puts("      (u)tf                  the utf - hash");
	puts("      (i)ntermediate         intermediate representation");
#if defined(ENABLE_DISASSEMBLER)
	puts("      (a)ssembler            disassembled listing");
	puts("      n(o)ps                 show NOPs in disassembler output");
	puts("      (e)xceptionstubs       disassembled exception stubs (only with -sa)");
	puts("      (n)ative               disassembled native stubs");
#endif
	puts("      (d)atasegment          data segment listing");

#if defined(ENABLE_INLINING)
	puts("    -i                       activate inlining");
#if !defined(NDEBUG)
	puts("    -il                      log inlining");
#endif
#if defined(ENABLE_INLINING_DEBUG)
	puts("    -ia                      use inlining for all methods");
	puts("    -ii <size>               set minimum size for inlined result");
	puts("    -im <size>               set maximum size for inlined result");
	puts("    -ie <number>             stop inlining after the given number of roots");
#endif /* defined(ENABLE_INLINING_DEBUG) */
#endif /* defined(ENABLE_INLINING) */

#if defined(ENABLE_IFCONV)
	puts("    -ifconv                  use if-conversion");
#endif
#if defined(ENABLE_LSRA)
	puts("    -lsra                    use linear scan register allocation");
#endif
#if defined(ENABLE_SSA)
	puts("    -lsra                    use linear scan register allocation (with SSA)");
#endif
#if defined(ENABLE_DEBUG_FILTER)
	puts("    -XXfi <regex>            begin of dynamic scope for verbosecall filter");
	puts("    -XXfx <regex>            end of dynamic scope for verbosecall filter");
	puts("    -XXfm <regex>            filter for show options");
#endif
	/* exit with error code */

	exit(1);
}
#endif


/* version *********************************************************************

   Only prints cacao version information.

*******************************************************************************/

static void version(bool opt_exit)
{
	puts("java version \""JAVA_VERSION"\"");
	puts("CACAO version "VERSION"");

	puts("Copyright (C) 1996-2005, 2006, 2007 R. Grafl, A. Krall, C. Kruegel,");
	puts("C. Oates, R. Obermaisser, M. Platter, M. Probst, S. Ring,");
	puts("E. Steiner, C. Thalinger, D. Thuernbeck, P. Tomsich, C. Ullrich,");
	puts("J. Wenninger, Institut f. Computersprachen - TU Wien\n");

	puts("This program is free software; you can redistribute it and/or");
	puts("modify it under the terms of the GNU General Public License as");
	puts("published by the Free Software Foundation; either version 2, or (at");
	puts("your option) any later version.\n");

	puts("This program is distributed in the hope that it will be useful, but");
	puts("WITHOUT ANY WARRANTY; without even the implied warranty of");
	puts("MERCHANTABILITY or FITNESS FOR A PARTICULAR PURPOSE.  See the GNU");
	puts("General Public License for more details.");

	/* exit normally, if requested */

	if (opt_exit)
		exit(0);
}


/* fullversion *****************************************************************

   Prints a Sun compatible version information (required e.g. by
   jpackage, www.jpackage.org).

*******************************************************************************/

static void fullversion(void)
{
	puts("java full version \"cacao-"JAVA_VERSION"\"");

	/* exit normally */
<<<<<<< HEAD

	exit(0);
}

=======

	exit(0);
}

>>>>>>> 1da0ac19

void vm_printconfig(void)
{
	puts("Configure/Build options:\n");
	puts("  ./configure: "VERSION_CONFIGURE_ARGS"");
#if defined(__VERSION__)
	puts("  CC         : "VERSION_CC" ("__VERSION__")");
#else
	puts("  CC         : "VERSION_CC"");
#endif
	puts("  CFLAGS     : "VERSION_CFLAGS"\n");

	puts("Default variables:\n");
	printf("  maximum heap size              : %d\n", HEAP_MAXSIZE);
	printf("  initial heap size              : %d\n", HEAP_STARTSIZE);
	printf("  stack size                     : %d\n", STACK_SIZE);

#if defined(WITH_JRE_LAYOUT)
	/* When we're building with JRE-layout, the default paths are the
	   same as the runtime paths. */
#else
# if defined(WITH_CLASSPATH_GNU)
	puts("  gnu.classpath.boot.library.path: "CLASSPATH_LIBDIR);
	puts("  java.boot.class.path           : "CACAO_VM_ZIP":"CLASSPATH_CLASSES"");
# elif defined(WITH_CLASSPATH_SUN)
	puts("  sun.boot.library.path          : "CLASSPATH_LIBDIR);
	puts("  java.boot.class.path           : "CLASSPATH_CLASSES);
# endif
#endif

	puts("");

	puts("Runtime variables:\n");
	printf("  maximum heap size              : %d\n", opt_heapmaxsize);
	printf("  initial heap size              : %d\n", opt_heapstartsize);
	printf("  stack size                     : %d\n", opt_stacksize);
<<<<<<< HEAD
	printf("  libjvm.so                      : %s\n", cacao_libjvm);
	printf("  java.boot.class.path           : %s\n", _Jv_bootclasspath);
	printf("  gnu.classpath.boot.library.path: %s\n", classpath_libdir);
	printf("  java.class.path                : %s\n", _Jv_classpath);
=======

#if defined(WITH_CLASSPATH_GNU)
	printf("  gnu.classpath.boot.library.path: %s\n", properties_get("gnu.classpath.boot.library.path"));
#elif defined(WITH_CLASSPATH_SUN)
	printf("  sun.boot.library.path          : %s\n", properties_get("sun.boot.library.path"));
#endif

	printf("  java.boot.class.path           : %s\n", properties_get("java.boot.class.path"));
	printf("  java.class.path                : %s\n", properties_get("java.class.path"));
>>>>>>> 1da0ac19
}


/* forward declarations *******************************************************/

static char *vm_get_mainclass_from_jar(char *mainstring);
#if !defined(NDEBUG)
static void  vm_compile_all(void);
static void  vm_compile_method(void);
#endif


/* vm_createjvm ****************************************************************

   Implementation for JNI_CreateJavaVM.

*******************************************************************************/

bool vm_createjvm(JavaVM **p_vm, void **p_env, void *vm_args)
{
	JavaVMInitArgs *_vm_args;
	_Jv_JNIEnv     *env;
	_Jv_JavaVM     *vm;

	/* get the arguments for the new JVM */

	_vm_args = (JavaVMInitArgs *) vm_args;

	/* get the VM and Env tables (must be set before vm_create) */

	env = NEW(_Jv_JNIEnv);

#if defined(ENABLE_JNI)
	env->env = &_Jv_JNINativeInterface;
#endif

	/* XXX Set the global variable.  Maybe we should do that differently. */

	_Jv_env = env;

	/* create and fill a JavaVM structure */

	vm = NEW(_Jv_JavaVM);

#if defined(ENABLE_JNI)
	vm->functions = &_Jv_JNIInvokeInterface;
#endif

	/* XXX Set the global variable.  Maybe we should do that differently. */
	/* XXX JVMTI Agents needs a JavaVM  */

	_Jv_jvm = vm;

	/* actually create the JVM */

	if (!vm_create(_vm_args))
		goto error;

#if defined(ENABLE_JNI)
	/* setup the local ref table (must be created after vm_create) */

<<<<<<< HEAD
	/* XXX this one will never get freed for the main thread;
	   call localref_table_destroy() if you want to do it! */

=======
>>>>>>> 1da0ac19
	if (!localref_table_init())
		goto error;
#endif

	/* now return the values */

	*p_vm  = (JavaVM *) vm;
	*p_env = (void *) env;

	return true;

 error:
	/* release allocated memory */

	FREE(env, _Jv_JNIEnv);
	FREE(vm, _Jv_JavaVM);

	return false;
}


/* vm_create *******************************************************************

   Creates a JVM.  Called by vm_createjvm.

*******************************************************************************/

bool vm_create(JavaVMInitArgs *vm_args)
{
	int   len;
	char *p;
	char *boot_class_path;
	char *class_path;
	int   opt;
	int   i, j;
	bool  opt_version;
	bool  opt_exit;

#if defined(ENABLE_JVMTI)
	lt_dlhandle  handle;
	char *libname, *agentarg;
	bool jdwp,agentbypath;
	jdwp = agentbypath = false;
#endif

#if defined(ENABLE_VMLOG)
	vmlog_cacao_init(vm_args);
#endif

	/* check the JNI version requested */

	switch (vm_args->version) {
	case JNI_VERSION_1_1:
		break;
	case JNI_VERSION_1_2:
	case JNI_VERSION_1_4:
		break;
	default:
		return false;
	}

	/* we only support 1 JVM instance */

	if (vms > 0)
		return false;

	if (atexit(vm_exit_handler))
		vm_abort("atexit failed: %s\n", strerror(errno));

	if (opt_verbose)
		log_text("CACAO started -------------------------------------------------------");

	/* We need to check if the actual size of a java.lang.Class object
	   is smaller or equal than the assumption made in
	   src/vmcore/class.h. */

	if (sizeof(java_lang_Class) > sizeof(dummy_java_lang_Class))
		vm_abort("vm_create: java_lang_Class structure is bigger than classinfo.object (%d > %d)", sizeof(java_lang_Class), sizeof(dummy_java_lang_Class));

	/* set the VM starttime */

	_Jv_jvm->starttime = builtin_currenttimemillis();

<<<<<<< HEAD
	/* get stuff from the environment *****************************************/

#if defined(WITH_JRE_LAYOUT)
	/* SUN also uses a buffer of 4096-bytes (strace is your friend). */

	cacao_prefix = MNEW(char, 4096);

	if (readlink("/proc/self/exe", cacao_prefix, 4095) == -1)
		vm_abort("readlink failed: %s\n", strerror(errno));

	/* get the path of the current executable */

	cacao_prefix = dirname(cacao_prefix);

	if ((strlen(cacao_prefix) + strlen("/..") + strlen("0")) > 4096)
		vm_abort("libjvm name to long for buffer\n");

	/* concatenate the library name */

	strcat(cacao_prefix, "/..");

	/* now set path to libjvm.so */

	len = strlen(cacao_prefix) + strlen("/lib/libjvm") + strlen("0");

	cacao_libjvm = MNEW(char, len);
	strcpy(cacao_libjvm, cacao_prefix);
	strcat(cacao_libjvm, "/lib/libjvm");

	/* and finally set the path to GNU Classpath libraries */

	len = strlen(cacao_prefix) + strlen("/lib/classpath") + strlen("0");

	classpath_libdir = MNEW(char, len);
	strcpy(classpath_libdir, cacao_prefix);
	strcat(classpath_libdir, "/lib/classpath");
#else
	cacao_prefix     = CACAO_PREFIX;
	cacao_libjvm     = CACAO_LIBDIR"/libjvm";

# if defined(WITH_CLASSPATH_GNU)
	classpath_libdir = CLASSPATH_LIBDIR"/classpath";
# else
	classpath_libdir = CLASSPATH_LIBDIR;
# endif
#endif

	/* set the bootclasspath */

	cp = getenv("BOOTCLASSPATH");

	if (cp != NULL) {
		_Jv_bootclasspath = MNEW(char, strlen(cp) + strlen("0"));
		strcpy(_Jv_bootclasspath, cp);
	}
	else {
#if defined(WITH_JRE_LAYOUT)
		len =
# if defined(WITH_CLASSPATH_GNU)
			strlen(cacao_prefix) +
			strlen("/share/cacao/vm.zip") +
			strlen(":") +
# endif
			strlen(cacao_prefix) +
			strlen("/share/classpath/glibj.zip") +
			strlen("0");

		_Jv_bootclasspath = MNEW(char, len);
# if defined(WITH_CLASSPATH_GNU)
		strcat(_Jv_bootclasspath, cacao_prefix);
		strcat(_Jv_bootclasspath, "/share/cacao/vm.zip");
		strcat(_Jv_bootclasspath, ":");
# endif
		strcat(_Jv_bootclasspath, cacao_prefix);
		strcat(_Jv_bootclasspath, "/share/classpath/glibj.zip");
#else
# if defined(WITH_CLASSPATH_GNU)
		len =
			strlen(CACAO_VM_ZIP) +
			strlen(":") +
			strlen(CLASSPATH_CLASSES) +
			strlen("0");
# elif defined(WITH_CLASSPATH_SUN)
		/* This is the bootclasspath taken from HotSpot (see
		   hotspot/src/share/vm/runtime/os.cpp
		   (os::set_boot_path)). */

		len =
			strlen(CLASSPATH_PREFIX"/lib/resources.jar:"
				   CLASSPATH_PREFIX"/lib/rt.jar:"
				   CLASSPATH_PREFIX"/lib/sunrsasign.jar:"
				   CLASSPATH_PREFIX"/lib/jsse.jar:"
				   CLASSPATH_PREFIX"/lib/jce.jar:"
				   CLASSPATH_PREFIX"/lib/charsets.jar:"
				   CLASSPATH_PREFIX"/classes") +
			strlen("0");
# elif defined(WITH_CLASSPATH_CLDC1_1)
		len =
			strlen(CLASSPATH_CLASSES) +
			strlen("0");
# else
#  error unknown classpath configuration
# endif

		_Jv_bootclasspath = MNEW(char, len);

# if defined(WITH_CLASSPATH_GNU)
		strcpy(_Jv_bootclasspath, CACAO_VM_ZIP);
		strcat(_Jv_bootclasspath, ":");
		strcat(_Jv_bootclasspath, CLASSPATH_CLASSES);
# elif defined(WITH_CLASSPATH_SUN)
		strcpy(_Jv_bootclasspath,
			   CLASSPATH_PREFIX"/lib/resources.jar:"
			   CLASSPATH_PREFIX"/lib/rt.jar:"
			   CLASSPATH_PREFIX"/lib/sunrsasign.jar:"
			   CLASSPATH_PREFIX"/lib/jsse.jar:"
			   CLASSPATH_PREFIX"/lib/jce.jar:"
			   CLASSPATH_PREFIX"/lib/charsets.jar:"
			   CLASSPATH_PREFIX"/classes");
# elif defined(WITH_CLASSPATH_CLDC1_1)
		strcat(_Jv_bootclasspath, CLASSPATH_CLASSES);
# else
#  error unknown classpath configuration
# endif
#endif
	}

	/* set the classpath */

	cp = getenv("CLASSPATH");

	if (cp != NULL) {
		_Jv_classpath = MNEW(char, strlen(cp) + strlen("0"));
		strcat(_Jv_classpath, cp);
	}
	else {
		_Jv_classpath = MNEW(char, strlen(".") + strlen("0"));
		strcpy(_Jv_classpath, ".");
	}

	/* Get and set java.library.path. */

	_Jv_java_library_path = getenv("LD_LIBRARY_PATH");

	if (_Jv_java_library_path == NULL)
		_Jv_java_library_path = "";

=======
>>>>>>> 1da0ac19
	/* interpret the options **************************************************/

	opt_version       = false;
	opt_exit          = false;

	opt_noieee        = false;

	opt_heapmaxsize   = HEAP_MAXSIZE;
	opt_heapstartsize = HEAP_STARTSIZE;
	opt_stacksize     = STACK_SIZE;


#if defined(ENABLE_JVMTI)
	/* initialize JVMTI related  **********************************************/
	jvmti = false;
#endif

	/* Initialize and fill properties before command-line handling. */

<<<<<<< HEAD
	if (!properties_init())
		vm_abort("vm_create: properties_init failed");

	/* Set the classpath properties. */

#if defined(ENABLE_JAVASE)
	properties_add("java.boot.class.path", _Jv_bootclasspath);
	properties_add("sun.boot.class.path", _Jv_bootclasspath);
	properties_add("java.class.path", _Jv_classpath);
#endif
=======
	properties_init();
	properties_set();
>>>>>>> 1da0ac19

	/* iterate over all passed options */

	while ((opt = options_get(opts, vm_args)) != OPT_DONE) {
		switch (opt) {
		case OPT_FOO:
			opt_foo = true;
			break;

		case OPT_IGNORE:
			break;
			
		case OPT_JAR:
			opt_jar = true;
			break;

		case OPT_D32:
#if SIZEOF_VOID_P == 8
			puts("Running a 32-bit JVM is not supported on this platform.");
			exit(1);
#endif
			break;

		case OPT_D64:
#if SIZEOF_VOID_P == 4
			puts("Running a 64-bit JVM is not supported on this platform.");
			exit(1);
#endif
			break;

		case OPT_CLASSPATH:
			/* Forget old classpath and set the argument as new
			   classpath. */

			class_path = properties_get("java.class.path");

			p = MNEW(char, strlen(opt_arg) + strlen("0"));

			strcpy(p, opt_arg);

#if defined(ENABLE_JAVASE)
			properties_add("java.class.path", p);
#endif

<<<<<<< HEAD
			_Jv_classpath = MNEW(char, strlen(opt_arg) + strlen("0"));
			strcpy(_Jv_classpath, opt_arg);

#if defined(ENABLE_JAVASE)
			properties_add("java.class.path", _Jv_classpath);
#endif
=======
			MFREE(class_path, char, strlen(class_path));
>>>>>>> 1da0ac19
			break;

		case OPT_D:
			for (i = 0; i < strlen(opt_arg); i++) {
				if (opt_arg[i] == '=') {
					opt_arg[i] = '\0';
					properties_add(opt_arg, opt_arg + i + 1);
					goto opt_d_done;
				}
			}

			/* if no '=' is given, just create an empty property */

			properties_add(opt_arg, "");

		opt_d_done:
			break;

		case OPT_BOOTCLASSPATH:
			/* Forget default bootclasspath and set the argument as
			   new boot classpath. */

			boot_class_path = properties_get("sun.boot.class.path");

<<<<<<< HEAD
			_Jv_bootclasspath = MNEW(char, strlen(opt_arg) + strlen("0"));
			strcpy(_Jv_bootclasspath, opt_arg);

#if defined(ENABLE_JAVASE)
			properties_add("java.boot.class.path", _Jv_bootclasspath);
			properties_add("sun.boot.class.path", _Jv_bootclasspath);
#endif
=======
			p = MNEW(char, strlen(opt_arg) + strlen("0"));

			strcpy(p, opt_arg);

			properties_add("sun.boot.class.path", p);
			properties_add("java.boot.class.path", p);

			MFREE(boot_class_path, char, strlen(boot_class_path));
>>>>>>> 1da0ac19
			break;

		case OPT_BOOTCLASSPATH_A:
			/* Append to bootclasspath. */

			boot_class_path = properties_get("sun.boot.class.path");

			len = strlen(boot_class_path);

			p = MREALLOC(boot_class_path,
						 char,
						 len + strlen("0"),
						 len + strlen(":") +
						 strlen(opt_arg) + strlen("0"));

<<<<<<< HEAD
			strcat(_Jv_bootclasspath, ":");
			strcat(_Jv_bootclasspath, opt_arg);

#if defined(ENABLE_JAVASE)
			properties_add("java.boot.class.path", _Jv_bootclasspath);
			properties_add("sun.boot.class.path", _Jv_bootclasspath);
#endif
=======
			strcat(p, ":");
			strcat(p, opt_arg);

			properties_add("sun.boot.class.path", p);
			properties_add("java.boot.class.path", p);
>>>>>>> 1da0ac19
			break;

		case OPT_BOOTCLASSPATH_P:
			/* Prepend to bootclasspath. */

			boot_class_path = properties_get("sun.boot.class.path");

			len = strlen(boot_class_path);

			p = MNEW(char, strlen(opt_arg) + strlen(":") + len + strlen("0"));

			strcpy(p, opt_arg);
			strcat(p, ":");
			strcat(p, boot_class_path);

<<<<<<< HEAD
			MFREE(cp, char, len);

#if defined(ENABLE_JAVASE)
			properties_add("java.boot.class.path", _Jv_bootclasspath);
			properties_add("sun.boot.class.path", _Jv_bootclasspath);
#endif
=======
			properties_add("sun.boot.class.path", p);
			properties_add("java.boot.class.path", p);

			MFREE(boot_class_path, char, len);
>>>>>>> 1da0ac19
			break;

		case OPT_BOOTCLASSPATH_C:
			/* Use as Java core library, but prepend VM interface
			   classes. */

			boot_class_path = properties_get("sun.boot.class.path");

			len =
				strlen(CACAO_VM_ZIP) +
				strlen(":") +
				strlen(opt_arg) +
				strlen("0");

			p = MNEW(char, len);

<<<<<<< HEAD
			strcpy(_Jv_bootclasspath, CACAO_VM_ZIP);
			strcat(_Jv_bootclasspath, ":");
			strcat(_Jv_bootclasspath, opt_arg);

#if defined(ENABLE_JAVASE)
			properties_add("java.boot.class.path", _Jv_bootclasspath);
			properties_add("sun.boot.class.path", _Jv_bootclasspath);
#endif
=======
			strcpy(p, CACAO_VM_ZIP);
			strcat(p, ":");
			strcat(p, opt_arg);

			properties_add("sun.boot.class.path", p);
			properties_add("java.boot.class.path", p);

			MFREE(boot_class_path, char, strlen(boot_class_path));
>>>>>>> 1da0ac19
			break;

#if defined(ENABLE_JVMTI)
		case OPT_DEBUG:
			/* this option exists only for compatibility reasons */
			break;

		case OPT_NOAGENT:
			/* I don't know yet what Xnoagent should do. This is only for 
			   compatiblity with eclipse - motse */
			break;

		case OPT_XRUNJDWP:
			agentbypath = true;
			jvmti       = true;
			jdwp        = true;

			len =
				strlen(CACAO_LIBDIR) +
				strlen("/libjdwp.so=") +
				strlen(opt_arg) +
				strlen("0");

			agentarg = MNEW(char, len);

			strcpy(agentarg, CACAO_LIBDIR);
			strcat(agentarg, "/libjdwp.so=");
			strcat(agentarg, &opt_arg[1]);
			break;

		case OPT_AGENTPATH:
			agentbypath = true;

		case OPT_AGENTLIB:
			jvmti = true;
			agentarg = opt_arg;
			break;
#endif
			
		case OPT_MX:
		case OPT_MS:
		case OPT_SS:
			{
				char c;
				c = opt_arg[strlen(opt_arg) - 1];

				if ((c == 'k') || (c == 'K')) {
					j = atoi(opt_arg) * 1024;

				} else if ((c == 'm') || (c == 'M')) {
					j = atoi(opt_arg) * 1024 * 1024;

				} else
					j = atoi(opt_arg);

				if (opt == OPT_MX)
					opt_heapmaxsize = j;
				else if (opt == OPT_MS)
					opt_heapstartsize = j;
				else
					opt_stacksize = j;
			}
			break;

		case OPT_VERBOSE1:
			opt_verbose = true;
			break;

		case OPT_VERBOSE:
			if (strcmp("class", opt_arg) == 0) {
				opt_verboseclass = true;
			}
			else if (strcmp("gc", opt_arg) == 0) {
				opt_verbosegc = true;
			}
			else if (strcmp("jni", opt_arg) == 0) {
				opt_verbosejni = true;
			}
#if !defined(NDEBUG)
			else if (strcmp("jit", opt_arg) == 0) {
				opt_verbose = true;
				loadverbose = true;
				initverbose = true;
				compileverbose = true;
			}
			else if (strcmp("threads", opt_arg) == 0) {
				opt_verbosethreads = true;
			}
#endif
			else {
				printf("Unknown -verbose option: %s\n", opt_arg);
				usage();
			}
			break;

		case OPT_DEBUGCOLOR:
			opt_debugcolor = true;
			break;

#if defined(ENABLE_VERIFIER) && defined(TYPECHECK_VERBOSE)
		case OPT_VERBOSETC:
			opt_typecheckverbose = true;
			break;
#endif
				
		case OPT_VERSION:
			opt_version = true;
			opt_exit    = true;
			break;

		case OPT_FULLVERSION:
			fullversion();
			break;

		case OPT_SHOWVERSION:
			opt_version = true;
			break;

		case OPT_NOIEEE:
			opt_noieee = true;
			break;

#if defined(ENABLE_VERIFIER)
		case OPT_NOVERIFY:
			opt_verify = false;
			break;
#endif

#if defined(ENABLE_STATISTICS)
		case OPT_TIME:
			opt_getcompilingtime = true;
			opt_getloadingtime = true;
			break;
					
		case OPT_STAT:
			opt_stat = true;
			break;
#endif
					
		case OPT_LOG:
			log_init(opt_arg);
			break;
			
		case OPT_CHECK:
			for (i = 0; i < strlen(opt_arg); i++) {
				switch (opt_arg[i]) {
				case 'b':
					checkbounds = false;
					break;
				case 's':
					checksync = false;
					break;
				default:
					usage();
				}
			}
			break;
			
		case OPT_LOAD:
			opt_run = false;
			makeinitializations = false;
			break;

#if !defined(NDEBUG)
		case OPT_ALL:
			compileall = true;
			opt_run = false;
			makeinitializations = false;
			break;

		case OPT_METHOD:
			opt_run = false;
			opt_method = opt_arg;
			makeinitializations = false;
			break;

		case OPT_SIGNATURE:
			opt_signature = opt_arg;
			break;
#endif

		case OPT_SHOW:       /* Display options */
			for (i = 0; i < strlen(opt_arg); i++) {		
				switch (opt_arg[i]) {
				case 'c':
					showconstantpool = true;
					break;

				case 'u':
					showutf = true;
					break;

				case 'm':
					showmethods = true;
					break;

				case 'i':
					opt_showintermediate = true;
					compileverbose = true;
					break;

#if defined(ENABLE_DISASSEMBLER)
				case 'a':
					opt_showdisassemble = true;
					compileverbose = true;
					break;

				case 'o':
					opt_shownops = true;
					break;

				case 'e':
					opt_showexceptionstubs = true;
					break;

				case 'n':
					opt_shownativestub = true;
					break;
#endif

				case 'd':
					opt_showddatasegment = true;
					break;

				default:
					usage();
				}
			}
			break;
			
#if defined(ENABLE_LOOP)
		case OPT_OLOOP:
			opt_loops = true;
			break;
#endif

#if defined(ENABLE_INLINING)
#if defined(ENABLE_INLINING_DEBUG)
		case OPT_INLINE_DEBUG_ALL:
			opt_inline_debug_all = true;
			break;
		case OPT_INLINE_DEBUG_END:
			opt_inline_debug_end_counter = atoi(opt_arg);
			break;
		case OPT_INLINE_DEBUG_MIN:
			opt_inline_debug_min_size = atoi(opt_arg);
			break;
		case OPT_INLINE_DEBUG_MAX:
			opt_inline_debug_max_size = atoi(opt_arg);
			break;
#endif /* defined(ENABLE_INLINING_DEBUG) */
#if !defined(NDEBUG)
		case OPT_INLINE_LOG:
			opt_inline_debug_log = true;
			break;
#endif /* !defined(NDEBUG) */

		case OPT_INLINING:
			opt_inlining = true;
			break;
#endif /* defined(ENABLE_INLINING) */

#if defined(ENABLE_IFCONV)
		case OPT_IFCONV:
			opt_ifconv = true;
			break;
#endif

#if defined(ENABLE_LSRA) || defined(ENABLE_SSA)
		case OPT_LSRA:
			opt_lsra = true;
			break;
#endif

		case OPT_HELP:
			usage();
			break;

		case OPT_X:
			Xusage();
			break;

		case OPT_XX:
			options_xx(opt_arg);
			break;

		case OPT_EA:
			/* currently ignored */
			break;

		case OPT_DA:
			/* currently ignored */
			break;

		case OPT_ESA:
			_Jv_jvm->Java_java_lang_VMClassLoader_defaultAssertionStatus = true;
			break;

		case OPT_DSA:
			_Jv_jvm->Java_java_lang_VMClassLoader_defaultAssertionStatus = false;
			break;

#if defined(ENABLE_PROFILING)
		case OPT_PROF_OPTION:
			/* use <= to get the last \0 too */

			for (i = 0, j = 0; i <= strlen(opt_arg); i++) {
				if (opt_arg[i] == ',')
					opt_arg[i] = '\0';

				if (opt_arg[i] == '\0') {
					if (strcmp("bb", opt_arg + j) == 0)
						opt_prof_bb = true;

					else {
						printf("Unknown option: -Xprof:%s\n", opt_arg + j);
						usage();
					}

					/* set k to next char */

					j = i + 1;
				}
			}
			/* fall through */

		case OPT_PROF:
			opt_prof = true;
			break;
#endif

		case OPT_JIT:
#if defined(ENABLE_JIT)
			opt_jit = true;
#else
			printf("-Xjit option not enabled.\n");
			exit(1);
#endif
			break;

		case OPT_INTRP:
#if defined(ENABLE_INTRP)
			opt_intrp = true;
#else
			printf("-Xint option not enabled.\n");
			exit(1);
#endif
			break;

#if defined(ENABLE_INTRP)
		case OPT_STATIC_SUPERS:
			opt_static_supers = atoi(opt_arg);
			break;

		case OPT_NO_DYNAMIC:
			opt_no_dynamic = true;
			break;

		case OPT_NO_REPLICATION:
			opt_no_replication = true;
			break;

		case OPT_NO_QUICKSUPER:
			opt_no_quicksuper = true;
			break;

		case OPT_TRACE:
			vm_debug = true;
			break;
#endif

#if defined(ENABLE_DEBUG_FILTER)
		case OPT_FILTER_VERBOSECALL_INCLUDE:
			opt_filter_verbosecall_include = opt_arg;
			break;

		case OPT_FILTER_VERBOSECALL_EXCLUDE:
			opt_filter_verbosecall_exclude = opt_arg;
			break;

		case OPT_FILTER_SHOW_METHOD:
			opt_filter_show_method = opt_arg;
			break;

#endif
		default:
			printf("Unknown option: %s\n",
				   vm_args->options[opt_index].optionString);
			usage();
		}
	}

	/* get the main class *****************************************************/

	if (opt_index < vm_args->nOptions) {
		mainstring = vm_args->options[opt_index++].optionString;

		/* Put the jar file into the classpath (if any). */

		if (opt_jar == true) {
			/* free old classpath */

/* 			MFREE(_Jv_classpath, char, strlen(_Jv_classpath)); */

			/* put jarfile into classpath */

			p = MNEW(char, strlen(mainstring) + strlen("0"));

<<<<<<< HEAD
			strcpy(_Jv_classpath, mainstring);

#if defined(ENABLE_JAVASE)
			properties_add("java.class.path", _Jv_classpath);
=======
			strcpy(p, mainstring);

#if defined(ENABLE_JAVASE)
			properties_add("java.class.path", p);
>>>>>>> 1da0ac19
#endif
		}
		else {
			/* replace .'s with /'s in classname */

			for (i = strlen(mainstring) - 1; i >= 0; i--)
				if (mainstring[i] == '.')
					mainstring[i] = '/';
		}
	}

#if defined(ENABLE_JVMTI)
	if (jvmti) {
		jvmti_set_phase(JVMTI_PHASE_ONLOAD);
		jvmti_agentload(agentarg, agentbypath, &handle, &libname);

		if (jdwp)
			MFREE(agentarg, char, strlen(agentarg));

		jvmti_set_phase(JVMTI_PHASE_PRIMORDIAL);
	}
#endif

	/* initialize this JVM ****************************************************/

	vm_initializing = true;

	/* initialize the garbage collector */

	gc_init(opt_heapmaxsize, opt_heapstartsize);

#if defined(ENABLE_THREADS)
	/* AFTER: gc_init (directly after, as this initializes the
	   stopworldlock lock */

  	threads_preinit();
#endif

	/* install architecture dependent signal handlers */

	if (!signal_init())
		vm_abort("vm_create: signal_init failed");

#if defined(ENABLE_INTRP)
	/* Allocate main thread stack on the Java heap. */

	if (opt_intrp) {
		intrp_main_stack = GCMNEW(u1, opt_stacksize);
		MSET(intrp_main_stack, 0, u1, opt_stacksize);
	}
#endif

	/* AFTER: threads_preinit */

	if (!string_init())
		vm_abort("vm_create: string_init failed");

	/* AFTER: threads_preinit */

	if (!utf8_init())
		vm_abort("vm_create: utf8_init failed");

	/* AFTER: thread_preinit */

	if (!suck_init())
		vm_abort("vm_create: suck_init failed");

	suck_add_from_property("java.endorsed.dirs");

	/* Now we have all options handled and we can print the version
	   information.

	   AFTER: suck_add_from_property("java.endorsed.dirs"); */

	if (opt_version)
		version(opt_exit);

	/* AFTER: utf8_init */

<<<<<<< HEAD
	suck_add(_Jv_bootclasspath);
=======
	boot_class_path = properties_get("sun.boot.class.path");
	suck_add(boot_class_path);

	/* initialize the classcache hashtable stuff: lock, hashtable
	   (must be done _after_ threads_preinit) */

	if (!classcache_init())
		vm_abort("vm_create: classcache_init failed");
>>>>>>> 1da0ac19

	/* initialize the classcache hashtable stuff: lock, hashtable
	   (must be done _after_ threads_preinit) */

	if (!classcache_init())
		vm_abort("vm_create: classcache_init failed");

	/* initialize the memory subsystem (must be done _after_
	   threads_preinit) */

	if (!memory_init())
		vm_abort("vm_create: memory_init failed");

	/* initialize the finalizer stuff (must be done _after_
	   threads_preinit) */

	if (!finalizer_init())
		vm_abort("vm_create: finalizer_init failed");

	/* initialize the codegen subsystems */

	codegen_init();

	/* initializes jit compiler */

	jit_init();

	/* machine dependent initialization */

#if defined(ENABLE_JIT)
# if defined(ENABLE_INTRP)
	if (opt_intrp)
		intrp_md_init();
	else
# endif
		md_init();
#else
	intrp_md_init();
#endif

	/* AFTER: utf8_init, classcache_init */

<<<<<<< HEAD
	if (!loader_init())
		vm_abort("vm_create: loader_init failed");

	/* Link some important VM classes. */
	/* AFTER: utf8_init */

	if (!linker_init())
		vm_abort("vm_create: linker_init failed");

	if (!primitive_init())
		vm_abort("vm_create: primitive_init failed");
=======
	loader_preinit();
	linker_preinit();

	/* AFTER: loader_preinit, linker_preinit */

	primitive_init();

	loader_init();
	linker_init();

	/* AFTER: loader_init, linker_init */

	primitive_postinit();
>>>>>>> 1da0ac19

	if (!exceptions_init())
		vm_abort("vm_create: exceptions_init failed");

	if (!builtin_init())
		vm_abort("vm_create: builtin_init failed");

	/* Initialize the native subsystem. */
	/* BEFORE: threads_init */

	if (!native_init())
		vm_abort("vm_create: native_init failed");

	/* Register the native methods implemented in the VM. */
	/* BEFORE: threads_init */

	if (!nativevm_preinit())
		vm_abort("vm_create: nativevm_preinit failed");

#if defined(ENABLE_JNI)
	/* Initialize the JNI subsystem (must be done _before_
	   threads_init, as threads_init can call JNI methods
	   (e.g. NewGlobalRef). */

	if (!jni_init())
		vm_abort("vm_create: jni_init failed");
#endif

#if defined(ENABLE_THREADS)
  	if (!threads_init())
		vm_abort("vm_create: threads_init failed");
#endif

	/* Initialize the native VM subsystem. */
	/* AFTER: threads_init (at least for SUN's classes) */

	if (!nativevm_init())
		vm_abort("vm_create: nativevm_init failed");

#if defined(ENABLE_PROFILING)
	/* initialize profiling */

	if (!profile_init())
		vm_abort("vm_create: profile_init failed");
#endif

#if defined(ENABLE_THREADS)
	/* initialize recompilation */

	if (!recompile_init())
		vm_abort("vm_create: recompile_init failed");

	/* start the signal handler thread */

#if defined(__LINUX__)
	/* XXX Remove for exact-GC. */
	if (threads_pthreads_implementation_nptl)
#endif
		if (!signal_start_thread())
			vm_abort("vm_create: signal_start_thread failed");

	/* finally, start the finalizer thread */

	if (!finalizer_start_thread())
		vm_abort("vm_create: finalizer_start_thread failed");

# if !defined(NDEBUG)
	/* start the memory profiling thread */

	if (opt_ProfileMemoryUsage || opt_ProfileGCMemoryUsage)
		if (!memory_start_thread())
			vm_abort("vm_create: memory_start_thread failed");
# endif

	/* start the recompilation thread (must be done before the
	   profiling thread) */

	if (!recompile_start_thread())
		vm_abort("vm_create: recompile_start_thread failed");

# if defined(ENABLE_PROFILING)
	/* start the profile sampling thread */

/* 	if (opt_prof) */
/* 		if (!profile_start_thread()) */
/* 			vm_abort("vm_create: profile_start_thread failed"); */
# endif
#endif

#if defined(ENABLE_JVMTI)
# if defined(ENABLE_GC_CACAO)
	/* XXX this will not work with the new indirection cells for classloaders!!! */
	assert(0);
# endif
	if (jvmti) {
		/* add agent library to native library hashtable */
		native_hashtable_library_add(utf_new_char(libname), class_java_lang_Object->classloader, handle);
	}
#endif

	/* increment the number of VMs */

	vms++;

	/* initialization is done */

	vm_initializing = false;

	/* everything's ok */

	return true;
}


/* vm_run **********************************************************************

   Runs the main-method of the passed class.

*******************************************************************************/

void vm_run(JavaVM *vm, JavaVMInitArgs *vm_args)
{
	utf                       *mainutf;
	classinfo                 *mainclass;
	java_handle_t             *e;
	methodinfo                *m;
	java_handle_objectarray_t *oa; 
	s4                         oalength;
	utf                       *u;
	java_handle_t             *s;
	s4                         status;
	s4                         i;

#if !defined(NDEBUG)
	if (compileall) {
		vm_compile_all();
		return;
	}

	if (opt_method != NULL) {
		vm_compile_method();
		return;
	}
#endif /* !defined(NDEBUG) */

	/* should we run the main-method? */

	if (mainstring == NULL)
		usage();

	/* set return value to OK */

	status = 0;

	if (opt_jar == true) {
		/* open jar file with java.util.jar.JarFile */

		mainstring = vm_get_mainclass_from_jar(mainstring);

		if (mainstring == NULL)
			vm_exit(1);
	}

	/* load the main class */

	mainutf = utf_new_char(mainstring);

#if defined(ENABLE_JAVAME_CLDC1_1)
	mainclass = load_class_bootstrap(mainutf);
#else
	mainclass = load_class_from_sysloader(mainutf);
#endif

	/* error loading class */

	e = exceptions_get_and_clear_exception();

	if ((e != NULL) || (mainclass == NULL)) {
		exceptions_throw_noclassdeffounderror_cause(e);
		exceptions_print_stacktrace(); 
		vm_exit(1);
	}

	if (!link_class(mainclass)) {
		exceptions_print_stacktrace();
		vm_exit(1);
	}
			
	/* find the `main' method of the main class */

	m = class_resolveclassmethod(mainclass,
								 utf_new_char("main"), 
								 utf_new_char("([Ljava/lang/String;)V"),
								 class_java_lang_Object,
								 false);

	if (exceptions_get_exception()) {
		exceptions_print_stacktrace();
		vm_exit(1);
	}

	/* there is no main method or it isn't static */

	if ((m == NULL) || !(m->flags & ACC_STATIC)) {
		exceptions_clear_exception();
		exceptions_throw_nosuchmethoderror(mainclass,
										   utf_new_char("main"), 
										   utf_new_char("([Ljava/lang/String;)V"));

		exceptions_print_stacktrace();
		vm_exit(1);
	}

	/* build argument array */

	oalength = vm_args->nOptions - opt_index;

	oa = builtin_anewarray(oalength, class_java_lang_String);

	for (i = 0; i < oalength; i++) {
		u = utf_new_char(vm_args->options[opt_index + i].optionString);
		s = javastring_new(u);

		LLNI_objectarray_element_set(oa, i, s);
	}

#ifdef TYPEINFO_DEBUG_TEST
	/* test the typeinfo system */
	typeinfo_test();
#endif
	/*class_showmethods(currentThread->group->header.vftbl->class);	*/

#if defined(ENABLE_JVMTI)
	jvmti_set_phase(JVMTI_PHASE_LIVE);
#endif

	/* set ThreadMXBean variables */

	_Jv_jvm->java_lang_management_ThreadMXBean_ThreadCount++;
	_Jv_jvm->java_lang_management_ThreadMXBean_TotalStartedThreadCount++;

	if (_Jv_jvm->java_lang_management_ThreadMXBean_ThreadCount >
		_Jv_jvm->java_lang_management_ThreadMXBean_PeakThreadCount)
		_Jv_jvm->java_lang_management_ThreadMXBean_PeakThreadCount =
			_Jv_jvm->java_lang_management_ThreadMXBean_ThreadCount;

	/* start the main thread */

	(void) vm_call_method(m, NULL, oa);

	/* exception occurred? */

	if (exceptions_get_exception()) {
		exceptions_print_stacktrace();
		status = 1;
	}

	/* unload the JavaVM */

	(void) vm_destroy(vm);

	/* and exit */

	vm_exit(status);
}


/* vm_destroy ******************************************************************

   Unloads a Java VM and reclaims its resources.

*******************************************************************************/

s4 vm_destroy(JavaVM *vm)
{
#if defined(ENABLE_THREADS)
	threads_join_all_threads();
#endif

	/* everything's ok */

	return 0;
}


/* vm_exit *********************************************************************

   Calls java.lang.System.exit(I)V to exit the JavaVM correctly.

*******************************************************************************/

void vm_exit(s4 status)
{
	methodinfo *m;

	/* signal that we are exiting */

	vm_exiting = true;

	assert(class_java_lang_System);
	assert(class_java_lang_System->state & CLASS_LOADED);

#if defined(ENABLE_JVMTI)
	if (jvmti || (dbgcom!=NULL)) {
		jvmti_set_phase(JVMTI_PHASE_DEAD);
		if (jvmti) jvmti_agentunload();
	}
#endif

	if (!link_class(class_java_lang_System)) {
		exceptions_print_stacktrace();
		exit(1);
	}

	/* call java.lang.System.exit(I)V */

	m = class_resolveclassmethod(class_java_lang_System,
								 utf_new_char("exit"),
								 utf_int__void,
								 class_java_lang_Object,
								 true);
	
	if (m == NULL) {
		exceptions_print_stacktrace();
		exit(1);
	}

	/* call the exit function with passed exit status */

	(void) vm_call_method(m, NULL, status);

	/* If we had an exception, just ignore the exception and exit with
	   the proper code. */

	vm_shutdown(status);
}


/* vm_shutdown *****************************************************************

   Terminates the system immediately without freeing memory explicitly
   (to be used only for abnormal termination).
	
*******************************************************************************/

void vm_shutdown(s4 status)
{
	if (opt_verbose 
#if defined(ENABLE_STATISTICS)
		|| opt_getcompilingtime || opt_stat
#endif
	   ) 
	{
		log_text("CACAO terminated by shutdown");
		dolog("Exit status: %d\n", (s4) status);

	}

#if defined(ENABLE_JVMTI)
	/* terminate cacaodbgserver */
	if (dbgcom!=NULL) {
		pthread_mutex_lock(&dbgcomlock);
		dbgcom->running=1;
		pthread_mutex_unlock(&dbgcomlock);
		jvmti_cacaodbgserver_quit();
	}	
#endif

	exit(status);
}


/* vm_exit_handler *************************************************************

   The exit_handler function is called upon program termination.

   ATTENTION: Don't free system resources here! Some threads may still
   be running as this is called from VMRuntime.exit(). The OS does the
   cleanup for us.

*******************************************************************************/

void vm_exit_handler(void)
{
#if !defined(NDEBUG)
	if (showmethods)
		class_showmethods(mainclass);

	if (showconstantpool)
		class_showconstantpool(mainclass);

	if (showutf)
		utf_show();

# if defined(ENABLE_PROFILING)
	if (opt_prof)
		profile_printstats();
# endif
#endif /* !defined(NDEBUG) */

#if defined(ENABLE_RT_TIMING)
 	rt_timing_print_time_stats(stderr);
#endif

#if defined(ENABLE_CYCLES_STATS)
	builtin_print_cycles_stats(stderr);
	stacktrace_print_cycles_stats(stderr);
#endif

	if (opt_verbose 
#if defined(ENABLE_STATISTICS)
		|| opt_getcompilingtime || opt_stat
#endif
	   ) 
	{
		log_text("CACAO terminated");

#if defined(ENABLE_STATISTICS)
		if (opt_stat) {
			print_stats();
#ifdef TYPECHECK_STATISTICS
			typecheck_print_statistics(get_logfile());
#endif
		}

		if (opt_getcompilingtime)
			print_times();
#endif /* defined(ENABLE_STATISTICS) */
	}
	/* vm_print_profile(stderr);*/
}


/* vm_abort ********************************************************************

   Prints an error message and aborts the VM.

*******************************************************************************/

void vm_abort(const char *text, ...)
{
	va_list ap;

	/* print the log message */

	log_start();

	va_start(ap, text);
	log_vprint(text, ap);
	va_end(ap);

	log_finish();

	/* now abort the VM */

	abort();
}


/* vm_get_mainclass_from_jar ***************************************************

   Gets the name of the main class from a JAR's manifest file.

*******************************************************************************/

static char *vm_get_mainclass_from_jar(char *mainstring)
{
	classinfo     *c;
	java_handle_t *o;
	methodinfo    *m;
	java_handle_t *s;

	c = load_class_from_sysloader(utf_new_char("java/util/jar/JarFile"));

	if (c == NULL) {
		exceptions_print_stacktrace();
		return NULL;
	}

	/* create JarFile object */

	o = builtin_new(c);

	if (o == NULL) {
		exceptions_print_stacktrace();
		return NULL;
	}

	m = class_resolveclassmethod(c,
								 utf_init, 
								 utf_java_lang_String__void,
								 class_java_lang_Object,
								 true);

	if (m == NULL) {
		exceptions_print_stacktrace();
		return NULL;
	}

	s = javastring_new_from_ascii(mainstring);

	(void) vm_call_method(m, o, s);

	if (exceptions_get_exception()) {
		exceptions_print_stacktrace();
		return NULL;
	}

	/* get manifest object */

	m = class_resolveclassmethod(c,
								 utf_new_char("getManifest"), 
								 utf_new_char("()Ljava/util/jar/Manifest;"),
								 class_java_lang_Object,
								 true);

	if (m == NULL) {
		exceptions_print_stacktrace();
		return NULL;
	}

	o = vm_call_method(m, o);

	if (o == NULL) {
		fprintf(stderr, "Could not get manifest from %s (invalid or corrupt jarfile?)\n", mainstring);
		return NULL;
	}


	/* get Main Attributes */

	m = class_resolveclassmethod(o->vftbl->class,
								 utf_new_char("getMainAttributes"), 
								 utf_new_char("()Ljava/util/jar/Attributes;"),
								 class_java_lang_Object,
								 true);

	if (m == NULL) {
		exceptions_print_stacktrace();
		return NULL;
	}

	o = vm_call_method(m, o);

	if (o == NULL) {
		fprintf(stderr, "Could not get main attributes from %s (invalid or corrupt jarfile?)\n", mainstring);
		return NULL;
	}


	/* get property Main-Class */

	m = class_resolveclassmethod(o->vftbl->class,
								 utf_new_char("getValue"), 
								 utf_new_char("(Ljava/lang/String;)Ljava/lang/String;"),
								 class_java_lang_Object,
								 true);

	if (m == NULL) {
		exceptions_print_stacktrace();
		return NULL;
	}

	s = javastring_new_from_ascii("Main-Class");

	o = vm_call_method(m, o, s);

	if (o == NULL) {
		exceptions_print_stacktrace();
		return NULL;
	}

	return javastring_tochar(o);
}


/* vm_compile_all **************************************************************

   Compile all methods found in the bootclasspath.

*******************************************************************************/

#if !defined(NDEBUG)
static void vm_compile_all(void)
{
	classinfo              *c;
	methodinfo             *m;
	u4                      slot;
	classcache_name_entry  *nmen;
	classcache_class_entry *clsen;
	s4                      i;

	/* create all classes found in the bootclasspath */
	/* XXX currently only works with zip/jar's */

	loader_load_all_classes();

	/* link all classes */

	for (slot = 0; slot < hashtable_classcache.size; slot++) {
		nmen = (classcache_name_entry *) hashtable_classcache.ptr[slot];

		for (; nmen; nmen = nmen->hashlink) {
			/* iterate over all class entries */

			for (clsen = nmen->classes; clsen; clsen = clsen->next) {
				c = clsen->classobj;

				if (c == NULL)
					continue;

				if (!(c->state & CLASS_LINKED)) {
					if (!link_class(c)) {
						fprintf(stderr, "Error linking: ");
						utf_fprint_printable_ascii_classname(stderr, c->name);
						fprintf(stderr, "\n");

						/* print out exception and cause */

						exceptions_print_current_exception();

						/* goto next class */

						continue;
					}
				}

				/* compile all class methods */

				for (i = 0; i < c->methodscount; i++) {
					m = &(c->methods[i]);

					if (m->jcode != NULL) {
						if (!jit_compile(m)) {
							fprintf(stderr, "Error compiling: ");
							utf_fprint_printable_ascii_classname(stderr, c->name);
							fprintf(stderr, ".");
							utf_fprint_printable_ascii(stderr, m->name);
							utf_fprint_printable_ascii(stderr, m->descriptor);
							fprintf(stderr, "\n");

							/* print out exception and cause */

							exceptions_print_current_exception();
						}
					}
				}
			}
		}
	}
}
#endif /* !defined(NDEBUG) */


/* vm_compile_method ***********************************************************

   Compile a specific method.

*******************************************************************************/

#if !defined(NDEBUG)
static void vm_compile_method(void)
{
	methodinfo *m;

	/* create, load and link the main class */

	mainclass = load_class_bootstrap(utf_new_char(mainstring));

	if (mainclass == NULL)
		exceptions_print_stacktrace();

	if (!link_class(mainclass))
		exceptions_print_stacktrace();

	if (opt_signature != NULL) {
		m = class_resolveclassmethod(mainclass,
									 utf_new_char(opt_method),
									 utf_new_char(opt_signature),
									 mainclass,
									 false);
	}
	else {
		m = class_resolveclassmethod(mainclass,
									 utf_new_char(opt_method),
									 NULL,
									 mainclass,
									 false);
	}

	if (m == NULL)
		vm_abort("vm_compile_method: java.lang.NoSuchMethodException: %s.%s",
				 opt_method, opt_signature ? opt_signature : "");
		
	jit_compile(m);
}
#endif /* !defined(NDEBUG) */


/* vm_array_store_int **********************************************************

   Helper function to store an integer into the argument array, taking
   care of architecture specific issues.

*******************************************************************************/

static void vm_array_store_int(uint64_t *array, paramdesc *pd, int32_t value)
{
	int32_t index;

	if (!pd->inmemory) {
		index        = pd->index;
		array[index] = (int64_t) value;
	}
	else {
		index        = ARG_CNT + pd->index;
#if SIZEOF_VOID_P == 8
		array[index] = (int64_t) value;
<<<<<<< HEAD
#else
# if WORDS_BIGENDIAN == 1
		array[index] = ((int64_t) value) << 32;
# else
		array[index] = (int64_t) value;
# endif
#endif
	}
}


/* vm_array_store_lng **********************************************************

   Helper function to store a long into the argument array, taking
   care of architecture specific issues.

*******************************************************************************/

static void vm_array_store_lng(uint64_t *array, paramdesc *pd, int64_t value)
{
	int32_t index;

#if SIZEOF_VOID_P == 8
	if (!pd->inmemory)
		index = pd->index;
	else
		index = ARG_CNT + pd->index;

	array[index] = value;
#else
	if (!pd->inmemory) {
		/* move low and high 32-bits into it's own argument slot */

		index        = GET_LOW_REG(pd->index);
		array[index] = value & 0x00000000ffffffff;

		index        = GET_HIGH_REG(pd->index);
		array[index] = value >> 32;
=======
#else
# if WORDS_BIGENDIAN == 1
		array[index] = ((int64_t) value) << 32;
# else
		array[index] = (int64_t) value;
# endif
#endif
>>>>>>> 1da0ac19
	}
	else {
		index        = ARG_CNT + pd->index;
		array[index] = value;
	}
#endif
}


<<<<<<< HEAD
/* vm_array_store_flt **********************************************************

   Helper function to store a float into the argument array, taking
=======
/* vm_array_store_lng **********************************************************

   Helper function to store a long into the argument array, taking
>>>>>>> 1da0ac19
   care of architecture specific issues.

*******************************************************************************/

<<<<<<< HEAD
static void vm_array_store_flt(uint64_t *array, paramdesc *pd, uint64_t value)
{
	int32_t index;

	if (!pd->inmemory) {
#if defined(SUPPORT_PASS_FLOATARGS_IN_INTREGS)
		index        = pd->index;
#else
		index        = INT_ARG_CNT + pd->index;
#endif
#if WORDS_BIGENDIAN == 1 && !defined(__POWERPC__) && !defined(__POWERPC64__) && !defined(__S390__)
		array[index] = value >> 32;
#else
		array[index] = value;
#endif
	}
	else {
		index        = ARG_CNT + pd->index;
#if defined(__SPARC_64__)
		array[index] = value >> 32;
#else
		array[index] = value;
#endif
	}
}


/* vm_array_store_dbl **********************************************************

   Helper function to store a double into the argument array, taking
   care of architecture specific issues.

*******************************************************************************/

static void vm_array_store_dbl(uint64_t *array, paramdesc *pd, uint64_t value)
{
	int32_t index;

	if (!pd->inmemory) {
#if SIZEOF_VOID_P != 8 && defined(SUPPORT_PASS_FLOATARGS_IN_INTREGS)
		index        = GET_LOW_REG(pd->index);
		array[index] = value & 0x00000000ffffffff;

		index        = GET_HIGH_REG(pd->index);
		array[index] = value >> 32;
#else
		index        = INT_ARG_CNT + pd->index;
		array[index] = value;
#endif
=======
static void vm_array_store_lng(uint64_t *array, paramdesc *pd, int64_t value)
{
	int32_t index;

#if SIZEOF_VOID_P == 8
	if (!pd->inmemory)
		index = pd->index;
	else
		index = ARG_CNT + pd->index;

	array[index] = value;
#else
	if (!pd->inmemory) {
		/* move low and high 32-bits into it's own argument slot */

		index        = GET_LOW_REG(pd->index);
		array[index] = value & 0x00000000ffffffff;

		index        = GET_HIGH_REG(pd->index);
		array[index] = value >> 32;
>>>>>>> 1da0ac19
	}
	else {
		index        = ARG_CNT + pd->index;
		array[index] = value;
	}
#endif
}


<<<<<<< HEAD
=======
/* vm_array_store_flt **********************************************************

   Helper function to store a float into the argument array, taking
   care of architecture specific issues.

*******************************************************************************/

static void vm_array_store_flt(uint64_t *array, paramdesc *pd, uint64_t value)
{
	int32_t index;

	if (!pd->inmemory) {
#if defined(SUPPORT_PASS_FLOATARGS_IN_INTREGS)
		index        = pd->index;
#else
		index        = INT_ARG_CNT + pd->index;
#endif
#if WORDS_BIGENDIAN == 1 && !defined(__POWERPC__) && !defined(__POWERPC64__) && !defined(__S390__)
		array[index] = value >> 32;
#else
		array[index] = value;
#endif
	}
	else {
		index        = ARG_CNT + pd->index;
#if defined(__SPARC_64__)
		array[index] = value >> 32;
#else
		array[index] = value;
#endif
	}
}


/* vm_array_store_dbl **********************************************************

   Helper function to store a double into the argument array, taking
   care of architecture specific issues.

*******************************************************************************/

static void vm_array_store_dbl(uint64_t *array, paramdesc *pd, uint64_t value)
{
	int32_t index;

	if (!pd->inmemory) {
#if SIZEOF_VOID_P != 8 && defined(SUPPORT_PASS_FLOATARGS_IN_INTREGS)
		index        = GET_LOW_REG(pd->index);
		array[index] = value & 0x00000000ffffffff;

		index        = GET_HIGH_REG(pd->index);
		array[index] = value >> 32;
#else
		index        = INT_ARG_CNT + pd->index;
		array[index] = value;
#endif
	}
	else {
		index        = ARG_CNT + pd->index;
		array[index] = value;
	}
}


>>>>>>> 1da0ac19
/* vm_array_store_adr **********************************************************

   Helper function to store an address into the argument array, taking
   care of architecture specific issues.

*******************************************************************************/

static void vm_array_store_adr(uint64_t *array, paramdesc *pd, void *value)
{
	int32_t index;

	if (!pd->inmemory) {
#if defined(HAS_ADDRESS_REGISTER_FILE)
		/* When the architecture has address registers, place them
		   after integer and float registers. */

		index        = INT_ARG_CNT + FLT_ARG_CNT + pd->index;
#else
		index        = pd->index;
#endif
		array[index] = (uint64_t) (intptr_t) value;
	}
	else {
		index        = ARG_CNT + pd->index;
#if SIZEOF_VOID_P == 8
		array[index] = (uint64_t) (intptr_t) value;
#else
# if WORDS_BIGENDIAN == 1
		array[index] = ((uint64_t) (intptr_t) value) << 32;
# else
		array[index] = (uint64_t) (intptr_t) value;
# endif
#endif
	}
}


/* vm_array_from_valist ********************************************************

   XXX

*******************************************************************************/

uint64_t *vm_array_from_valist(methodinfo *m, java_object_t *o, va_list ap)
{
	methoddesc *md;
	paramdesc  *pd;
	typedesc   *td;
	uint64_t   *array;
	int32_t     i;
	imm_union   value;

	/* get the descriptors */

	md = m->parseddesc;
	pd = md->params;
	td = md->paramtypes;

	/* allocate argument array */

	array = DMNEW(uint64_t, INT_ARG_CNT + FLT_ARG_CNT + md->memuse);

	/* if method is non-static fill first block and skip `this' pointer */

	i = 0;

	if (o != NULL) {
		/* the `this' pointer */
		vm_array_store_adr(array, pd, o);

		pd++;
		td++;
		i++;
	} 

	for (; i < md->paramcount; i++, pd++, td++) {
		switch (td->type) {
		case TYPE_INT:
			value.i = va_arg(ap, int32_t);
			vm_array_store_int(array, pd, value.i);
			break;

		case TYPE_LNG:
			value.l = va_arg(ap, int64_t);
			vm_array_store_lng(array, pd, value.l);
			break;

		case TYPE_FLT:
#if defined(__ALPHA__) || defined(__POWERPC__) || defined(__POWERPC64__)
			/* This is required to load the correct float value in
			   assembler code. */

			value.d = (double) va_arg(ap, double);
#else
			value.f = (float) va_arg(ap, double);
#endif
			vm_array_store_flt(array, pd, value.l);
			break;

		case TYPE_DBL:
			value.d = va_arg(ap, double);
			vm_array_store_dbl(array, pd, value.l);
			break;

		case TYPE_ADR: 
			value.a = va_arg(ap, void*);
			vm_array_store_adr(array, pd, value.a);
			break;
		}
	}

	return array;
}


/* vm_array_from_jvalue ********************************************************

   XXX

*******************************************************************************/

static uint64_t *vm_array_from_jvalue(methodinfo *m, java_object_t *o,
									  const jvalue *args)
{
	methoddesc *md;
	paramdesc  *pd;
	typedesc   *td;
	uint64_t   *array;
	int32_t     i;
	int32_t     j;

	/* get the descriptors */

	md = m->parseddesc;
	pd = md->params;
	td = md->paramtypes;

	/* allocate argument array */

#if defined(HAS_ADDRESS_REGISTER_FILE)
	array = DMNEW(uint64_t, INT_ARG_CNT + FLT_ARG_CNT + ADR_ARG_CNT + md->memuse);
#else
	array = DMNEW(uint64_t, INT_ARG_CNT + FLT_ARG_CNT + md->memuse);
#endif

	/* if method is non-static fill first block and skip `this' pointer */

	i = 0;

	if (o != NULL) {
		/* the `this' pointer */
		vm_array_store_adr(array, pd, o);

		pd++;
		td++;
		i++;
	} 

	for (j = 0; i < md->paramcount; i++, j++, pd++, td++) {
		switch (td->decltype) {
		case TYPE_INT:
			vm_array_store_int(array, pd, args[j].i);
			break;

		case TYPE_LNG:
			vm_array_store_lng(array, pd, args[j].j);
			break;

		case TYPE_FLT:
			vm_array_store_flt(array, pd, args[j].j);
			break;

		case TYPE_DBL:
			vm_array_store_dbl(array, pd, args[j].j);
			break;

		case TYPE_ADR: 
			vm_array_store_adr(array, pd, args[j].l);
			break;
		}
	}

	return array;
}


/* vm_array_from_objectarray ***************************************************

   XXX

*******************************************************************************/

uint64_t *vm_array_from_objectarray(methodinfo *m, java_object_t *o,
									java_handle_objectarray_t *params)
{
	methoddesc    *md;
	paramdesc     *pd;
	typedesc      *td;
	uint64_t      *array;
	java_handle_t *param;
	classinfo     *c;
	int            type;
	int32_t        i;
	int32_t        j;
	imm_union      value;
<<<<<<< HEAD

	/* get the descriptors */

	md = m->parseddesc;
	pd = md->params;
	td = md->paramtypes;

	/* allocate argument array */

	array = DMNEW(uint64_t, INT_ARG_CNT + FLT_ARG_CNT + md->memuse);

	/* if method is non-static fill first block and skip `this' pointer */

	i = 0;

	if (o != NULL) {
		/* this pointer */
		vm_array_store_adr(array, pd, o);

		pd++;
		td++;
		i++;
	}

	for (j = 0; i < md->paramcount; i++, j++, pd++, td++) {
		LLNI_objectarray_element_get(params, j, param);

		switch (td->type) {
		case TYPE_INT:
			if (param == NULL)
				goto illegal_arg;

			/* convert the value according to its declared type */

=======

	/* get the descriptors */

	md = m->parseddesc;
	pd = md->params;
	td = md->paramtypes;

	/* allocate argument array */

	array = DMNEW(uint64_t, INT_ARG_CNT + FLT_ARG_CNT + md->memuse);

	/* if method is non-static fill first block and skip `this' pointer */

	i = 0;

	if (o != NULL) {
		/* this pointer */
		vm_array_store_adr(array, pd, o);

		pd++;
		td++;
		i++;
	}

	for (j = 0; i < md->paramcount; i++, j++, pd++, td++) {
		LLNI_objectarray_element_get(params, j, param);

		switch (td->type) {
		case TYPE_INT:
			if (param == NULL)
				goto illegal_arg;

			/* convert the value according to its declared type */

>>>>>>> 1da0ac19
			c    = param->vftbl->class;
			type = primitive_type_get_by_wrapperclass(c);

			switch (td->decltype) {
			case PRIMITIVETYPE_BOOLEAN:
				switch (type) {
				case PRIMITIVETYPE_BOOLEAN:
					/* This type is OK. */
					break;
				default:
					goto illegal_arg;
				}
				break;

			case PRIMITIVETYPE_BYTE:
				switch (type) {
				case PRIMITIVETYPE_BYTE:
					/* This type is OK. */
					break;
				default:
					goto illegal_arg;
				}
				break;

			case PRIMITIVETYPE_CHAR:
				switch (type) {
				case PRIMITIVETYPE_CHAR:
					/* This type is OK. */
					break;
				default:
					goto illegal_arg;
				}
				break;

			case PRIMITIVETYPE_SHORT:
				switch (type) {
				case PRIMITIVETYPE_BYTE:
				case PRIMITIVETYPE_SHORT:
					/* These types are OK. */
					break;
				default:
					goto illegal_arg;
				}
				break;

			case PRIMITIVETYPE_INT:
				switch (type) {
				case PRIMITIVETYPE_BYTE:
				case PRIMITIVETYPE_SHORT:
				case PRIMITIVETYPE_INT:
					/* These types are OK. */
					break;
				default:
					goto illegal_arg;
				}
				break;

			default:
				vm_abort("vm_array_from_objectarray: invalid type %d",
						 td->decltype);
			}

			value = primitive_unbox(param);
			vm_array_store_int(array, pd, value.i);
			break;

		case TYPE_LNG:
			if (param == NULL)
				goto illegal_arg;

			c    = param->vftbl->class;
			type = primitive_type_get_by_wrapperclass(c);

			assert(td->decltype == PRIMITIVETYPE_LONG);

			switch (type) {
			case PRIMITIVETYPE_BYTE:
			case PRIMITIVETYPE_SHORT:
			case PRIMITIVETYPE_INT:
			case PRIMITIVETYPE_LONG:
				/* These types are OK. */
				break;
			default:
				goto illegal_arg;
			}

			value = primitive_unbox(param);
			vm_array_store_lng(array, pd, value.l);
			break;

		case TYPE_FLT:
			if (param == NULL)
				goto illegal_arg;

			c    = param->vftbl->class;
			type = primitive_type_get_by_wrapperclass(c);

			assert(td->decltype == PRIMITIVETYPE_FLOAT);

			switch (type) {
			case PRIMITIVETYPE_FLOAT:
				/* This type is OK. */
				break;
			default:
				goto illegal_arg;
			}

			value = primitive_unbox(param);
			vm_array_store_flt(array, pd, value.l);
			break;

		case TYPE_DBL:
			if (param == NULL)
				goto illegal_arg;

			c    = param->vftbl->class;
			type = primitive_type_get_by_wrapperclass(c);

			assert(td->decltype == PRIMITIVETYPE_DOUBLE);

			switch (type) {
			case PRIMITIVETYPE_FLOAT:
			case PRIMITIVETYPE_DOUBLE:
				/* These types are OK. */
				break;
			default:
				goto illegal_arg;
			}

			value = primitive_unbox(param);
			vm_array_store_dbl(array, pd, value.l);
			break;
		
		case TYPE_ADR:
			if (!resolve_class_from_typedesc(td, true, true, &c))
				return false;

			if (param != NULL) {
				if (td->arraydim > 0) {
					if (!builtin_arrayinstanceof(param, c))
						goto illegal_arg;
				}
				else {
					if (!builtin_instanceof(param, c))
						goto illegal_arg;
				}
			}

			vm_array_store_adr(array, pd, param);
			break;

		default:
			vm_abort("vm_array_from_objectarray: invalid type %d", td->type);
		}
	}

	return array;

illegal_arg:
	exceptions_throw_illegalargumentexception();
	return NULL;
}


/* vm_call_method **************************************************************

   Calls a Java method with a variable number of arguments.

*******************************************************************************/

#define VM_CALL_METHOD(name, type)                                  \
type vm_call_method##name(methodinfo *m, java_handle_t *o, ...)     \
{                                                                   \
	va_list ap;                                                     \
	type    value;                                                  \
                                                                    \
	va_start(ap, o);                                                \
	value = vm_call_method##name##_valist(m, o, ap);                \
	va_end(ap);                                                     \
                                                                    \
	return value;                                                   \
}

VM_CALL_METHOD(,        java_handle_t *)
VM_CALL_METHOD(_int,    int32_t)
VM_CALL_METHOD(_long,   int64_t)
VM_CALL_METHOD(_float,  float)
VM_CALL_METHOD(_double, double)


/* vm_call_method_valist *******************************************************

   Calls a Java method with a variable number of arguments, passed via
   a va_list.

*******************************************************************************/

#define VM_CALL_METHOD_VALIST(name, type)                               \
type vm_call_method##name##_valist(methodinfo *m, java_handle_t *o,     \
								   va_list ap)                          \
{                                                                       \
	int32_t   dumpsize;                                                 \
	uint64_t *array;                                                    \
	type      value;                                                    \
                                                                        \
	dumpsize = dump_size();                                             \
	array = vm_array_from_valist(m, o, ap);                             \
	value = vm_call##name##_array(m, array);                            \
	dump_release(dumpsize);                                             \
                                                                        \
	return value;                                                       \
}

VM_CALL_METHOD_VALIST(,        java_handle_t *)
VM_CALL_METHOD_VALIST(_int,    int32_t)
VM_CALL_METHOD_VALIST(_long,   int64_t)
VM_CALL_METHOD_VALIST(_float,  float)
VM_CALL_METHOD_VALIST(_double, double)
<<<<<<< HEAD


=======


>>>>>>> 1da0ac19
/* vm_call_method_jvalue *******************************************************

   Calls a Java method with a variable number of arguments, passed via
   a jvalue array.

*******************************************************************************/

#define VM_CALL_METHOD_JVALUE(name, type)                               \
type vm_call_method##name##_jvalue(methodinfo *m, java_handle_t *o,     \
						           const jvalue *args)                  \
{                                                                       \
	int32_t   dumpsize;                                                 \
	uint64_t *array;                                                    \
	type      value;                                                    \
                                                                        \
	dumpsize = dump_size();                                             \
	array = vm_array_from_jvalue(m, o, args);                           \
	value = vm_call##name##_array(m, array);                            \
	dump_release(dumpsize);                                             \
                                                                        \
	return value;                                                       \
}

VM_CALL_METHOD_JVALUE(,        java_handle_t *)
VM_CALL_METHOD_JVALUE(_int,    int32_t)
VM_CALL_METHOD_JVALUE(_long,   int64_t)
VM_CALL_METHOD_JVALUE(_float,  float)
VM_CALL_METHOD_JVALUE(_double, double)


/* vm_call_array ***************************************************************

   Calls a Java method with a variable number of arguments, passed via
   an argument array.

*******************************************************************************/

#define VM_CALL_ARRAY(name, type)                            \
type vm_call##name##_array(methodinfo *m, uint64_t *array)   \
{                                                            \
	methoddesc *md;                                          \
	void       *pv;                                          \
	type        value;                                       \
                                                             \
	md = m->parseddesc;                                      \
                                                             \
	if (m->code == NULL)                                     \
		if (!jit_compile(m))                                 \
			return 0;                                        \
                                                             \
    pv = m->code->entrypoint;                                \
                                                             \
	STATISTICS(count_calls_native_to_java++);                \
                                                             \
	value = asm_vm_call_method##name(pv, array, md->memuse); \
                                                             \
	return value;                                            \
}

VM_CALL_ARRAY(,        java_handle_t *)
VM_CALL_ARRAY(_int,    int32_t)
VM_CALL_ARRAY(_long,   int64_t)
VM_CALL_ARRAY(_float,  float)
VM_CALL_ARRAY(_double, double)


/*
 * These are local overrides for various environment variables in Emacs.
 * Please do not remove this and leave it at the end of the file, where
 * Emacs will automagically detect them.
 * ---------------------------------------------------------------------
 * Local variables:
 * mode: c
 * indent-tabs-mode: t
 * c-basic-offset: 4
 * tab-width: 4
 * End:
 */<|MERGE_RESOLUTION|>--- conflicted
+++ resolved
@@ -22,11 +22,6 @@
    Foundation, Inc., 51 Franklin Street, Fifth Floor, Boston, MA
    02110-1301, USA.
 
-<<<<<<< HEAD
-   $Id: vm.c 8362 2007-08-20 18:35:26Z michi $
-
-=======
->>>>>>> 1da0ac19
 */
 
 
@@ -61,18 +56,6 @@
 
 #include "native/include/java_lang_Class.h"
 
-<<<<<<< HEAD
-#include "native/include/java_lang_Byte.h"
-#include "native/include/java_lang_Character.h"
-#include "native/include/java_lang_Short.h"
-#include "native/include/java_lang_Integer.h"
-#include "native/include/java_lang_Boolean.h"
-#include "native/include/java_lang_Long.h"
-#include "native/include/java_lang_Float.h"
-#include "native/include/java_lang_Double.h"
-
-=======
->>>>>>> 1da0ac19
 #include "native/vm/nativevm.h"
 
 #include "threads/threads-common.h"
@@ -648,17 +631,10 @@
 	puts("java full version \"cacao-"JAVA_VERSION"\"");
 
 	/* exit normally */
-<<<<<<< HEAD
 
 	exit(0);
 }
 
-=======
-
-	exit(0);
-}
-
->>>>>>> 1da0ac19
 
 void vm_printconfig(void)
 {
@@ -695,12 +671,6 @@
 	printf("  maximum heap size              : %d\n", opt_heapmaxsize);
 	printf("  initial heap size              : %d\n", opt_heapstartsize);
 	printf("  stack size                     : %d\n", opt_stacksize);
-<<<<<<< HEAD
-	printf("  libjvm.so                      : %s\n", cacao_libjvm);
-	printf("  java.boot.class.path           : %s\n", _Jv_bootclasspath);
-	printf("  gnu.classpath.boot.library.path: %s\n", classpath_libdir);
-	printf("  java.class.path                : %s\n", _Jv_classpath);
-=======
 
 #if defined(WITH_CLASSPATH_GNU)
 	printf("  gnu.classpath.boot.library.path: %s\n", properties_get("gnu.classpath.boot.library.path"));
@@ -710,7 +680,6 @@
 
 	printf("  java.boot.class.path           : %s\n", properties_get("java.boot.class.path"));
 	printf("  java.class.path                : %s\n", properties_get("java.class.path"));
->>>>>>> 1da0ac19
 }
 
 
@@ -772,12 +741,9 @@
 #if defined(ENABLE_JNI)
 	/* setup the local ref table (must be created after vm_create) */
 
-<<<<<<< HEAD
 	/* XXX this one will never get freed for the main thread;
 	   call localref_table_destroy() if you want to do it! */
 
-=======
->>>>>>> 1da0ac19
 	if (!localref_table_init())
 		goto error;
 #endif
@@ -861,156 +827,6 @@
 
 	_Jv_jvm->starttime = builtin_currenttimemillis();
 
-<<<<<<< HEAD
-	/* get stuff from the environment *****************************************/
-
-#if defined(WITH_JRE_LAYOUT)
-	/* SUN also uses a buffer of 4096-bytes (strace is your friend). */
-
-	cacao_prefix = MNEW(char, 4096);
-
-	if (readlink("/proc/self/exe", cacao_prefix, 4095) == -1)
-		vm_abort("readlink failed: %s\n", strerror(errno));
-
-	/* get the path of the current executable */
-
-	cacao_prefix = dirname(cacao_prefix);
-
-	if ((strlen(cacao_prefix) + strlen("/..") + strlen("0")) > 4096)
-		vm_abort("libjvm name to long for buffer\n");
-
-	/* concatenate the library name */
-
-	strcat(cacao_prefix, "/..");
-
-	/* now set path to libjvm.so */
-
-	len = strlen(cacao_prefix) + strlen("/lib/libjvm") + strlen("0");
-
-	cacao_libjvm = MNEW(char, len);
-	strcpy(cacao_libjvm, cacao_prefix);
-	strcat(cacao_libjvm, "/lib/libjvm");
-
-	/* and finally set the path to GNU Classpath libraries */
-
-	len = strlen(cacao_prefix) + strlen("/lib/classpath") + strlen("0");
-
-	classpath_libdir = MNEW(char, len);
-	strcpy(classpath_libdir, cacao_prefix);
-	strcat(classpath_libdir, "/lib/classpath");
-#else
-	cacao_prefix     = CACAO_PREFIX;
-	cacao_libjvm     = CACAO_LIBDIR"/libjvm";
-
-# if defined(WITH_CLASSPATH_GNU)
-	classpath_libdir = CLASSPATH_LIBDIR"/classpath";
-# else
-	classpath_libdir = CLASSPATH_LIBDIR;
-# endif
-#endif
-
-	/* set the bootclasspath */
-
-	cp = getenv("BOOTCLASSPATH");
-
-	if (cp != NULL) {
-		_Jv_bootclasspath = MNEW(char, strlen(cp) + strlen("0"));
-		strcpy(_Jv_bootclasspath, cp);
-	}
-	else {
-#if defined(WITH_JRE_LAYOUT)
-		len =
-# if defined(WITH_CLASSPATH_GNU)
-			strlen(cacao_prefix) +
-			strlen("/share/cacao/vm.zip") +
-			strlen(":") +
-# endif
-			strlen(cacao_prefix) +
-			strlen("/share/classpath/glibj.zip") +
-			strlen("0");
-
-		_Jv_bootclasspath = MNEW(char, len);
-# if defined(WITH_CLASSPATH_GNU)
-		strcat(_Jv_bootclasspath, cacao_prefix);
-		strcat(_Jv_bootclasspath, "/share/cacao/vm.zip");
-		strcat(_Jv_bootclasspath, ":");
-# endif
-		strcat(_Jv_bootclasspath, cacao_prefix);
-		strcat(_Jv_bootclasspath, "/share/classpath/glibj.zip");
-#else
-# if defined(WITH_CLASSPATH_GNU)
-		len =
-			strlen(CACAO_VM_ZIP) +
-			strlen(":") +
-			strlen(CLASSPATH_CLASSES) +
-			strlen("0");
-# elif defined(WITH_CLASSPATH_SUN)
-		/* This is the bootclasspath taken from HotSpot (see
-		   hotspot/src/share/vm/runtime/os.cpp
-		   (os::set_boot_path)). */
-
-		len =
-			strlen(CLASSPATH_PREFIX"/lib/resources.jar:"
-				   CLASSPATH_PREFIX"/lib/rt.jar:"
-				   CLASSPATH_PREFIX"/lib/sunrsasign.jar:"
-				   CLASSPATH_PREFIX"/lib/jsse.jar:"
-				   CLASSPATH_PREFIX"/lib/jce.jar:"
-				   CLASSPATH_PREFIX"/lib/charsets.jar:"
-				   CLASSPATH_PREFIX"/classes") +
-			strlen("0");
-# elif defined(WITH_CLASSPATH_CLDC1_1)
-		len =
-			strlen(CLASSPATH_CLASSES) +
-			strlen("0");
-# else
-#  error unknown classpath configuration
-# endif
-
-		_Jv_bootclasspath = MNEW(char, len);
-
-# if defined(WITH_CLASSPATH_GNU)
-		strcpy(_Jv_bootclasspath, CACAO_VM_ZIP);
-		strcat(_Jv_bootclasspath, ":");
-		strcat(_Jv_bootclasspath, CLASSPATH_CLASSES);
-# elif defined(WITH_CLASSPATH_SUN)
-		strcpy(_Jv_bootclasspath,
-			   CLASSPATH_PREFIX"/lib/resources.jar:"
-			   CLASSPATH_PREFIX"/lib/rt.jar:"
-			   CLASSPATH_PREFIX"/lib/sunrsasign.jar:"
-			   CLASSPATH_PREFIX"/lib/jsse.jar:"
-			   CLASSPATH_PREFIX"/lib/jce.jar:"
-			   CLASSPATH_PREFIX"/lib/charsets.jar:"
-			   CLASSPATH_PREFIX"/classes");
-# elif defined(WITH_CLASSPATH_CLDC1_1)
-		strcat(_Jv_bootclasspath, CLASSPATH_CLASSES);
-# else
-#  error unknown classpath configuration
-# endif
-#endif
-	}
-
-	/* set the classpath */
-
-	cp = getenv("CLASSPATH");
-
-	if (cp != NULL) {
-		_Jv_classpath = MNEW(char, strlen(cp) + strlen("0"));
-		strcat(_Jv_classpath, cp);
-	}
-	else {
-		_Jv_classpath = MNEW(char, strlen(".") + strlen("0"));
-		strcpy(_Jv_classpath, ".");
-	}
-
-	/* Get and set java.library.path. */
-
-	_Jv_java_library_path = getenv("LD_LIBRARY_PATH");
-
-	if (_Jv_java_library_path == NULL)
-		_Jv_java_library_path = "";
-
-=======
->>>>>>> 1da0ac19
 	/* interpret the options **************************************************/
 
 	opt_version       = false;
@@ -1030,21 +846,8 @@
 
 	/* Initialize and fill properties before command-line handling. */
 
-<<<<<<< HEAD
-	if (!properties_init())
-		vm_abort("vm_create: properties_init failed");
-
-	/* Set the classpath properties. */
-
-#if defined(ENABLE_JAVASE)
-	properties_add("java.boot.class.path", _Jv_bootclasspath);
-	properties_add("sun.boot.class.path", _Jv_bootclasspath);
-	properties_add("java.class.path", _Jv_classpath);
-#endif
-=======
 	properties_init();
 	properties_set();
->>>>>>> 1da0ac19
 
 	/* iterate over all passed options */
 
@@ -1089,16 +892,7 @@
 			properties_add("java.class.path", p);
 #endif
 
-<<<<<<< HEAD
-			_Jv_classpath = MNEW(char, strlen(opt_arg) + strlen("0"));
-			strcpy(_Jv_classpath, opt_arg);
-
-#if defined(ENABLE_JAVASE)
-			properties_add("java.class.path", _Jv_classpath);
-#endif
-=======
 			MFREE(class_path, char, strlen(class_path));
->>>>>>> 1da0ac19
 			break;
 
 		case OPT_D:
@@ -1123,15 +917,6 @@
 
 			boot_class_path = properties_get("sun.boot.class.path");
 
-<<<<<<< HEAD
-			_Jv_bootclasspath = MNEW(char, strlen(opt_arg) + strlen("0"));
-			strcpy(_Jv_bootclasspath, opt_arg);
-
-#if defined(ENABLE_JAVASE)
-			properties_add("java.boot.class.path", _Jv_bootclasspath);
-			properties_add("sun.boot.class.path", _Jv_bootclasspath);
-#endif
-=======
 			p = MNEW(char, strlen(opt_arg) + strlen("0"));
 
 			strcpy(p, opt_arg);
@@ -1140,7 +925,6 @@
 			properties_add("java.boot.class.path", p);
 
 			MFREE(boot_class_path, char, strlen(boot_class_path));
->>>>>>> 1da0ac19
 			break;
 
 		case OPT_BOOTCLASSPATH_A:
@@ -1156,21 +940,11 @@
 						 len + strlen(":") +
 						 strlen(opt_arg) + strlen("0"));
 
-<<<<<<< HEAD
-			strcat(_Jv_bootclasspath, ":");
-			strcat(_Jv_bootclasspath, opt_arg);
-
-#if defined(ENABLE_JAVASE)
-			properties_add("java.boot.class.path", _Jv_bootclasspath);
-			properties_add("sun.boot.class.path", _Jv_bootclasspath);
-#endif
-=======
 			strcat(p, ":");
 			strcat(p, opt_arg);
 
 			properties_add("sun.boot.class.path", p);
 			properties_add("java.boot.class.path", p);
->>>>>>> 1da0ac19
 			break;
 
 		case OPT_BOOTCLASSPATH_P:
@@ -1186,19 +960,10 @@
 			strcat(p, ":");
 			strcat(p, boot_class_path);
 
-<<<<<<< HEAD
-			MFREE(cp, char, len);
-
-#if defined(ENABLE_JAVASE)
-			properties_add("java.boot.class.path", _Jv_bootclasspath);
-			properties_add("sun.boot.class.path", _Jv_bootclasspath);
-#endif
-=======
 			properties_add("sun.boot.class.path", p);
 			properties_add("java.boot.class.path", p);
 
 			MFREE(boot_class_path, char, len);
->>>>>>> 1da0ac19
 			break;
 
 		case OPT_BOOTCLASSPATH_C:
@@ -1215,16 +980,6 @@
 
 			p = MNEW(char, len);
 
-<<<<<<< HEAD
-			strcpy(_Jv_bootclasspath, CACAO_VM_ZIP);
-			strcat(_Jv_bootclasspath, ":");
-			strcat(_Jv_bootclasspath, opt_arg);
-
-#if defined(ENABLE_JAVASE)
-			properties_add("java.boot.class.path", _Jv_bootclasspath);
-			properties_add("sun.boot.class.path", _Jv_bootclasspath);
-#endif
-=======
 			strcpy(p, CACAO_VM_ZIP);
 			strcat(p, ":");
 			strcat(p, opt_arg);
@@ -1233,7 +988,6 @@
 			properties_add("java.boot.class.path", p);
 
 			MFREE(boot_class_path, char, strlen(boot_class_path));
->>>>>>> 1da0ac19
 			break;
 
 #if defined(ENABLE_JVMTI)
@@ -1642,17 +1396,10 @@
 
 			p = MNEW(char, strlen(mainstring) + strlen("0"));
 
-<<<<<<< HEAD
-			strcpy(_Jv_classpath, mainstring);
-
-#if defined(ENABLE_JAVASE)
-			properties_add("java.class.path", _Jv_classpath);
-=======
 			strcpy(p, mainstring);
 
 #if defined(ENABLE_JAVASE)
 			properties_add("java.class.path", p);
->>>>>>> 1da0ac19
 #endif
 		}
 		else {
@@ -1732,18 +1479,8 @@
 
 	/* AFTER: utf8_init */
 
-<<<<<<< HEAD
-	suck_add(_Jv_bootclasspath);
-=======
 	boot_class_path = properties_get("sun.boot.class.path");
 	suck_add(boot_class_path);
-
-	/* initialize the classcache hashtable stuff: lock, hashtable
-	   (must be done _after_ threads_preinit) */
-
-	if (!classcache_init())
-		vm_abort("vm_create: classcache_init failed");
->>>>>>> 1da0ac19
 
 	/* initialize the classcache hashtable stuff: lock, hashtable
 	   (must be done _after_ threads_preinit) */
@@ -1786,19 +1523,6 @@
 
 	/* AFTER: utf8_init, classcache_init */
 
-<<<<<<< HEAD
-	if (!loader_init())
-		vm_abort("vm_create: loader_init failed");
-
-	/* Link some important VM classes. */
-	/* AFTER: utf8_init */
-
-	if (!linker_init())
-		vm_abort("vm_create: linker_init failed");
-
-	if (!primitive_init())
-		vm_abort("vm_create: primitive_init failed");
-=======
 	loader_preinit();
 	linker_preinit();
 
@@ -1812,7 +1536,6 @@
 	/* AFTER: loader_init, linker_init */
 
 	primitive_postinit();
->>>>>>> 1da0ac19
 
 	if (!exceptions_init())
 		vm_abort("vm_create: exceptions_init failed");
@@ -2531,7 +2254,6 @@
 		index        = ARG_CNT + pd->index;
 #if SIZEOF_VOID_P == 8
 		array[index] = (int64_t) value;
-<<<<<<< HEAD
 #else
 # if WORDS_BIGENDIAN == 1
 		array[index] = ((int64_t) value) << 32;
@@ -2570,15 +2292,6 @@
 
 		index        = GET_HIGH_REG(pd->index);
 		array[index] = value >> 32;
-=======
-#else
-# if WORDS_BIGENDIAN == 1
-		array[index] = ((int64_t) value) << 32;
-# else
-		array[index] = (int64_t) value;
-# endif
-#endif
->>>>>>> 1da0ac19
 	}
 	else {
 		index        = ARG_CNT + pd->index;
@@ -2588,20 +2301,13 @@
 }
 
 
-<<<<<<< HEAD
 /* vm_array_store_flt **********************************************************
 
    Helper function to store a float into the argument array, taking
-=======
-/* vm_array_store_lng **********************************************************
-
-   Helper function to store a long into the argument array, taking
->>>>>>> 1da0ac19
    care of architecture specific issues.
 
 *******************************************************************************/
 
-<<<<<<< HEAD
 static void vm_array_store_flt(uint64_t *array, paramdesc *pd, uint64_t value)
 {
 	int32_t index;
@@ -2651,104 +2357,14 @@
 		index        = INT_ARG_CNT + pd->index;
 		array[index] = value;
 #endif
-=======
-static void vm_array_store_lng(uint64_t *array, paramdesc *pd, int64_t value)
-{
-	int32_t index;
-
-#if SIZEOF_VOID_P == 8
-	if (!pd->inmemory)
-		index = pd->index;
-	else
-		index = ARG_CNT + pd->index;
-
-	array[index] = value;
-#else
-	if (!pd->inmemory) {
-		/* move low and high 32-bits into it's own argument slot */
-
-		index        = GET_LOW_REG(pd->index);
-		array[index] = value & 0x00000000ffffffff;
-
-		index        = GET_HIGH_REG(pd->index);
-		array[index] = value >> 32;
->>>>>>> 1da0ac19
 	}
 	else {
 		index        = ARG_CNT + pd->index;
 		array[index] = value;
 	}
-#endif
 }
 
 
-<<<<<<< HEAD
-=======
-/* vm_array_store_flt **********************************************************
-
-   Helper function to store a float into the argument array, taking
-   care of architecture specific issues.
-
-*******************************************************************************/
-
-static void vm_array_store_flt(uint64_t *array, paramdesc *pd, uint64_t value)
-{
-	int32_t index;
-
-	if (!pd->inmemory) {
-#if defined(SUPPORT_PASS_FLOATARGS_IN_INTREGS)
-		index        = pd->index;
-#else
-		index        = INT_ARG_CNT + pd->index;
-#endif
-#if WORDS_BIGENDIAN == 1 && !defined(__POWERPC__) && !defined(__POWERPC64__) && !defined(__S390__)
-		array[index] = value >> 32;
-#else
-		array[index] = value;
-#endif
-	}
-	else {
-		index        = ARG_CNT + pd->index;
-#if defined(__SPARC_64__)
-		array[index] = value >> 32;
-#else
-		array[index] = value;
-#endif
-	}
-}
-
-
-/* vm_array_store_dbl **********************************************************
-
-   Helper function to store a double into the argument array, taking
-   care of architecture specific issues.
-
-*******************************************************************************/
-
-static void vm_array_store_dbl(uint64_t *array, paramdesc *pd, uint64_t value)
-{
-	int32_t index;
-
-	if (!pd->inmemory) {
-#if SIZEOF_VOID_P != 8 && defined(SUPPORT_PASS_FLOATARGS_IN_INTREGS)
-		index        = GET_LOW_REG(pd->index);
-		array[index] = value & 0x00000000ffffffff;
-
-		index        = GET_HIGH_REG(pd->index);
-		array[index] = value >> 32;
-#else
-		index        = INT_ARG_CNT + pd->index;
-		array[index] = value;
-#endif
-	}
-	else {
-		index        = ARG_CNT + pd->index;
-		array[index] = value;
-	}
-}
-
-
->>>>>>> 1da0ac19
 /* vm_array_store_adr **********************************************************
 
    Helper function to store an address into the argument array, taking
@@ -2954,7 +2570,6 @@
 	int32_t        i;
 	int32_t        j;
 	imm_union      value;
-<<<<<<< HEAD
 
 	/* get the descriptors */
 
@@ -2989,42 +2604,6 @@
 
 			/* convert the value according to its declared type */
 
-=======
-
-	/* get the descriptors */
-
-	md = m->parseddesc;
-	pd = md->params;
-	td = md->paramtypes;
-
-	/* allocate argument array */
-
-	array = DMNEW(uint64_t, INT_ARG_CNT + FLT_ARG_CNT + md->memuse);
-
-	/* if method is non-static fill first block and skip `this' pointer */
-
-	i = 0;
-
-	if (o != NULL) {
-		/* this pointer */
-		vm_array_store_adr(array, pd, o);
-
-		pd++;
-		td++;
-		i++;
-	}
-
-	for (j = 0; i < md->paramcount; i++, j++, pd++, td++) {
-		LLNI_objectarray_element_get(params, j, param);
-
-		switch (td->type) {
-		case TYPE_INT:
-			if (param == NULL)
-				goto illegal_arg;
-
-			/* convert the value according to its declared type */
-
->>>>>>> 1da0ac19
 			c    = param->vftbl->class;
 			type = primitive_type_get_by_wrapperclass(c);
 
@@ -3243,13 +2822,8 @@
 VM_CALL_METHOD_VALIST(_long,   int64_t)
 VM_CALL_METHOD_VALIST(_float,  float)
 VM_CALL_METHOD_VALIST(_double, double)
-<<<<<<< HEAD
-
-
-=======
-
-
->>>>>>> 1da0ac19
+
+
 /* vm_call_method_jvalue *******************************************************
 
    Calls a Java method with a variable number of arguments, passed via
