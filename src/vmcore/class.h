/* src/vmcore/class.h - class related functions header

   Copyright (C) 1996-2005, 2006, 2007 R. Grafl, A. Krall, C. Kruegel,
   C. Oates, R. Obermaisser, M. Platter, M. Probst, S. Ring,
   E. Steiner, C. Thalinger, D. Thuernbeck, P. Tomsich, C. Ullrich,
   J. Wenninger, Institut f. Computersprachen - TU Wien

   This file is part of CACAO.

   This program is free software; you can redistribute it and/or
   modify it under the terms of the GNU General Public License as
   published by the Free Software Foundation; either version 2, or (at
   your option) any later version.

   This program is distributed in the hope that it will be useful, but
   WITHOUT ANY WARRANTY; without even the implied warranty of
   MERCHANTABILITY or FITNESS FOR A PARTICULAR PURPOSE.  See the GNU
   General Public License for more details.

   You should have received a copy of the GNU General Public License
   along with this program; if not, write to the Free Software
   Foundation, Inc., 51 Franklin Street, Fifth Floor, Boston, MA
   02110-1301, USA.

<<<<<<< HEAD
   $Id: class.h 8343 2007-08-17 21:39:32Z michi $

=======
>>>>>>> 1da0ac19
*/


#ifndef _CLASS_H
#define _CLASS_H

/* forward typedefs ***********************************************************/

typedef struct classinfo      classinfo; 
typedef struct innerclassinfo innerclassinfo;
typedef struct extra_classref extra_classref;
typedef struct castinfo       castinfo;


#include "config.h"

#include <stdint.h>

#include "vm/types.h"

#include "toolbox/list.h"

#include "vm/global.h"

#if defined(ENABLE_JAVASE)
# include "vmcore/annotation.h"
#endif

#include "vmcore/field.h"
#include "vmcore/linker.h"
#include "vmcore/loader.h"
#include "vmcore/method.h"
#include "vmcore/references.h"
#include "vmcore/utf8.h"


/* class state defines ********************************************************/

#define CLASS_LOADING         0x0001
#define CLASS_LOADED          0x0002
#define CLASS_LINKING         0x0004
#define CLASS_LINKED          0x0008
#define CLASS_INITIALIZING    0x0010
#define CLASS_INITIALIZED     0x0020
#define CLASS_ERROR           0x0040


/* some macros ****************************************************************/

#define CLASS_IS_OR_ALMOST_INITIALIZED(c) \
    (((c)->state & CLASS_INITIALIZING) || ((c)->state & CLASS_INITIALIZED))


/* classinfo ******************************************************************/

/* We define this dummy structure of java_lang_Class so we can
   bootstrap cacaoh without needing a java_lang_Class.h file.  Whether
   the size of the dummy structure is big enough is checked during
   runtime in vm_create. */

typedef struct {
	java_object_t      header;
#if defined(WITH_CLASSPATH_GNU)
	intptr_t           padding[4];
#elif defined(WITH_CLASSPATH_SUN)
	intptr_t           padding[19];
#elif defined(WITH_CLASSPATH_CLDC1_1)
	intptr_t           padding[3];
#else
# error unknown classpath configuration
#endif
} dummy_java_lang_Class;

struct classinfo {                /* class structure                          */
	dummy_java_lang_Class object;

	s4          flags;            /* ACC flags                                */
	utf        *name;             /* class name                               */

	s4          cpcount;          /* number of entries in constant pool       */
	u1         *cptags;           /* constant pool tags                       */
	voidptr    *cpinfos;          /* pointer to constant pool info structures */

	s4          classrefcount;    /* number of symbolic class references      */
	constant_classref *classrefs; /* table of symbolic class references       */
	extra_classref *extclassrefs; /* additional classrefs                     */
	s4          parseddescsize;   /* size of the parsed descriptors block     */
	u1         *parseddescs;      /* parsed descriptors                       */

	classref_or_classinfo super;  /* super class                              */
	classinfo  *sub;              /* sub class pointer                        */
	classinfo  *nextsub;          /* pointer to next class in sub class list  */

	s4          interfacescount;  /* number of interfaces                     */
	classref_or_classinfo *interfaces; /* superinterfaces                     */

	s4          fieldscount;      /* number of fields                         */
	fieldinfo  *fields;           /* field table                              */

	s4          methodscount;     /* number of methods                        */
	methodinfo *methods;          /* method table                             */

	s4          state;            /* current class state                      */
	s4          index;            /* hierarchy depth (classes) or index       */
	                              /* (interfaces)                             */
	s4          instancesize;     /* size of an instance of this class        */

	vftbl_t    *vftbl;            /* pointer to virtual function table        */

	methodinfo *finalizer;        /* finalizer method                         */

	u2          innerclasscount;  /* number of inner classes                  */
	innerclassinfo *innerclass;

	classref_or_classinfo  declaringclass;
<<<<<<< HEAD

#if defined(ENABLE_JAVASE)
=======
>>>>>>> 1da0ac19
	classref_or_classinfo  enclosingclass;  /* enclosing class                */
	constant_nameandtype  *enclosingmethod; /* enclosing method               */

	utf        *packagename;      /* full name of the package                 */
	utf        *sourcefile;       /* SourceFile attribute                     */
#if defined(ENABLE_JAVASE)
	utf        *signature;        /* Signature attribute                      */
#if defined(ENABLE_ANNOTATIONS)
<<<<<<< HEAD
	annotation_bytearray_t  *annotations;
	
	annotation_bytearrays_t *method_annotations;
	annotation_bytearrays_t *method_parameterannotations;
	annotation_bytearrays_t *method_annotationdefaults;

	annotation_bytearrays_t *field_annotations;
#endif
	classloader *classloader;     /* NULL for bootstrap classloader           */
=======
	/* All the annotation attributes are NULL (and not a zero length array)   */
	/* if there is nothing.                                                   */
	java_handle_bytearray_t   *annotations; /* annotations of this class      */
	
	java_handle_objectarray_t *method_annotations; /* array of annotations    */
	                              /* for the methods                          */
	java_handle_objectarray_t *method_parameterannotations; /* array of       */
	                              /* parameter annotations for the methods    */
	java_handle_objectarray_t *method_annotationdefaults; /* array for        */
	                              /* annotation default values for the        */
	                              /* methods                                  */

	java_handle_objectarray_t *field_annotations; /* array of annotations for */
	                              /* the fields                               */
#endif
#endif
	classloader *classloader;       /* NULL for bootstrap classloader         */

#if defined(ENABLE_JAVASE)
# if defined(WITH_CLASSPATH_SUN)
	java_object_t *protectiondomain;
# endif
>>>>>>> 1da0ac19
#endif
};


/* innerclassinfo *************************************************************/

struct innerclassinfo {
	classref_or_classinfo inner_class; /* inner class pointer                 */
	classref_or_classinfo outer_class; /* outer class pointer                 */
	utf                  *name;        /* innerclass name                     */
	s4                    flags;       /* ACC flags                           */
};


/* extra_classref **************************************************************

   for classrefs not occurring within descriptors

*******************************************************************************/

struct extra_classref {
	extra_classref    *next;
	constant_classref  classref;
};


/* castinfo *******************************************************************/
<<<<<<< HEAD

struct castinfo {
	s4 super_baseval;
	s4 super_diffval;
	s4 sub_baseval;
};
=======

struct castinfo {
	s4 super_baseval;
	s4 super_diffval;
	s4 sub_baseval;
};

>>>>>>> 1da0ac19

/* global variables ***********************************************************/

/* global variables ***********************************************************/

/* frequently used classes ****************************************************/

/* important system classes */

extern classinfo *class_java_lang_Object;
extern classinfo *class_java_lang_Class;
extern classinfo *class_java_lang_ClassLoader;
extern classinfo *class_java_lang_Cloneable;
extern classinfo *class_java_lang_SecurityManager;
extern classinfo *class_java_lang_String;
extern classinfo *class_java_lang_System;
extern classinfo *class_java_lang_Thread;
extern classinfo *class_java_lang_ThreadGroup;
extern classinfo *class_java_lang_VMSystem;
extern classinfo *class_java_lang_VMThread;
extern classinfo *class_java_io_Serializable;

#if defined(WITH_CLASSPATH_SUN)
extern classinfo *class_sun_reflect_MagicAccessorImpl;
#endif

/* system exception classes required in cacao */

extern classinfo *class_java_lang_Throwable;
extern classinfo *class_java_lang_Error;
extern classinfo *class_java_lang_LinkageError;
extern classinfo *class_java_lang_NoClassDefFoundError;
extern classinfo *class_java_lang_OutOfMemoryError;
extern classinfo *class_java_lang_VirtualMachineError;

#if defined(WITH_CLASSPATH_GNU)
extern classinfo *class_java_lang_VMThrowable;
#endif

extern classinfo *class_java_lang_Exception;
extern classinfo *class_java_lang_ClassCastException;
extern classinfo *class_java_lang_ClassNotFoundException;

#if defined(ENABLE_JAVASE)
extern classinfo *class_java_lang_Void;

#if defined(ENABLE_ANNOTATIONS)
extern classinfo *class_sun_reflect_ConstantPool;
#if defined(WITH_CLASSPATH_GNU)
extern classinfo *class_sun_reflect_annotation_AnnotationParser;
#endif
#endif
#endif

extern classinfo *class_java_lang_Boolean;
extern classinfo *class_java_lang_Byte;
extern classinfo *class_java_lang_Character;
extern classinfo *class_java_lang_Short;
extern classinfo *class_java_lang_Integer;
extern classinfo *class_java_lang_Long;
extern classinfo *class_java_lang_Float;
extern classinfo *class_java_lang_Double;


/* some runtime exception */

extern classinfo *class_java_lang_NullPointerException;


/* some classes which may be used more often */

#if defined(ENABLE_JAVASE)
extern classinfo *class_java_lang_StackTraceElement;
extern classinfo *class_java_lang_reflect_Constructor;
extern classinfo *class_java_lang_reflect_Field;
extern classinfo *class_java_lang_reflect_Method;
extern classinfo *class_java_security_PrivilegedAction;
extern classinfo *class_java_util_Vector;

extern classinfo *arrayclass_java_lang_Object;
#endif


/* pseudo classes for the type checker ****************************************/

/*
 * pseudo_class_Arraystub
 *     (extends Object implements Cloneable, java.io.Serializable)
 *
 *     If two arrays of incompatible component types are merged,
 *     the resulting reference has no accessible components.
 *     The result does, however, implement the interfaces Cloneable
 *     and java.io.Serializable. This pseudo class is used internally
 *     to represent such results. (They are *not* considered arrays!)
 *
 * pseudo_class_Null
 *
 *     This pseudo class is used internally to represent the
 *     null type.
 *
 * pseudo_class_New
 *
 *     This pseudo class is used internally to represent the
 *     the 'uninitialized object' type.
 */

extern classinfo *pseudo_class_Arraystub;
extern classinfo *pseudo_class_Null;
extern classinfo *pseudo_class_New;


/* function prototypes ********************************************************/

classinfo *class_create_classinfo(utf *u);
void       class_postset_header_vftbl(void);
<<<<<<< HEAD
classinfo *class_define(utf *name, classloader *cl, int32_t length, const uint8_t *data);
=======
classinfo *class_define(utf *name, classloader *cl, int32_t length, const uint8_t *data, java_handle_t *pd);
>>>>>>> 1da0ac19
void       class_set_packagename(classinfo *c);

bool       class_load_attributes(classbuffer *cb);

/* retrieve constantpool element */
voidptr class_getconstant(classinfo *class, u4 pos, u4 ctype);
voidptr innerclass_getconstant(classinfo *c, u4 pos, u4 ctype);

/* frees all resources used by the class */
void class_free(classinfo *);

/* return an array class with the given component class */
classinfo *class_array_of(classinfo *component,bool link);

/* return an array class with the given dimension and element class */
classinfo *class_multiarray_of(s4 dim, classinfo *element,bool link);

/* return a classref for the given class name */
/* (does a linear search!)                    */
constant_classref *class_lookup_classref(classinfo *cls,utf *name);

/* return a classref for the given class name */
/* (does a linear search!)                    */
constant_classref *class_get_classref(classinfo *cls,utf *name);

/* return a classref to the class itself */
/* (does a linear search!)                    */
constant_classref *class_get_self_classref(classinfo *cls);

/* return a classref for an array with the given dimension of with the */
/* given component type */
constant_classref *class_get_classref_multiarray_of(s4 dim,constant_classref *ref);

/* return a classref for the component type of the given array type */
constant_classref *class_get_classref_component_of(constant_classref *ref);

/* get a class' field by name and descriptor */
fieldinfo *class_findfield(classinfo *c, utf *name, utf *desc);

/* search 'classinfo'-structure for a field with the specified name */
fieldinfo *class_findfield_by_name(classinfo *c, utf *name);
s4 class_findfield_index_by_name(classinfo *c, utf *name);

/* search class for a field */
fieldinfo *class_resolvefield(classinfo *c, utf *name, utf *desc, classinfo *referer, bool throwexception);

/* search for a method with a specified name and descriptor */
methodinfo *class_findmethod(classinfo *c, utf *name, utf *desc);
methodinfo *class_resolvemethod(classinfo *c, utf *name, utf *dest);
methodinfo *class_resolveclassmethod(classinfo *c, utf *name, utf *dest, classinfo *referer, bool throwexception);
methodinfo *class_resolveinterfacemethod(classinfo *c, utf *name, utf *dest, classinfo *referer, bool throwexception);

bool class_issubclass(classinfo *sub, classinfo *super);
bool class_isanysubclass(classinfo *sub, classinfo *super);

bool                       class_is_primitive(classinfo *c);
bool                       class_is_anonymousclass(classinfo *c);
bool                       class_is_array(classinfo *c);
bool                       class_is_interface(classinfo *c);
bool                       class_is_localclass(classinfo *c);
bool                       class_is_memberclass(classinfo *c);

classinfo                 *class_get_superclass(classinfo *c);
classinfo                 *class_get_componenttype(classinfo *c);
java_handle_objectarray_t *class_get_declaredclasses(classinfo *c, bool publicOnly);
classinfo                 *class_get_declaringclass(classinfo *c);
classinfo                 *class_get_enclosingclass(classinfo *c);
java_handle_objectarray_t *class_get_interfaces(classinfo *c);
<<<<<<< HEAD
=======
java_handle_bytearray_t   *class_get_annotations(classinfo *c);
>>>>>>> 1da0ac19

#if defined(ENABLE_JAVASE)
utf                       *class_get_signature(classinfo *c);
#endif

/* some debugging functions */

#if !defined(NDEBUG)
void class_printflags(classinfo *c);
void class_print(classinfo *c);
void class_println(classinfo *c);
void class_classref_print(constant_classref *cr);
void class_classref_println(constant_classref *cr);
void class_classref_or_classinfo_print(classref_or_classinfo c);
void class_classref_or_classinfo_println(classref_or_classinfo c);
#endif

/* debug purposes */
void class_showmethods(classinfo *c);
void class_showconstantpool(classinfo *c);

#endif /* _CLASS_H */


/*
 * These are local overrides for various environment variables in Emacs.
 * Please do not remove this and leave it at the end of the file, where
 * Emacs will automagically detect them.
 * ---------------------------------------------------------------------
 * Local variables:
 * mode: c
 * indent-tabs-mode: t
 * c-basic-offset: 4
 * tab-width: 4
 * End:
 */<|MERGE_RESOLUTION|>--- conflicted
+++ resolved
@@ -22,11 +22,6 @@
    Foundation, Inc., 51 Franklin Street, Fifth Floor, Boston, MA
    02110-1301, USA.
 
-<<<<<<< HEAD
-   $Id: class.h 8343 2007-08-17 21:39:32Z michi $
-
-=======
->>>>>>> 1da0ac19
 */
 
 
@@ -142,11 +137,6 @@
 	innerclassinfo *innerclass;
 
 	classref_or_classinfo  declaringclass;
-<<<<<<< HEAD
-
-#if defined(ENABLE_JAVASE)
-=======
->>>>>>> 1da0ac19
 	classref_or_classinfo  enclosingclass;  /* enclosing class                */
 	constant_nameandtype  *enclosingmethod; /* enclosing method               */
 
@@ -155,17 +145,6 @@
 #if defined(ENABLE_JAVASE)
 	utf        *signature;        /* Signature attribute                      */
 #if defined(ENABLE_ANNOTATIONS)
-<<<<<<< HEAD
-	annotation_bytearray_t  *annotations;
-	
-	annotation_bytearrays_t *method_annotations;
-	annotation_bytearrays_t *method_parameterannotations;
-	annotation_bytearrays_t *method_annotationdefaults;
-
-	annotation_bytearrays_t *field_annotations;
-#endif
-	classloader *classloader;     /* NULL for bootstrap classloader           */
-=======
 	/* All the annotation attributes are NULL (and not a zero length array)   */
 	/* if there is nothing.                                                   */
 	java_handle_bytearray_t   *annotations; /* annotations of this class      */
@@ -188,7 +167,6 @@
 # if defined(WITH_CLASSPATH_SUN)
 	java_object_t *protectiondomain;
 # endif
->>>>>>> 1da0ac19
 #endif
 };
 
@@ -216,24 +194,13 @@
 
 
 /* castinfo *******************************************************************/
-<<<<<<< HEAD
 
 struct castinfo {
 	s4 super_baseval;
 	s4 super_diffval;
 	s4 sub_baseval;
 };
-=======
-
-struct castinfo {
-	s4 super_baseval;
-	s4 super_diffval;
-	s4 sub_baseval;
-};
-
->>>>>>> 1da0ac19
-
-/* global variables ***********************************************************/
+
 
 /* global variables ***********************************************************/
 
@@ -347,11 +314,7 @@
 
 classinfo *class_create_classinfo(utf *u);
 void       class_postset_header_vftbl(void);
-<<<<<<< HEAD
-classinfo *class_define(utf *name, classloader *cl, int32_t length, const uint8_t *data);
-=======
 classinfo *class_define(utf *name, classloader *cl, int32_t length, const uint8_t *data, java_handle_t *pd);
->>>>>>> 1da0ac19
 void       class_set_packagename(classinfo *c);
 
 bool       class_load_attributes(classbuffer *cb);
@@ -420,10 +383,7 @@
 classinfo                 *class_get_declaringclass(classinfo *c);
 classinfo                 *class_get_enclosingclass(classinfo *c);
 java_handle_objectarray_t *class_get_interfaces(classinfo *c);
-<<<<<<< HEAD
-=======
 java_handle_bytearray_t   *class_get_annotations(classinfo *c);
->>>>>>> 1da0ac19
 
 #if defined(ENABLE_JAVASE)
 utf                       *class_get_signature(classinfo *c);
