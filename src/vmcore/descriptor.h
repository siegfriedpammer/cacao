/* src/vmcore/descriptor.h - checking and parsing of field / method descriptors

   Copyright (C) 1996-2005, 2006, 2007 R. Grafl, A. Krall, C. Kruegel,
   C. Oates, R. Obermaisser, M. Platter, M. Probst, S. Ring,
   E. Steiner, C. Thalinger, D. Thuernbeck, P. Tomsich, C. Ullrich,
   J. Wenninger, Institut f. Computersprachen - TU Wien

   This file is part of CACAO.

   This program is free software; you can redistribute it and/or
   modify it under the terms of the GNU General Public License as
   published by the Free Software Foundation; either version 2, or (at
   your option) any later version.

   This program is distributed in the hope that it will be useful, but
   WITHOUT ANY WARRANTY; without even the implied warranty of
   MERCHANTABILITY or FITNESS FOR A PARTICULAR PURPOSE.  See the GNU
   General Public License for more details.

   You should have received a copy of the GNU General Public License
   along with this program; if not, write to the Free Software
   Foundation, Inc., 51 Franklin Street, Fifth Floor, Boston, MA
   02110-1301, USA.

<<<<<<< HEAD
   $Id: descriptor.h 8233 2007-07-25 15:11:20Z twisti $

=======
>>>>>>> 1da0ac19
*/


#ifndef _DESCRIPTOR_H
#define _DESCRIPTOR_H

/* forward typedefs ***********************************************************/

typedef struct descriptor_pool descriptor_pool;
typedef struct typedesc        typedesc;
typedef struct paramdesc       paramdesc;
typedef struct methoddesc      methoddesc;


#include "config.h"

#include <stdint.h>

#include "vm/types.h"

#include "toolbox/hashtable.h"

#include "vm/global.h"

#include "vmcore/class.h"
#include "vmcore/method.h"
#include "vmcore/references.h"
#include "vmcore/utf8.h"

#include "arch.h"		/* needed for HAS_ADDRESS_REGISTER_FILE */

/* data structures ************************************************************/

/*----------------------------------------------------------------------------*/
/* Descriptor Pools                                                           */
/*                                                                            */
/* A descriptor_pool is a temporary data structure used during loading of     */
/* a class. The descriptor_pool is used to allocate the table of              */
/* constant_classrefs the class uses, and for parsing the field and method    */
/* descriptors which occurr within the class. The inner workings of           */
/* descriptor_pool are not important for outside code.                        */
/*                                                                            */
/* You use a descriptor_pool as follows:                                      */
/*                                                                            */
/* 1. create one with descriptor_pool_new                                     */
/* 2. add all explicit class references with descriptor_pool_add_class        */
/* 3. add all field/method descriptors with descriptor_pool_add               */
/* 4. call descriptor_pool_create_classrefs                                   */
/*    You can now lookup classrefs with descriptor_pool_lookup_classref       */
/* 5. call descriptor_pool_alloc_parsed_descriptors                           */
/* 6. for each field descriptor call descriptor_pool_parse_field_descriptor   */
/*    for each method descriptor call descriptor_pool_parse_method_descriptor */
/* 7. call descriptor_pool_get_parsed_descriptors                             */
/*                                                                            */
/* IMPORTANT: The descriptor_pool functions use DNEW and DMNEW for allocating */
/*            memory which can be thrown away when the steps above have been  */
/*            done.                                                           */
/*----------------------------------------------------------------------------*/

struct descriptor_pool {
	classinfo         *referer;
	u4                 fieldcount;
	u4                 methodcount;
	u4                 paramcount;
	u4                 descriptorsize;
	u1                *descriptors;
	u1                *descriptors_next;
	hashtable          descriptorhash;
	constant_classref *classrefs;
	hashtable          classrefhash;
	u1                *descriptor_kind;       /* useful for debugging */
	u1                *descriptor_kind_next;  /* useful for debugging */
};


/* data structures for parsed field/method descriptors ************************/

struct typedesc {
	constant_classref *classref;   /* class reference for TYPE_ADR types      */
	u1                 type;       /* TYPE_??? constant [1]                   */
	u1                 decltype;   /* (PRIMITIVE)TYPE_??? constant [2]        */
	u1                 arraydim;   /* array dimension (0 if no array)         */
};

/* [1]...the type field contains the basic type used within the VM. So ints,  */
/*       shorts, chars, bytes, booleans all have TYPE_INT.                    */
/* [2]...the decltype field contains the declared type.                       */
/*       So short is PRIMITIVETYPE_SHORT, char is PRIMITIVETYPE_CHAR.         */
/*       For non-primitive types decltype is TYPE_ADR.                        */

struct paramdesc {
#if defined(__MIPS__)
	u1   type;                  /* TYPE_??? of the register allocated         */
#endif
	bool     inmemory;          /* argument in register or on stack           */
	uint32_t index;             /* index into argument register array         */
	uint32_t regoff;            /* register index or stack offset             */
};

struct methoddesc {
	s2         paramcount;      /* number of parameters                       */
	s2         paramslots;      /* like above but LONG,DOUBLE count twice     */
	s4         argintreguse;    /* number of used integer argument registers  */
	s4         argfltreguse;    /* number of used float argument registers    */
#if defined(HAS_ADDRESS_REGISTER_FILE)
	s4         argadrreguse;    /* number of used address registers */
#endif
	s4         memuse;          /* number of stack slots used                 */
	paramdesc *params;          /* allocated parameter descriptions [3]       */
	typedesc   returntype;      /* parsed descriptor of the return type       */
	typedesc   paramtypes[1];   /* parameter types, variable length!          */
};

/* [3]...If params is NULL, the parameter descriptions have not yet been      */
/*       allocated. In this case ___the possible 'this' pointer of the method */
/*       is NOT counted in paramcount/paramslots and it is NOT included in    */
/*       the paramtypes array___.                                             */
/*       If params != NULL, the parameter descriptions have been              */
/*       allocated, and the 'this' pointer of the method, if any, IS included.*/
/*       In case the method has no parameters at all, the special value       */
/*       METHODDESC_NO_PARAMS is used (see below).                            */

/* METHODDESC_NO_PARAMS is a special value for the methoddesc.params field    */
/* indicating that the method is a static method without any parameters.      */
/* This special value must be != NULL and it may only be set if               */
/* md->paramcount == 0.                                                       */

#define METHODDESC_NOPARAMS  ((paramdesc*)1)

/* function prototypes ********************************************************/

descriptor_pool * descriptor_pool_new(classinfo *referer);

bool descriptor_pool_add_class(descriptor_pool *pool,utf *name);
bool descriptor_pool_add(descriptor_pool *pool,utf *desc,int *paramslots);

int  descriptor_to_basic_type(utf *desc);
int  descriptor_typesize(typedesc *td);

constant_classref * descriptor_pool_create_classrefs(descriptor_pool *pool,
													 s4 *count);
constant_classref * descriptor_pool_lookup_classref(descriptor_pool *pool,utf *classname);

void descriptor_pool_alloc_parsed_descriptors(descriptor_pool *pool);

typedesc *descriptor_pool_parse_field_descriptor(descriptor_pool *pool, utf *desc);
methoddesc *descriptor_pool_parse_method_descriptor(descriptor_pool *pool, utf *desc, s4 mflags,
													constant_classref *thisclass);

bool descriptor_params_from_paramtypes(methoddesc *md, s4 mflags);

void *descriptor_pool_get_parsed_descriptors(descriptor_pool *pool, s4 *size);
void descriptor_pool_get_sizes(descriptor_pool *pool, u4 *classrefsize,
							   u4 *descsize);

#ifndef NDEBUG
void descriptor_debug_print_typedesc(FILE *file,typedesc *d);
void descriptor_debug_print_methoddesc(FILE *file,methoddesc *d);
void descriptor_debug_print_paramdesc(FILE *file,paramdesc *d);
void descriptor_pool_debug_dump(descriptor_pool *pool, FILE *file);
#endif /* !defined(NDEBUG) */

#endif /* _DESCRIPTOR_H */


/*
 * These are local overrides for various environment variables in Emacs.
 * Please do not remove this and leave it at the end of the file, where
 * Emacs will automagically detect them.
 * ---------------------------------------------------------------------
 * Local variables:
 * mode: c
 * indent-tabs-mode: t
 * c-basic-offset: 4
 * tab-width: 4
 * End:
 * vim:noexpandtab:sw=4:ts=4:
 */<|MERGE_RESOLUTION|>--- conflicted
+++ resolved
@@ -22,11 +22,6 @@
    Foundation, Inc., 51 Franklin Street, Fifth Floor, Boston, MA
    02110-1301, USA.
 
-<<<<<<< HEAD
-   $Id: descriptor.h 8233 2007-07-25 15:11:20Z twisti $
-
-=======
->>>>>>> 1da0ac19
 */
 
 
