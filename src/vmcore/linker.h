--- conflicted
+++ resolved
@@ -22,10 +22,6 @@
    Foundation, Inc., 51 Franklin Street, Fifth Floor, Boston, MA
    02110-1301, USA.
 
-<<<<<<< HEAD
-   $Id: linker.h 8343 2007-08-17 21:39:32Z michi $
-=======
->>>>>>> 1da0ac19
 */
 
 
