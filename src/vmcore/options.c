--- conflicted
+++ resolved
@@ -22,11 +22,6 @@
    Foundation, Inc., 51 Franklin Street, Fifth Floor, Boston, MA
    02110-1301, USA.
 
-<<<<<<< HEAD
-   $Id: options.c 8236 2007-07-27 10:18:17Z twisti $
-
-=======
->>>>>>> 1da0ac19
 */
 
 
@@ -36,19 +31,11 @@
 #include <stdint.h>
 #include <stdio.h>
 #include <stdlib.h>
-<<<<<<< HEAD
 
 #if defined(HAVE_STRING_H)
 # include <string.h>
 #endif
 
-=======
-
-#if defined(HAVE_STRING_H)
-# include <string.h>
-#endif
-
->>>>>>> 1da0ac19
 #include <limits.h>
 
 #include "mm/memory.h"
