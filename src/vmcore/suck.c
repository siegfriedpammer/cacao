/* src/vmcore/suck.c - functions to read LE ordered types from a buffer

   Copyright (C) 1996-2005, 2006, 2007 R. Grafl, A. Krall, C. Kruegel,
   C. Oates, R. Obermaisser, M. Platter, M. Probst, S. Ring,
   E. Steiner, C. Thalinger, D. Thuernbeck, P. Tomsich, C. Ullrich,
   J. Wenninger, Institut f. Computersprachen - TU Wien

   This file is part of CACAO.

   This program is free software; you can redistribute it and/or
   modify it under the terms of the GNU General Public License as
   published by the Free Software Foundation; either version 2, or (at
   your option) any later version.

   This program is distributed in the hope that it will be useful, but
   WITHOUT ANY WARRANTY; without even the implied warranty of
   MERCHANTABILITY or FITNESS FOR A PARTICULAR PURPOSE.  See the GNU
   General Public License for more details.

   You should have received a copy of the GNU General Public License
   along with this program; if not, write to the Free Software
   Foundation, Inc., 51 Franklin Street, Fifth Floor, Boston, MA
   02110-1301, USA.

<<<<<<< HEAD
   $Id: suck.c 8236 2007-07-27 10:18:17Z twisti $

=======
>>>>>>> 1da0ac19
*/


#include "config.h"

#include <assert.h>
#include <dirent.h>
#include <sys/stat.h>
#include <stdlib.h>

#include "vm/types.h"

#include "arch.h"

#include "mm/memory.h"

#include "threads/lock-common.h"

#include "toolbox/list.h"
#include "toolbox/logging.h"
#include "toolbox/util.h"

#include "vm/exceptions.h"
#include "vm/properties.h"
#include "vm/vm.h"

#include "vmcore/loader.h"
#include "vmcore/options.h"
#include "vmcore/suck.h"
#include "vmcore/zip.h"


/* global variables ***********************************************************/

list_t *list_classpath_entries;


/* suck_init *******************************************************************

   Initializes the suck subsystem like initializing the classpath
   entries list.

*******************************************************************************/

bool suck_init(void)
{
	list_classpath_entries = list_create(OFFSET(list_classpath_entry, linkage));

	/* everything's ok */

	return true;
}


/* scandir_filter **************************************************************

   Filters for zip/jar files.

*******************************************************************************/

#if defined(__LINUX__)
static int scandir_filter(const struct dirent *a)
#else
static int scandir_filter(struct dirent *a)
#endif
{
	s4 namlen;

#if defined(_DIRENT_HAVE_D_NAMLEN)
	namlen = a->d_namlen;
#else
	namlen = strlen(a->d_name);
#endif

	if ((strncasecmp(a->d_name + namlen - 4, ".zip", 4) == 0) ||
		(strncasecmp(a->d_name + namlen - 4, ".jar", 4) == 0))
		return 1;

	return 0;
}


/* suck_add ********************************************************************

   Adds a classpath to the global classpath entries list.

*******************************************************************************/

void suck_add(char *classpath)
{
	list_classpath_entry *lce;
	char                 *start;
	char                 *end;
	char                 *filename;
	s4                    filenamelen;
	bool                  is_zip;
	char                 *cwd;
	s4                    cwdlen;
#if defined(ENABLE_ZLIB)
	hashtable            *ht;
#endif

	/* parse the classpath string */

	for (start = classpath; (*start) != '\0'; ) {

		/* search for ':' delimiter to get the end of the current entry */
		for (end = start; ((*end) != '\0') && ((*end) != ':'); end++);

		if (start != end) {
			is_zip = false;
			filenamelen = end - start;

			if (filenamelen > 4) {
				if ((strncasecmp(end - 4, ".zip", 4) == 0) ||
					(strncasecmp(end - 4, ".jar", 4) == 0)) {
					is_zip = true;
				}
			}

			/* save classpath entries as absolute pathnames */

			cwd = NULL;
			cwdlen = 0;

			if (*start != '/') {                      /* XXX fix me for win32 */
				cwd = _Jv_getcwd();
				cwdlen = strlen(cwd) + strlen("/");
			}

			/* allocate memory for filename and fill it */

			filename = MNEW(char, filenamelen + cwdlen + strlen("/") +
							strlen("0"));

			if (cwd) {
				strcpy(filename, cwd);
				strcat(filename, "/");
				strncat(filename, start, filenamelen);

				/* add cwd length to file length */
				filenamelen += cwdlen;

			} else {
				strncpy(filename, start, filenamelen);
				filename[filenamelen] = '\0';
			}

			lce = NULL;

			if (is_zip) {
#if defined(ENABLE_ZLIB)
				ht = zip_open(filename);

				if (ht != NULL) {
					lce = NEW(list_classpath_entry);

					lce->type      = CLASSPATH_ARCHIVE;
					lce->htclasses = ht;
					lce->path      = filename;
					lce->pathlen   = filenamelen;

					/* SUN compatible -verbose:class output */

					if (opt_verboseclass)
						printf("[Opened %s]\n", filename);
				}

#else
				vm_abort("suck_add: zip/jar files not supported");
#endif
			}
			else {
				if (filename[filenamelen - 1] != '/') {/* XXX fixme for win32 */
					filename[filenamelen] = '/';
					filename[filenamelen + 1] = '\0';
					filenamelen++;
				}

				lce = NEW(list_classpath_entry);

				lce->type    = CLASSPATH_PATH;
				lce->path    = filename;
				lce->pathlen = filenamelen;
			}

			/* add current classpath entry, if no error */

			if (lce != NULL)
				list_add_last(list_classpath_entries, lce);
		}

		/* goto next classpath entry, skip ':' delimiter */

		if ((*end) == ':')
			start = end + 1;
		else
			start = end;
	}
}


/* suck_add_from_property ******************************************************

   Adds a classpath form a property entry to the global classpath
   entries list.

*******************************************************************************/

void suck_add_from_property(char *key)
{
	char           *value;
	char           *start;
	char           *end;
	char           *path;
	s4              pathlen;
	struct dirent **namelist;
	s4              n;
	s4              i;
	s4              namlen;
	char           *boot_class_path;
	char           *p;

	/* get the property value */

	value = properties_get(key);

	if (value == NULL)
		return;

	/* get the directory entries of the property */

	for (start = value; (*start) != '\0'; ) {

		/* search for ':' delimiter to get the end of the current entry */

		for (end = start; ((*end) != '\0') && ((*end) != ':'); end++);

		/* found an entry */

		if (start != end) {
			/* allocate memory for the path entry */

			pathlen = end - start;
			path = MNEW(char, pathlen + strlen("0"));

			/* copy and terminate the string */

			strncpy(path, start, pathlen);
			path[pathlen] = '\0';

			/* Reset namelist to NULL for the freeing in an error case
			   (see below). */

			namelist = NULL;

			/* scan the directory found for zip/jar files */

			n = scandir(path, &namelist, scandir_filter, alphasort);

			/* On error, just continue, this should be ok. */

			if (n > 0) {
				for (i = 0; i < n; i++) {
#if defined(_DIRENT_HAVE_D_NAMLEN)
					namlen = namelist[i]->d_namlen;
#else
					namlen = strlen(namelist[i]->d_name);
#endif

					/* Allocate memory for bootclasspath. */

					boot_class_path = properties_get("sun.boot.class.path");

					p = MNEW(char,
							 pathlen + strlen("/") + namlen +
							 strlen(":") +
							 strlen(boot_class_path) +
							 strlen("0"));

					/* Prepend the file found to the bootclasspath. */

					strcpy(p, path);
					strcat(p, "/");
					strcat(p, namelist[i]->d_name);
					strcat(p, ":");
					strcat(p, boot_class_path);

					properties_add("sun.boot.class.path", p);
					properties_add("java.boot.class.path", p);

					MFREE(boot_class_path, char, strlen(boot_class_path));

					/* free the memory allocated by scandir */
					/* (We use `free` as the memory came from the C library.) */

					free(namelist[i]);

#if defined(ENABLE_JAVASE)
					properties_add("java.boot.class.path", _Jv_bootclasspath);
					properties_add("sun.boot.class.path", _Jv_bootclasspath);
#endif
				}
			}

			/* On some systems (like Linux) when n == 0, then namelist
			   returned from scnadir is NULL, thus we don't have to
			   free it.
			   (Use `free` as the memory came from the C library.) */

			if (namelist != NULL)
				free(namelist);

			MFREE(path, char, pathlen + strlen("0"));
		}

		/* goto next entry, skip ':' delimiter */

		if ((*end) == ':')
			start = end + 1;
		else
			start = end;
	}
}


/* suck_check_classbuffer_size *************************************************

   Assert that at least <len> bytes are left to read <len> is limited
   to the range of non-negative s4 values.

*******************************************************************************/

bool suck_check_classbuffer_size(classbuffer *cb, s4 len)
{
#ifdef ENABLE_VERIFIER
	if (len < 0 || ((cb->data + cb->size) - cb->pos) < len) {
		exceptions_throw_classformaterror((cb)->class, "Truncated class file");
		return false;
	}
#endif /* ENABLE_VERIFIER */

	return true;
}


u1 suck_u1(classbuffer *cb)
{
	u1 a;

	a = SUCK_BE_U1(cb->pos);
	cb->pos++;

	return a;
}


u2 suck_u2(classbuffer *cb)
{
	u2 a;

	a = SUCK_BE_U2(cb->pos);
	cb->pos += 2;

	return a;
}


u4 suck_u4(classbuffer *cb)
{
	u4 a;

	a = SUCK_BE_U4(cb->pos);
	cb->pos += 4;

	return a;
}


u8 suck_u8(classbuffer *cb)
{
#if U8_AVAILABLE == 1
	u8 a;

	a = SUCK_BE_U8(cb->pos);
	cb->pos += 8;

	return a;
#else
	u8 v;

	v.high = suck_u4(cb);
	v.low = suck_u4(cb);

	return v;
#endif
}


float suck_float(classbuffer *cb)
{
	float f;

#if WORDS_BIGENDIAN == 0
	u1 buffer[4];
	u2 i;

	for (i = 0; i < 4; i++)
		buffer[3 - i] = suck_u1(cb);

	MCOPY((u1 *) (&f), buffer, u1, 4);
#else
	suck_nbytes((u1*) (&f), cb, 4);
#endif

	assert(sizeof(float) == 4);
	
	return f;
}


double suck_double(classbuffer *cb)
{
	double d;

#if WORDS_BIGENDIAN == 0
	u1 buffer[8];
	u2 i;	

# if defined(__ARM__) && defined(__ARMEL__) && !defined(__VFP_FP__)
	/*
	 * On little endian ARM processors when using FPA, word order
	 * of doubles is still big endian. So take that into account
	 * here. When using VFP, word order of doubles follows byte
	 * order. (michi 2005/07/24)
	 */
	for (i = 0; i < 4; i++)
		buffer[3 - i] = suck_u1(cb);
	for (i = 0; i < 4; i++)
		buffer[7 - i] = suck_u1(cb);
# else
	for (i = 0; i < 8; i++)
		buffer[7 - i] = suck_u1(cb);
# endif /* defined(__ARM__) && ... */

	MCOPY((u1 *) (&d), buffer, u1, 8);
#else 
	suck_nbytes((u1*) (&d), cb, 8);
#endif

	assert(sizeof(double) == 8);
	
	return d;
}


/* suck_nbytes *****************************************************************

   Transfer block of classfile data into a buffer.

*******************************************************************************/

void suck_nbytes(u1 *buffer, classbuffer *cb, s4 len)
{
	MCOPY(buffer, cb->pos, u1, len);
	cb->pos += len;
}


/* suck_skip_nbytes ************************************************************

   Skip block of classfile data.

*******************************************************************************/

void suck_skip_nbytes(classbuffer *cb, s4 len)
{
	cb->pos += len;
}


/* suck_start ******************************************************************

   Returns true if classbuffer is already loaded or a file for the
   specified class has succussfully been read in. All directories of
   the searchpath are used to find the classfile (<classname>.class).
   Returns NULL if no classfile is found and writes an error message.
	
*******************************************************************************/

classbuffer *suck_start(classinfo *c)
{
	list_classpath_entry *lce;
	char                 *filename;
	s4                    filenamelen;
	char                 *path;
	FILE                 *classfile;
	s4                    len;
	struct stat           buffer;
	classbuffer          *cb;

	/* initialize return value */

	cb = NULL;

	/* get the classname as char string (do it here for the warning at
       the end of the function) */

	filenamelen = utf_bytes(c->name) + strlen(".class") + strlen("0");
	filename = MNEW(char, filenamelen);

	utf_copy(filename, c->name);
	strcat(filename, ".class");

	/* walk through all classpath entries */

	for (lce = list_first(list_classpath_entries); lce != NULL && cb == NULL;
		 lce = list_next(list_classpath_entries, lce)) {
#if defined(ENABLE_ZLIB)
		if (lce->type == CLASSPATH_ARCHIVE) {

			/* enter a monitor on zip/jar archives */

			LOCK_MONITOR_ENTER(lce);

			/* try to get the file in current archive */

			cb = zip_get(lce, c);

			/* leave the monitor */

			LOCK_MONITOR_EXIT(lce);

		} else {
#endif /* defined(ENABLE_ZLIB) */
			path = MNEW(char, lce->pathlen + filenamelen);
			strcpy(path, lce->path);
			strcat(path, filename);

			classfile = fopen(path, "r");

			if (classfile) {                                   /* file exists */
				if (!stat(path, &buffer)) {            /* read classfile data */
					cb = NEW(classbuffer);
					cb->class = c;
					cb->size  = buffer.st_size;
					cb->data  = MNEW(u1, cb->size);
					cb->pos   = cb->data;
					cb->path  = lce->path;

					/* read class data */

					len = fread(cb->data, 1, cb->size, classfile);

					if (len != buffer.st_size) {
						suck_stop(cb);
/*  						if (ferror(classfile)) { */
/*  						} */
					}

					/* close the class file */

					fclose(classfile);
				}
			}

			MFREE(path, char, lce->pathlen + filenamelen);
#if defined(ENABLE_ZLIB)
		}
#endif
	}

	if (opt_verbose)
		if (cb == NULL)
			dolog("Warning: Can not open class file '%s'", filename);

	MFREE(filename, char, filenamelen);

	return cb;
}


/* suck_stop *******************************************************************

   Frees memory for buffer with classfile data.

   CAUTION: This function may only be called if buffer has been
   allocated by suck_start with reading a file.
	
*******************************************************************************/

void suck_stop(classbuffer *cb)
{
	/* free memory */

	MFREE(cb->data, u1, cb->size);
	FREE(cb, classbuffer);
}


/*
 * These are local overrides for various environment variables in Emacs.
 * Please do not remove this and leave it at the end of the file, where
 * Emacs will automagically detect them.
 * ---------------------------------------------------------------------
 * Local variables:
 * mode: c
 * indent-tabs-mode: t
 * c-basic-offset: 4
 * tab-width: 4
 * End:
 */<|MERGE_RESOLUTION|>--- conflicted
+++ resolved
@@ -22,11 +22,6 @@
    Foundation, Inc., 51 Franklin Street, Fifth Floor, Boston, MA
    02110-1301, USA.
 
-<<<<<<< HEAD
-   $Id: suck.c 8236 2007-07-27 10:18:17Z twisti $
-
-=======
->>>>>>> 1da0ac19
 */
 
 
@@ -324,11 +319,6 @@
 					/* (We use `free` as the memory came from the C library.) */
 
 					free(namelist[i]);
-
-#if defined(ENABLE_JAVASE)
-					properties_add("java.boot.class.path", _Jv_bootclasspath);
-					properties_add("sun.boot.class.path", _Jv_bootclasspath);
-#endif
 				}
 			}
 
