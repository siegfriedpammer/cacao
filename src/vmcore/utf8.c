/* src/vmcore/utf8.c - utf8 string functions

   Copyright (C) 1996-2005, 2006, 2007 R. Grafl, A. Krall, C. Kruegel,
   C. Oates, R. Obermaisser, M. Platter, M. Probst, S. Ring,
   E. Steiner, C. Thalinger, D. Thuernbeck, P. Tomsich, C. Ullrich,
   J. Wenninger, Institut f. Computersprachen - TU Wien

   This file is part of CACAO.

   This program is free software; you can redistribute it and/or
   modify it under the terms of the GNU General Public License as
   published by the Free Software Foundation; either version 2, or (at
   your option) any later version.

   This program is distributed in the hope that it will be useful, but
   WITHOUT ANY WARRANTY; without even the implied warranty of
   MERCHANTABILITY or FITNESS FOR A PARTICULAR PURPOSE.  See the GNU
   General Public License for more details.

   You should have received a copy of the GNU General Public License
   along with this program; if not, write to the Free Software
   Foundation, Inc., 51 Franklin Street, Fifth Floor, Boston, MA
   02110-1301, USA.

<<<<<<< HEAD
   $Id: utf8.c 8299 2007-08-13 08:41:18Z michi $

=======
>>>>>>> 1da0ac19
*/


#include "config.h"

#include <string.h>
#include <assert.h>

#include "vm/types.h"

#include "mm/memory.h"

#include "threads/lock-common.h"

#include "toolbox/hashtable.h"

#include "vm/exceptions.h"

#include "vmcore/options.h"

#if defined(ENABLE_STATISTICS)
# include "vmcore/statistics.h"
#endif

#include "vmcore/utf8.h"


/* global variables ***********************************************************/

/* hashsize must be power of 2 */

#define HASHTABLE_UTF_SIZE    16384     /* initial size of utf-hash           */

hashtable *hashtable_utf;               /* hashtable for utf8-symbols         */


/* utf-symbols for pointer comparison of frequently used strings **************/

utf *utf_java_lang_Object;

utf *utf_java_lang_Class;
utf *utf_java_lang_ClassLoader;
utf *utf_java_lang_Cloneable;
utf *utf_java_lang_SecurityManager;
utf *utf_java_lang_String;
utf *utf_java_lang_System;
utf *utf_java_lang_ThreadGroup;
utf *utf_java_lang_ref_SoftReference;
utf *utf_java_lang_ref_WeakReference;
utf *utf_java_lang_ref_PhantomReference;
utf *utf_java_io_Serializable;

utf *utf_java_lang_Throwable;
utf *utf_java_lang_Error;

utf *utf_java_lang_AbstractMethodError;
utf *utf_java_lang_ClassCircularityError;
utf *utf_java_lang_ClassFormatError;
utf *utf_java_lang_ExceptionInInitializerError;
utf *utf_java_lang_IncompatibleClassChangeError;
utf *utf_java_lang_InstantiationError;
utf *utf_java_lang_InternalError;
utf *utf_java_lang_LinkageError;
utf *utf_java_lang_NoClassDefFoundError;
utf *utf_java_lang_NoSuchFieldError;
utf *utf_java_lang_NoSuchMethodError;
utf *utf_java_lang_OutOfMemoryError;
utf *utf_java_lang_UnsatisfiedLinkError;
utf *utf_java_lang_UnsupportedClassVersionError;
utf *utf_java_lang_VerifyError;
utf *utf_java_lang_VirtualMachineError;

#if defined(WITH_CLASSPATH_GNU)
utf *utf_java_lang_VMThrowable;
#endif

utf *utf_java_lang_Exception;

utf *utf_java_lang_ArithmeticException;
utf *utf_java_lang_ArrayIndexOutOfBoundsException;
utf *utf_java_lang_ArrayStoreException;
utf *utf_java_lang_ClassCastException;
utf *utf_java_lang_ClassNotFoundException;
utf *utf_java_lang_CloneNotSupportedException;
utf *utf_java_lang_IllegalAccessException;
utf *utf_java_lang_IllegalArgumentException;
utf *utf_java_lang_IllegalMonitorStateException;
utf *utf_java_lang_InstantiationException;
utf *utf_java_lang_InterruptedException;
utf *utf_java_lang_NegativeArraySizeException;
utf *utf_java_lang_NullPointerException;
utf *utf_java_lang_StringIndexOutOfBoundsException;

utf *utf_java_lang_reflect_InvocationTargetException;

utf *utf_java_security_PrivilegedActionException;

#if defined(ENABLE_JAVASE)
utf* utf_java_lang_Void;
#endif

utf* utf_java_lang_Boolean;
utf* utf_java_lang_Byte;
utf* utf_java_lang_Character;
utf* utf_java_lang_Short;
utf* utf_java_lang_Integer;
utf* utf_java_lang_Long;
utf* utf_java_lang_Float;
utf* utf_java_lang_Double;

#if defined(ENABLE_JAVASE)
utf *utf_java_lang_StackTraceElement;
utf *utf_java_lang_reflect_Constructor;
utf *utf_java_lang_reflect_Field;
utf *utf_java_lang_reflect_Method;
utf *utf_java_util_Vector;
#endif

utf *utf_InnerClasses;                  /* InnerClasses                       */
utf *utf_ConstantValue;                 /* ConstantValue                      */
utf *utf_Code;                          /* Code                               */
utf *utf_Exceptions;                    /* Exceptions                         */
utf *utf_LineNumberTable;               /* LineNumberTable                    */
utf *utf_SourceFile;                    /* SourceFile                         */

#if defined(ENABLE_JAVASE)
utf *utf_EnclosingMethod;
utf *utf_Signature;
utf *utf_StackMapTable;

#if defined(ENABLE_ANNOTATIONS)
<<<<<<< HEAD
utf *utf_sun_reflect_ConstantPool;
#if defined(WITH_CLASSPATH_GNU)
utf *utf_sun_reflect_annotation_AnnotationParser;
#endif

=======
>>>>>>> 1da0ac19
utf *utf_RuntimeVisibleAnnotations;
utf *utf_RuntimeInvisibleAnnotations;
utf *utf_RuntimeVisibleParameterAnnotations;
utf *utf_RuntimeInvisibleParameterAnnotations;
utf *utf_AnnotationDefault;
#endif
#endif

utf *utf_init;                          /* <init>                             */
utf *utf_clinit;                        /* <clinit>                           */
utf *utf_clone;                         /* clone                              */
utf *utf_finalize;                      /* finalize                           */
utf *utf_run;                           /* run                                */

utf *utf_add;
utf *utf_remove;
utf *utf_addThread;
utf *utf_removeThread;
utf *utf_put;
utf *utf_get;
utf *utf_uncaughtException;
utf *utf_value;

utf *utf_fillInStackTrace;
utf *utf_findNative;
utf *utf_getSystemClassLoader;
utf *utf_initCause;
utf *utf_loadClass;
utf *utf_loadClassInternal;
utf *utf_printStackTrace;

utf *utf_division_by_zero;

utf *utf_Z;                             /* Z                                  */
utf *utf_B;                             /* B                                  */
utf *utf_C;                             /* C                                  */
utf *utf_S;                             /* S                                  */
utf *utf_I;                             /* I                                  */
utf *utf_J;                             /* J                                  */
utf *utf_F;                             /* F                                  */
utf *utf_D;                             /* D                                  */

utf *utf_void__void;                    /* ()V                                */
utf *utf_boolean__void;                 /* (Z)V                               */
utf *utf_byte__void;                    /* (B)V                               */
utf *utf_char__void;                    /* (C)V                               */
utf *utf_short__void;                   /* (S)V                               */
utf *utf_int__void;                     /* (I)V                               */
utf *utf_long__void;                    /* (J)V                               */
utf *utf_float__void;                   /* (F)V                               */
utf *utf_double__void;                  /* (D)V                               */

utf *utf_void__java_lang_ClassLoader;   /* ()Ljava/lang/ClassLoader;          */
utf *utf_void__java_lang_Object;        /* ()Ljava/lang/Object;               */
utf *utf_void__java_lang_Throwable;     /* ()Ljava/lang/Throwable;            */
utf *utf_java_lang_ClassLoader_java_lang_String__J;
utf *utf_java_lang_Exception__V;        /* (Ljava/lang/Exception;)V           */
utf *utf_java_lang_Object__java_lang_Object;
utf *utf_java_lang_String__void;        /* (Ljava/lang/String;)V              */
utf *utf_java_lang_String__java_lang_Class;
utf *utf_java_lang_Thread__V;           /* (Ljava/lang/Thread;)V              */
utf *utf_java_lang_Thread_java_lang_Throwable__V;
utf *utf_java_lang_Throwable__void;     /* (Ljava/lang/Throwable;)V           */
utf *utf_java_lang_Throwable__java_lang_Throwable;

utf *utf_not_named_yet;                 /* special name for unnamed classes   */
utf *utf_null;
utf *array_packagename;


/* utf_init ********************************************************************

   Initializes the utf8 subsystem.

*******************************************************************************/

bool utf8_init(void)
{
	/* create utf8 hashtable */

	hashtable_utf = NEW(hashtable);

	hashtable_create(hashtable_utf, HASHTABLE_UTF_SIZE);

#if defined(ENABLE_STATISTICS)
	if (opt_stat)
		count_utf_len += sizeof(utf*) * hashtable_utf->size;
#endif

	/* create utf-symbols for pointer comparison of frequently used strings */

	utf_java_lang_Object           = utf_new_char("java/lang/Object");

	utf_java_lang_Class            = utf_new_char("java/lang/Class");
	utf_java_lang_ClassLoader      = utf_new_char("java/lang/ClassLoader");
	utf_java_lang_Cloneable        = utf_new_char("java/lang/Cloneable");
	utf_java_lang_SecurityManager  = utf_new_char("java/lang/SecurityManager");
	utf_java_lang_String           = utf_new_char("java/lang/String");
	utf_java_lang_System           = utf_new_char("java/lang/System");
	utf_java_lang_ThreadGroup      = utf_new_char("java/lang/ThreadGroup");

	utf_java_lang_ref_SoftReference =
		utf_new_char("java/lang/ref/SoftReference");

	utf_java_lang_ref_WeakReference =
		utf_new_char("java/lang/ref/WeakReference");

	utf_java_lang_ref_PhantomReference =
		utf_new_char("java/lang/ref/PhantomReference");

	utf_java_io_Serializable       = utf_new_char("java/io/Serializable");

	utf_java_lang_Throwable        = utf_new_char("java/lang/Throwable");
	utf_java_lang_Error            = utf_new_char("java/lang/Error");

	utf_java_lang_ClassCircularityError =
		utf_new_char("java/lang/ClassCircularityError");

	utf_java_lang_ClassFormatError = utf_new_char("java/lang/ClassFormatError");

	utf_java_lang_ExceptionInInitializerError =
		utf_new_char("java/lang/ExceptionInInitializerError");

	utf_java_lang_IncompatibleClassChangeError =
		utf_new_char("java/lang/IncompatibleClassChangeError");

	utf_java_lang_InstantiationError =
		utf_new_char("java/lang/InstantiationError");

	utf_java_lang_InternalError    = utf_new_char("java/lang/InternalError");
	utf_java_lang_LinkageError     = utf_new_char("java/lang/LinkageError");

	utf_java_lang_NoClassDefFoundError =
		utf_new_char("java/lang/NoClassDefFoundError");

	utf_java_lang_OutOfMemoryError = utf_new_char("java/lang/OutOfMemoryError");

	utf_java_lang_UnsatisfiedLinkError =
		utf_new_char("java/lang/UnsatisfiedLinkError");

	utf_java_lang_UnsupportedClassVersionError =
		utf_new_char("java/lang/UnsupportedClassVersionError");

	utf_java_lang_VerifyError      = utf_new_char("java/lang/VerifyError");

	utf_java_lang_VirtualMachineError =
		utf_new_char("java/lang/VirtualMachineError");

#if defined(ENABLE_JAVASE)
	utf_java_lang_AbstractMethodError =
		utf_new_char("java/lang/AbstractMethodError");

	utf_java_lang_NoSuchFieldError =
		utf_new_char("java/lang/NoSuchFieldError");

	utf_java_lang_NoSuchMethodError =
		utf_new_char("java/lang/NoSuchMethodError");
#endif

#if defined(WITH_CLASSPATH_GNU)
	utf_java_lang_VMThrowable      = utf_new_char("java/lang/VMThrowable");
#endif

	utf_java_lang_Exception        = utf_new_char("java/lang/Exception");

	utf_java_lang_ArithmeticException =
		utf_new_char("java/lang/ArithmeticException");

	utf_java_lang_ArrayIndexOutOfBoundsException =
		utf_new_char("java/lang/ArrayIndexOutOfBoundsException");

	utf_java_lang_ArrayStoreException =
		utf_new_char("java/lang/ArrayStoreException");

	utf_java_lang_ClassCastException =
		utf_new_char("java/lang/ClassCastException");

	utf_java_lang_ClassNotFoundException =
		utf_new_char("java/lang/ClassNotFoundException");

	utf_java_lang_CloneNotSupportedException =
		utf_new_char("java/lang/CloneNotSupportedException");

	utf_java_lang_IllegalAccessException =
		utf_new_char("java/lang/IllegalAccessException");

	utf_java_lang_IllegalArgumentException =
		utf_new_char("java/lang/IllegalArgumentException");

	utf_java_lang_IllegalMonitorStateException =
		utf_new_char("java/lang/IllegalMonitorStateException");

	utf_java_lang_InstantiationException =
		utf_new_char("java/lang/InstantiationException");

	utf_java_lang_InterruptedException =
		utf_new_char("java/lang/InterruptedException");

	utf_java_lang_NegativeArraySizeException =
		utf_new_char("java/lang/NegativeArraySizeException");

	utf_java_lang_NullPointerException =
		utf_new_char("java/lang/NullPointerException");

	utf_java_lang_StringIndexOutOfBoundsException =
		utf_new_char("java/lang/StringIndexOutOfBoundsException");

	utf_java_lang_reflect_InvocationTargetException =
		utf_new_char("java/lang/reflect/InvocationTargetException");

	utf_java_security_PrivilegedActionException =
		utf_new_char("java/security/PrivilegedActionException");
 
#if defined(ENABLE_JAVASE)
	utf_java_lang_Void             = utf_new_char("java/lang/Void");
#endif

	utf_java_lang_Boolean          = utf_new_char("java/lang/Boolean");
	utf_java_lang_Byte             = utf_new_char("java/lang/Byte");
	utf_java_lang_Character        = utf_new_char("java/lang/Character");
	utf_java_lang_Short            = utf_new_char("java/lang/Short");
	utf_java_lang_Integer          = utf_new_char("java/lang/Integer");
	utf_java_lang_Long             = utf_new_char("java/lang/Long");
	utf_java_lang_Float            = utf_new_char("java/lang/Float");
	utf_java_lang_Double           = utf_new_char("java/lang/Double");

#if defined(ENABLE_JAVASE)
	utf_java_lang_StackTraceElement =
		utf_new_char("java/lang/StackTraceElement");

	utf_java_lang_reflect_Constructor =
		utf_new_char("java/lang/reflect/Constructor");

	utf_java_lang_reflect_Field    = utf_new_char("java/lang/reflect/Field");
	utf_java_lang_reflect_Method   = utf_new_char("java/lang/reflect/Method");
	utf_java_util_Vector           = utf_new_char("java/util/Vector");
#endif

	utf_InnerClasses               = utf_new_char("InnerClasses");
	utf_ConstantValue              = utf_new_char("ConstantValue");
	utf_Code                       = utf_new_char("Code");
	utf_Exceptions	               = utf_new_char("Exceptions");
	utf_LineNumberTable            = utf_new_char("LineNumberTable");
	utf_SourceFile                 = utf_new_char("SourceFile");

#if defined(ENABLE_JAVASE)
	utf_EnclosingMethod            = utf_new_char("EnclosingMethod");
	utf_Signature                  = utf_new_char("Signature");
	utf_StackMapTable              = utf_new_char("StackMapTable");

#if defined(ENABLE_ANNOTATIONS)
<<<<<<< HEAD
	utf_sun_reflect_ConstantPool                = utf_new_char("sun/reflect/ConstantPool");
#if defined(WITH_CLASSPATH_GNU)
	utf_sun_reflect_annotation_AnnotationParser = utf_new_char("sun/reflect/annotation/AnnotationParser");
#endif

=======
>>>>>>> 1da0ac19
	utf_RuntimeVisibleAnnotations            = utf_new_char("RuntimeVisibleAnnotations");
	utf_RuntimeInvisibleAnnotations          = utf_new_char("RuntimeInvisibleAnnotations");
	utf_RuntimeVisibleParameterAnnotations   = utf_new_char("RuntimeVisibleParameterAnnotations");
	utf_RuntimeInvisibleParameterAnnotations = utf_new_char("RuntimeInvisibleParameterAnnotations");
	utf_AnnotationDefault                    = utf_new_char("AnnotationDefault");
#endif
#endif

	utf_init	                   = utf_new_char("<init>");
	utf_clinit	                   = utf_new_char("<clinit>");
	utf_clone                      = utf_new_char("clone");
	utf_finalize	               = utf_new_char("finalize");
	utf_run                        = utf_new_char("run");

	utf_add                        = utf_new_char("add");
	utf_remove                     = utf_new_char("remove");
	utf_addThread                  = utf_new_char("addThread");
	utf_removeThread               = utf_new_char("removeThread");
	utf_put                        = utf_new_char("put");
	utf_get                        = utf_new_char("get");
	utf_uncaughtException          = utf_new_char("uncaughtException");
	utf_value                      = utf_new_char("value");

	utf_fillInStackTrace           = utf_new_char("fillInStackTrace");
	utf_findNative                 = utf_new_char("findNative");
	utf_getSystemClassLoader       = utf_new_char("getSystemClassLoader");
	utf_initCause                  = utf_new_char("initCause");
	utf_loadClass                  = utf_new_char("loadClass");
<<<<<<< HEAD
=======
	utf_loadClassInternal          = utf_new_char("loadClassInternal");
>>>>>>> 1da0ac19
	utf_printStackTrace            = utf_new_char("printStackTrace");

	utf_division_by_zero           = utf_new_char("/ by zero");

	utf_Z                          = utf_new_char("Z");
	utf_B                          = utf_new_char("B");
	utf_C                          = utf_new_char("C");
	utf_S                          = utf_new_char("S");
	utf_I                          = utf_new_char("I");
	utf_J                          = utf_new_char("J");
	utf_F                          = utf_new_char("F");
	utf_D                          = utf_new_char("D");

	utf_void__void                 = utf_new_char("()V");
	utf_boolean__void              = utf_new_char("(Z)V");
	utf_byte__void                 = utf_new_char("(B)V");
	utf_char__void                 = utf_new_char("(C)V");
	utf_short__void                = utf_new_char("(S)V");
	utf_int__void                  = utf_new_char("(I)V");
	utf_long__void                 = utf_new_char("(J)V");
	utf_float__void                = utf_new_char("(F)V");
	utf_double__void               = utf_new_char("(D)V");
	utf_void__java_lang_Object     = utf_new_char("()Ljava/lang/Object;");
	utf_void__java_lang_Throwable  = utf_new_char("()Ljava/lang/Throwable;");

	utf_void__java_lang_ClassLoader =
		utf_new_char("()Ljava/lang/ClassLoader;");

	utf_java_lang_ClassLoader_java_lang_String__J =
		utf_new_char("(Ljava/lang/ClassLoader;Ljava/lang/String;)J");

	utf_java_lang_Exception__V     = utf_new_char("(Ljava/lang/Exception;)V");

	utf_java_lang_Object__java_lang_Object =
		utf_new_char("(Ljava/lang/Object;)Ljava/lang/Object;");

	utf_java_lang_String__void     = utf_new_char("(Ljava/lang/String;)V");

	utf_java_lang_String__java_lang_Class =
		utf_new_char("(Ljava/lang/String;)Ljava/lang/Class;");

	utf_java_lang_Thread__V        = utf_new_char("(Ljava/lang/Thread;)V");

	utf_java_lang_Thread_java_lang_Throwable__V =
		utf_new_char("(Ljava/lang/Thread;Ljava/lang/Throwable;)V");

	utf_java_lang_Throwable__void  = utf_new_char("(Ljava/lang/Throwable;)V");

	utf_java_lang_Throwable__java_lang_Throwable =
		utf_new_char("(Ljava/lang/Throwable;)Ljava/lang/Throwable;");

	utf_null                       = utf_new_char("null");
	utf_not_named_yet              = utf_new_char("\t<not_named_yet>");
	array_packagename              = utf_new_char("\t<the array package>");

	/* everything's ok */

	return true;
}


/* utf_hashkey *****************************************************************

   The hashkey is computed from the utf-text by using up to 8
   characters.  For utf-symbols longer than 15 characters 3 characters
   are taken from the beginning and the end, 2 characters are taken
   from the middle.

*******************************************************************************/

#define nbs(val) ((u4) *(++text) << val) /* get next byte, left shift by val  */
#define fbs(val) ((u4) *(  text) << val) /* get first byte, left shift by val */

u4 utf_hashkey(const char *text, u4 length)
{
	const char *start_pos = text;       /* pointer to utf text                */
	u4 a;

	switch (length) {
	case 0: /* empty string */
		return 0;

	case 1: return fbs(0);
	case 2: return fbs(0) ^ nbs(3);
	case 3: return fbs(0) ^ nbs(3) ^ nbs(5);
	case 4: return fbs(0) ^ nbs(2) ^ nbs(4) ^ nbs(6);
	case 5: return fbs(0) ^ nbs(2) ^ nbs(3) ^ nbs(4) ^ nbs(6);
	case 6: return fbs(0) ^ nbs(1) ^ nbs(2) ^ nbs(3) ^ nbs(5) ^ nbs(6);
	case 7: return fbs(0) ^ nbs(1) ^ nbs(2) ^ nbs(3) ^ nbs(4) ^ nbs(5) ^ nbs(6);
	case 8: return fbs(0) ^ nbs(1) ^ nbs(2) ^ nbs(3) ^ nbs(4) ^ nbs(5) ^ nbs(6) ^ nbs(7);

	case 9:
		a = fbs(0);
		a ^= nbs(1);
		a ^= nbs(2);
		text++;
		return a ^ nbs(4) ^ nbs(5) ^ nbs(6) ^ nbs(7) ^ nbs(8);

	case 10:
		a = fbs(0);
		text++;
		a ^= nbs(2);
		a ^= nbs(3);
		a ^= nbs(4);
		text++;
		return a ^ nbs(6) ^ nbs(7) ^ nbs(8) ^ nbs(9);

	case 11:
		a = fbs(0);
		text++;
		a ^= nbs(2);
		a ^= nbs(3);
		a ^= nbs(4);
		text++;
		return a ^ nbs(6) ^ nbs(7) ^ nbs(8) ^ nbs(9) ^ nbs(10);

	case 12:
		a = fbs(0);
		text += 2;
		a ^= nbs(2);
		a ^= nbs(3);
		text++;
		a ^= nbs(5);
		a ^= nbs(6);
		a ^= nbs(7);
		text++;
		return a ^ nbs(9) ^ nbs(10);

	case 13:
		a = fbs(0);
		a ^= nbs(1);
		text++;
		a ^= nbs(3);
		a ^= nbs(4);
		text += 2;	
		a ^= nbs(7);
		a ^= nbs(8);
		text += 2;
		return a ^ nbs(9) ^ nbs(10);

	case 14:
		a = fbs(0);
		text += 2;	
		a ^= nbs(3);
		a ^= nbs(4);
		text += 2;	
		a ^= nbs(7);
		a ^= nbs(8);
		text += 2;
		return a ^ nbs(9) ^ nbs(10) ^ nbs(11);

	case 15:
		a = fbs(0);
		text += 2;	
		a ^= nbs(3);
		a ^= nbs(4);
		text += 2;	
		a ^= nbs(7);
		a ^= nbs(8);
		text += 2;
		return a ^ nbs(9) ^ nbs(10) ^ nbs(11);

	default:  /* 3 characters from beginning */
		a = fbs(0);
		text += 2;
		a ^= nbs(3);
		a ^= nbs(4);

		/* 2 characters from middle */
		text = start_pos + (length / 2);
		a ^= fbs(5);
		text += 2;
		a ^= nbs(6);	

		/* 3 characters from end */
		text = start_pos + length - 4;

		a ^= fbs(7);
		text++;

		return a ^ nbs(10) ^ nbs(11);
    }
}

/* utf_full_hashkey ************************************************************

   This function computes a hash value using all bytes in the string.

   The algorithm is the "One-at-a-time" algorithm as published
   by Bob Jenkins on http://burtleburtle.net/bob/hash/doobs.html.

*******************************************************************************/

u4 utf_full_hashkey(const char *text, u4 length)
{
	register const unsigned char *p = (const unsigned char *) text;
	register u4 hash;
	register u4 i;

	hash = 0;
	for (i=length; i--;)
	{
	    hash += *p++;
	    hash += (hash << 10);
	    hash ^= (hash >> 6);
	}
	hash += (hash << 3);
	hash ^= (hash >> 11);
	hash += (hash << 15);

	return hash;
}

/* unicode_hashkey *************************************************************

   Compute the hashkey of a unicode string.

*******************************************************************************/

u4 unicode_hashkey(u2 *text, u2 len)
{
	return utf_hashkey((char *) text, len);
}


/* utf_new *********************************************************************

   Creates a new utf-symbol, the text of the symbol is passed as a
   u1-array. The function searches the utf-hashtable for a utf-symbol
   with this text. On success the element returned, otherwise a new
   hashtable element is created.

   If the number of entries in the hashtable exceeds twice the size of
   the hashtable slots a reorganization of the hashtable is done and
   the utf symbols are copied to a new hashtable with doubled size.

*******************************************************************************/

utf *utf_new(const char *text, u2 length)
{
	u4 key;                             /* hashkey computed from utf-text     */
	u4 slot;                            /* slot in hashtable                  */
	utf *u;                             /* hashtable element                  */
	u2 i;

	LOCK_MONITOR_ENTER(hashtable_utf->header);

#if defined(ENABLE_STATISTICS)
	if (opt_stat)
		count_utf_new++;
#endif

	key  = utf_hashkey(text, length);
	slot = key & (hashtable_utf->size - 1);
	u    = hashtable_utf->ptr[slot];

	/* search external hash chain for utf-symbol */

	while (u) {
		if (u->blength == length) {
			/* compare text of hashtable elements */

			for (i = 0; i < length; i++)
				if (text[i] != u->text[i])
					goto nomatch;
			
#if defined(ENABLE_STATISTICS)
			if (opt_stat)
				count_utf_new_found++;
#endif

			/* symbol found in hashtable */

			LOCK_MONITOR_EXIT(hashtable_utf->header);

			return u;
		}

	nomatch:
		u = u->hashlink; /* next element in external chain */
	}

	/* location in hashtable found, create new utf element */

	u = NEW(utf);

	u->blength  = length;               /* length in bytes of utfstring       */
	u->hashlink = hashtable_utf->ptr[slot]; /* link in external hashchain     */
	u->text     = mem_alloc(length + 1);/* allocate memory for utf-text       */

	memcpy(u->text, text, length);      /* copy utf-text                      */
	u->text[length] = '\0';

#if defined(ENABLE_STATISTICS)
	if (opt_stat)
		count_utf_len += sizeof(utf) + length + 1;
#endif

	hashtable_utf->ptr[slot] = u;       /* insert symbol into table           */
	hashtable_utf->entries++;           /* update number of entries           */

	if (hashtable_utf->entries > (hashtable_utf->size * 2)) {

        /* reorganization of hashtable, average length of the external
           chains is approx. 2 */

		hashtable *newhash;                              /* the new hashtable */
		u4         i;
		utf       *u;
		utf       *nextu;
		u4         slot;

		/* create new hashtable, double the size */

		newhash = hashtable_resize(hashtable_utf, hashtable_utf->size * 2);

#if defined(ENABLE_STATISTICS)
		if (opt_stat)
			count_utf_len += sizeof(utf*) * hashtable_utf->size;
#endif

		/* transfer elements to new hashtable */

		for (i = 0; i < hashtable_utf->size; i++) {
			u = hashtable_utf->ptr[i];

			while (u) {
				nextu = u->hashlink;
				slot  = utf_hashkey(u->text, u->blength) & (newhash->size - 1);
						
				u->hashlink = (utf *) newhash->ptr[slot];
				newhash->ptr[slot] = u;

				/* follow link in external hash chain */

				u = nextu;
			}
		}
	
		/* dispose old table */

		hashtable_free(hashtable_utf);

		hashtable_utf = newhash;
	}

	LOCK_MONITOR_EXIT(hashtable_utf->header);

	return u;
}


/* utf_new_u2 ******************************************************************

   Make utf symbol from u2 array, if isclassname is true '.' is
   replaced by '/'.

*******************************************************************************/

utf *utf_new_u2(u2 *unicode_pos, u4 unicode_length, bool isclassname)
{
	char *buffer;                   /* memory buffer for  unicode characters  */
	char *pos;                      /* pointer to current position in buffer  */
	u4 left;                        /* unicode characters left                */
	u4 buflength;                   /* utf length in bytes of the u2 array    */
	utf *result;                    /* resulting utf-string                   */
	int i;    	

	/* determine utf length in bytes and allocate memory */

	buflength = u2_utflength(unicode_pos, unicode_length); 
	buffer    = MNEW(char, buflength);
 
	left = buflength;
	pos  = buffer;

	for (i = 0; i++ < unicode_length; unicode_pos++) {
		/* next unicode character */
		u2 c = *unicode_pos;
		
		if ((c != 0) && (c < 0x80)) {
			/* 1 character */	
			left--;
	    	if ((int) left < 0) break;
			/* convert classname */
			if (isclassname && c == '.')
				*pos++ = '/';
			else
				*pos++ = (char) c;

		} else if (c < 0x800) { 	    
			/* 2 characters */				
	    	unsigned char high = c >> 6;
	    	unsigned char low  = c & 0x3F;
			left = left - 2;
	    	if ((int) left < 0) break;
	    	*pos++ = high | 0xC0; 
	    	*pos++ = low  | 0x80;	  

		} else {	 
	    	/* 3 characters */				
	    	char low  = c & 0x3f;
	    	char mid  = (c >> 6) & 0x3F;
	    	char high = c >> 12;
			left = left - 3;
	    	if ((int) left < 0) break;
	    	*pos++ = high | 0xE0; 
	    	*pos++ = mid  | 0x80;  
	    	*pos++ = low  | 0x80;   
		}
	}
	
	/* insert utf-string into symbol-table */
	result = utf_new(buffer,buflength);

	MFREE(buffer, char, buflength);

	return result;
}


/* utf_new_char ****************************************************************

   Creates a new utf symbol, the text for this symbol is passed as a
   c-string ( = char* ).

*******************************************************************************/

utf *utf_new_char(const char *text)
{
	return utf_new(text, strlen(text));
}


/* utf_new_char_classname ******************************************************

   Creates a new utf symbol, the text for this symbol is passed as a
   c-string ( = char* ) "." characters are going to be replaced by
   "/". Since the above function is used often, this is a separte
   function, instead of an if.

*******************************************************************************/

utf *utf_new_char_classname(const char *text)
{
	if (strchr(text, '.')) {
		char *txt = strdup(text);
		char *end = txt + strlen(txt);
		char *c;
		utf *tmpRes;

		for (c = txt; c < end; c++)
			if (*c == '.') *c = '/';

		tmpRes = utf_new(txt, strlen(txt));
		FREE(txt, 0);

		return tmpRes;

	} else
		return utf_new(text, strlen(text));
}


/* utf_nextu2 ******************************************************************

   Read the next unicode character from the utf string and increment
   the utf-string pointer accordingly.

   CAUTION: This function is unsafe for input that was not checked 
            by is_valid_utf!

*******************************************************************************/

u2 utf_nextu2(char **utf_ptr)
{
    /* uncompressed unicode character */
    u2 unicode_char = 0;
    /* current position in utf text */	
    unsigned char *utf = (unsigned char *) (*utf_ptr);
    /* bytes representing the unicode character */
    unsigned char ch1, ch2, ch3;
    /* number of bytes used to represent the unicode character */
    int len = 0;
	
    switch ((ch1 = utf[0]) >> 4) {
	default: /* 1 byte */
		(*utf_ptr)++;
		return (u2) ch1;
	case 0xC: 
	case 0xD: /* 2 bytes */
		if (((ch2 = utf[1]) & 0xC0) == 0x80) {
			unsigned char high = ch1 & 0x1F;
			unsigned char low  = ch2 & 0x3F;
			unicode_char = (high << 6) + low;
			len = 2;
		}
		break;

	case 0xE: /* 2 or 3 bytes */
		if (((ch2 = utf[1]) & 0xC0) == 0x80) {
			if (((ch3 = utf[2]) & 0xC0) == 0x80) {
				unsigned char low  = ch3 & 0x3f;
				unsigned char mid  = ch2 & 0x3f;
				unsigned char high = ch1 & 0x0f;
				unicode_char = (((high << 6) + mid) << 6) + low;
				len = 3;
			} else
				len = 2;					   
		}
		break;
    }

    /* update position in utf-text */
    *utf_ptr = (char *) (utf + len);

    return unicode_char;
}


/* utf_bytes *******************************************************************

   Determine number of bytes (aka. octets) in the utf string.

   IN:
      u............utf string

   OUT:
      The number of octets of this utf string.
	  There is _no_ terminating zero included in this count.

*******************************************************************************/

u4 utf_bytes(utf *u)
{
	return u->blength;
}


/* utf_get_number_of_u2s_for_buffer ********************************************

   Determine number of UTF-16 u2s in the given UTF-8 buffer

   CAUTION: This function is unsafe for input that was not checked 
            by is_valid_utf!

   CAUTION: Use this function *only* when you want to convert an UTF-8 buffer
   to an array of u2s (UTF-16) and want to know how many of them you will get.
   All other uses of this function are probably wrong.

   IN:
      buffer........points to first char in buffer
	  blength.......number of _bytes_ in the buffer

   OUT:
      the number of u2s needed to hold this string in UTF-16 encoding.
	  There is _no_ terminating zero included in this count.

   NOTE: Unlike utf_get_number_of_u2s, this function never throws an
   exception.

*******************************************************************************/

u4 utf_get_number_of_u2s_for_buffer(const char *buffer, u4 blength)
{
	const char *endpos;                 /* points behind utf string           */
	const char *utf_ptr;                /* current position in utf text       */
	u4 len = 0;                         /* number of unicode characters       */

	utf_ptr = buffer;
	endpos = utf_ptr + blength;

	while (utf_ptr < endpos) {
		len++;
		/* next unicode character */
		utf_nextu2((char **)&utf_ptr);
	}

	assert(utf_ptr == endpos);

	return len;
}


/* utf_get_number_of_u2s *******************************************************

   Determine number of UTF-16 u2s in the utf string.

   CAUTION: This function is unsafe for input that was not checked 
            by is_valid_utf!

   CAUTION: Use this function *only* when you want to convert a utf string
   to an array of u2s and want to know how many of them you will get.
   All other uses of this function are probably wrong.

   IN:
      u............utf string

   OUT:
      the number of u2s needed to hold this string in UTF-16 encoding.
	  There is _no_ terminating zero included in this count.
	  XXX 0 if a NullPointerException has been thrown (see below)

*******************************************************************************/

u4 utf_get_number_of_u2s(utf *u)
{
	char *endpos;                       /* points behind utf string           */
	char *utf_ptr;                      /* current position in utf text       */
	u4 len = 0;                         /* number of unicode characters       */

	/* XXX this is probably not checked by most callers! Review this after */
	/* the invalid uses of this function have been eliminated */
	if (u == NULL) {
		exceptions_throw_nullpointerexception();
		return 0;
	}

	endpos = UTF_END(u);
	utf_ptr = u->text;

	while (utf_ptr < endpos) {
		len++;
		/* next unicode character */
		utf_nextu2(&utf_ptr);
	}

	if (utf_ptr != endpos) {
		/* string ended abruptly */
		exceptions_throw_internalerror("Illegal utf8 string");
		return 0;
	}

	return len;
}


/* utf8_safe_number_of_u2s *****************************************************

   Determine number of UTF-16 u2s needed for decoding the given UTF-8 string.
   (For invalid UTF-8 the U+fffd replacement character will be counted.)

   This function is safe even for invalid UTF-8 strings.

   IN:
      text..........zero-terminated(!) UTF-8 string (may be invalid)
	                must NOT be NULL
	  nbytes........strlen(text). (This is needed to completely emulate
	                the RI).

   OUT:
      the number of u2s needed to hold this string in UTF-16 encoding.
	  There is _no_ terminating zero included in this count.

*******************************************************************************/

s4 utf8_safe_number_of_u2s(const char *text, s4 nbytes) {
	register const unsigned char *t;
	register s4 byte;
	register s4 len;
	register const unsigned char *tlimit;
	s4 byte1;
	s4 byte2;
	s4 byte3;
	s4 value;
	s4 skip;

	assert(text);
	assert(nbytes >= 0);

	len = 0;
	t = (const unsigned char *) text;
	tlimit = t + nbytes;

	/* CAUTION: Keep this code in sync with utf8_safe_convert_to_u2s! */

	while (1) {
		byte = *t++;

		if (byte & 0x80) {
			/* highest bit set, non-ASCII character */

			if ((byte & 0xe0) == 0xc0) {
				/* 2-byte: should be 110..... 10...... ? */

				if ((*t++ & 0xc0) == 0x80)
					; /* valid 2-byte */
				else
					t--; /* invalid */
			}
			else if ((byte & 0xf0) == 0xe0) {
				/* 3-byte: should be 1110.... 10...... 10...... */
				/*                            ^t                */

				if (t + 2 > tlimit)
					return len + 1; /* invalid, stop here */

				if ((*t++ & 0xc0) == 0x80) {
					if ((*t++ & 0xc0) == 0x80)
						; /* valid 3-byte */
					else
						t--; /* invalid */
				}
				else
					t--; /* invalid */
			}
			else if ((byte & 0xf8) == 0xf0) {
				/* 4-byte: should be 11110... 10...... 10...... 10...... */
				/*                            ^t                         */

				if (t + 3 > tlimit)
					return len + 1; /* invalid, stop here */

				if (((byte1 = *t++) & 0xc0) == 0x80) {
					if (((byte2 = *t++) & 0xc0) == 0x80) {
						if (((byte3 = *t++) & 0xc0) == 0x80) {
							/* valid 4-byte UTF-8? */
							value = ((byte  & 0x07) << 18)
								  | ((byte1 & 0x3f) << 12)
								  | ((byte2 & 0x3f) <<  6)
								  | ((byte3 & 0x3f)      );

							if (value > 0x10FFFF)
								; /* invalid */
							else if (value > 0xFFFF)
								len += 1; /* we need surrogates */
							else
								; /* 16bit suffice */
						}
						else
							t--; /* invalid */
					}
					else
						t--; /* invalid */
				}
				else
					t--; /* invalid */
			}
			else if ((byte & 0xfc) == 0xf8) {
				/* invalid 5-byte */
				if (t + 4 > tlimit)
					return len + 1; /* invalid, stop here */

				skip = 4;
				for (; skip && ((*t & 0xc0) == 0x80); --skip)
					t++;
			}
			else if ((byte & 0xfe) == 0xfc) {
				/* invalid 6-byte */
				if (t + 5 > tlimit)
					return len + 1; /* invalid, stop here */

				skip = 5;
				for (; skip && ((*t & 0xc0) == 0x80); --skip)
					t++;
			}
			else
				; /* invalid */
		}
		else {
			/* NUL */

			if (byte == 0)
				break;

			/* ASCII character, common case */
		}

		len++;
	}

	return len;
}


/* utf8_safe_convert_to_u2s ****************************************************

   Convert the given UTF-8 string to UTF-16 into a pre-allocated buffer.
   (Invalid UTF-8 will be replaced with the U+fffd replacement character.)
   Use utf8_safe_number_of_u2s to determine the number of u2s to allocate.

   This function is safe even for invalid UTF-8 strings.

   IN:
      text..........zero-terminated(!) UTF-8 string (may be invalid)
	                must NOT be NULL
	  nbytes........strlen(text). (This is needed to completely emulate
	  				the RI).
	  buffer........a preallocated array of u2s to receive the decoded
	                string. Use utf8_safe_number_of_u2s to get the
					required number of u2s for allocating this.

*******************************************************************************/

#define UNICODE_REPLACEMENT  0xfffd

void utf8_safe_convert_to_u2s(const char *text, s4 nbytes, u2 *buffer) {
	register const unsigned char *t;
	register s4 byte;
	register const unsigned char *tlimit;
	s4 byte1;
	s4 byte2;
	s4 byte3;
	s4 value;
	s4 skip;

	assert(text);
	assert(nbytes >= 0);

	t = (const unsigned char *) text;
	tlimit = t + nbytes;

	/* CAUTION: Keep this code in sync with utf8_safe_number_of_u2s! */

	while (1) {
		byte = *t++;

		if (byte & 0x80) {
			/* highest bit set, non-ASCII character */

			if ((byte & 0xe0) == 0xc0) {
				/* 2-byte: should be 110..... 10...... */

				if (((byte1 = *t++) & 0xc0) == 0x80) {
					/* valid 2-byte UTF-8 */
					*buffer++ = ((byte  & 0x1f) << 6)
							  | ((byte1 & 0x3f)     );
				}
				else {
					*buffer++ = UNICODE_REPLACEMENT;
					t--;
				}
			}
			else if ((byte & 0xf0) == 0xe0) {
				/* 3-byte: should be 1110.... 10...... 10...... */

				if (t + 2 > tlimit) {
					*buffer++ = UNICODE_REPLACEMENT;
					return;
				}

				if (((byte1 = *t++) & 0xc0) == 0x80) {
					if (((byte2 = *t++) & 0xc0) == 0x80) {
						/* valid 3-byte UTF-8 */
						*buffer++ = ((byte  & 0x0f) << 12)
								  | ((byte1 & 0x3f) <<  6)
								  | ((byte2 & 0x3f)      );
					}
					else {
						*buffer++ = UNICODE_REPLACEMENT;
						t--;
					}
				}
				else {
					*buffer++ = UNICODE_REPLACEMENT;
					t--;
				}
			}
			else if ((byte & 0xf8) == 0xf0) {
				/* 4-byte: should be 11110... 10...... 10...... 10...... */

				if (t + 3 > tlimit) {
					*buffer++ = UNICODE_REPLACEMENT;
					return;
				}

				if (((byte1 = *t++) & 0xc0) == 0x80) {
					if (((byte2 = *t++) & 0xc0) == 0x80) {
						if (((byte3 = *t++) & 0xc0) == 0x80) {
							/* valid 4-byte UTF-8? */
							value = ((byte  & 0x07) << 18)
								  | ((byte1 & 0x3f) << 12)
								  | ((byte2 & 0x3f) <<  6)
								  | ((byte3 & 0x3f)      );

							if (value > 0x10FFFF) {
								*buffer++ = UNICODE_REPLACEMENT;
							}
							else if (value > 0xFFFF) {
								/* we need surrogates */
								*buffer++ = 0xd800 | ((value >> 10) - 0x40);
								*buffer++ = 0xdc00 | (value & 0x03ff);
							}
							else
								*buffer++ = value; /* 16bit suffice */
						}
						else {
							*buffer++ = UNICODE_REPLACEMENT;
							t--;
						}
					}
					else {
						*buffer++ = UNICODE_REPLACEMENT;
						t--;
					}
				}
				else {
					*buffer++ = UNICODE_REPLACEMENT;
					t--;
				}
			}
			else if ((byte & 0xfc) == 0xf8) {
				if (t + 4 > tlimit) {
					*buffer++ = UNICODE_REPLACEMENT;
					return;
				}

				skip = 4;
				for (; skip && ((*t & 0xc0) == 0x80); --skip)
					t++;
				*buffer++ = UNICODE_REPLACEMENT;
			}
			else if ((byte & 0xfe) == 0xfc) {
				if (t + 5 > tlimit) {
					*buffer++ = UNICODE_REPLACEMENT;
					return;
				}

				skip = 5;
				for (; skip && ((*t & 0xc0) == 0x80); --skip)
					t++;
				*buffer++ = UNICODE_REPLACEMENT;
			}
			else
				*buffer++ = UNICODE_REPLACEMENT;
		}
		else {
			/* NUL */

			if (byte == 0)
				break;

			/* ASCII character, common case */

			*buffer++ = byte;
		}
	}
}


/* u2_utflength ****************************************************************

   Returns the utf length in bytes of a u2 array.

*******************************************************************************/

u4 u2_utflength(u2 *text, u4 u2_length)
{
	u4 result_len = 0;                  /* utf length in bytes                */
	u2 ch;                              /* current unicode character          */
	u4 len;
	
	for (len = 0; len < u2_length; len++) {
		/* next unicode character */
		ch = *text++;
	  
		/* determine bytes required to store unicode character as utf */
		if (ch && (ch < 0x80)) 
			result_len++;
		else if (ch < 0x800)
			result_len += 2;	
		else 
			result_len += 3;	
	}

    return result_len;
}


/* utf_copy ********************************************************************

   Copy the given utf string byte-for-byte to a buffer.

   IN:
      buffer.......the buffer
	  u............the utf string

*******************************************************************************/

void utf_copy(char *buffer, utf *u)
{
	/* our utf strings are zero-terminated (done by utf_new) */
	MCOPY(buffer, u->text, char, u->blength + 1);
}


/* utf_cat *********************************************************************

   Append the given utf string byte-for-byte to a buffer.

   IN:
      buffer.......the buffer
	  u............the utf string

*******************************************************************************/

void utf_cat(char *buffer, utf *u)
{
	/* our utf strings are zero-terminated (done by utf_new) */
	MCOPY(buffer + strlen(buffer), u->text, char, u->blength + 1);
}


/* utf_copy_classname **********************************************************

   Copy the given utf classname byte-for-byte to a buffer.
   '/' is replaced by '.'

   IN:
      buffer.......the buffer
	  u............the utf string

*******************************************************************************/

void utf_copy_classname(char *buffer, utf *u)
{
	char *bufptr;
	char *srcptr;
	char *endptr;
	char ch;

	bufptr = buffer;
	srcptr = u->text;
	endptr = UTF_END(u) + 1; /* utfs are zero-terminared by utf_new */

	while (srcptr != endptr) {
		ch = *srcptr++;
		if (ch == '/')
			ch = '.';
		*bufptr++ = ch;
	}
}


/* utf_cat *********************************************************************

   Append the given utf classname byte-for-byte to a buffer.
   '/' is replaced by '.'

   IN:
      buffer.......the buffer
	  u............the utf string

*******************************************************************************/

void utf_cat_classname(char *buffer, utf *u)
{
	utf_copy_classname(buffer + strlen(buffer), u);
}

/* utf_display_printable_ascii *************************************************

   Write utf symbol to stdout (for debugging purposes).
   Non-printable and non-ASCII characters are printed as '?'.

*******************************************************************************/

void utf_display_printable_ascii(utf *u)
{
	char *endpos;                       /* points behind utf string           */
	char *utf_ptr;                      /* current position in utf text       */

	if (u == NULL) {
		printf("NULL");
		fflush(stdout);
		return;
	}

	endpos = UTF_END(u);
	utf_ptr = u->text;

	while (utf_ptr < endpos) {
		/* read next unicode character */

		u2 c = utf_nextu2(&utf_ptr);

		if ((c >= 32) && (c <= 127))
			printf("%c", c);
		else
			printf("?");
	}

	fflush(stdout);
}


/* utf_display_printable_ascii_classname ***************************************

   Write utf symbol to stdout with `/' converted to `.' (for debugging
   purposes).
   Non-printable and non-ASCII characters are printed as '?'.

*******************************************************************************/

void utf_display_printable_ascii_classname(utf *u)
{
	char *endpos;                       /* points behind utf string           */
	char *utf_ptr;                      /* current position in utf text       */

	if (u == NULL) {
		printf("NULL");
		fflush(stdout);
		return;
	}

	endpos = UTF_END(u);
	utf_ptr = u->text;

	while (utf_ptr < endpos) {
		/* read next unicode character */

		u2 c = utf_nextu2(&utf_ptr);

		if (c == '/')
			c = '.';

		if ((c >= 32) && (c <= 127))
			printf("%c", c);
		else
			printf("?");
	}

	fflush(stdout);
}


/* utf_sprint_convert_to_latin1 ************************************************
	
   Write utf symbol into c-string (for debugging purposes).
   Characters are converted to 8-bit Latin-1, non-Latin-1 characters yield
   invalid results.

*******************************************************************************/

void utf_sprint_convert_to_latin1(char *buffer, utf *u)
{
	char *endpos;                       /* points behind utf string           */
	char *utf_ptr;                      /* current position in utf text       */
	u2 pos = 0;                         /* position in c-string               */

	if (!u) {
		strcpy(buffer, "NULL");
		return;
	}

	endpos = UTF_END(u);
	utf_ptr = u->text;

	while (utf_ptr < endpos) 
		/* copy next unicode character */       
		buffer[pos++] = utf_nextu2(&utf_ptr);

	/* terminate string */
	buffer[pos] = '\0';
}


/* utf_sprint_convert_to_latin1_classname **************************************
	
   Write utf symbol into c-string with `/' converted to `.' (for debugging
   purposes).
   Characters are converted to 8-bit Latin-1, non-Latin-1 characters yield
   invalid results.

*******************************************************************************/

void utf_sprint_convert_to_latin1_classname(char *buffer, utf *u)
{
	char *endpos;                       /* points behind utf string           */
	char *utf_ptr;                      /* current position in utf text       */
	u2 pos = 0;                         /* position in c-string               */

	if (!u) {
		strcpy(buffer, "NULL");
		return;
	}

	endpos = UTF_END(u);
	utf_ptr = u->text;

	while (utf_ptr < endpos) {
		/* copy next unicode character */       
		u2 c = utf_nextu2(&utf_ptr);
		if (c == '/') c = '.';
		buffer[pos++] = c;
	}

	/* terminate string */
	buffer[pos] = '\0';
}


/* utf_strcat_convert_to_latin1 ************************************************
	
   Like libc strcat, but uses an utf8 string.
   Characters are converted to 8-bit Latin-1, non-Latin-1 characters yield
   invalid results.

*******************************************************************************/

void utf_strcat_convert_to_latin1(char *buffer, utf *u)
{
	utf_sprint_convert_to_latin1(buffer + strlen(buffer), u);
}


/* utf_strcat_convert_to_latin1_classname **************************************
	
   Like libc strcat, but uses an utf8 string.
   Characters are converted to 8-bit Latin-1, non-Latin-1 characters yield
   invalid results.

*******************************************************************************/

void utf_strcat_convert_to_latin1_classname(char *buffer, utf *u)
{
	utf_sprint_convert_to_latin1_classname(buffer + strlen(buffer), u);
}


/* utf_fprint_printable_ascii **************************************************
	
   Write utf symbol into file.
   Non-printable and non-ASCII characters are printed as '?'.

*******************************************************************************/

void utf_fprint_printable_ascii(FILE *file, utf *u)
{
	char *endpos;                       /* points behind utf string           */
	char *utf_ptr;                      /* current position in utf text       */

	if (!u)
		return;

	endpos = UTF_END(u);
	utf_ptr = u->text;

	while (utf_ptr < endpos) { 
		/* read next unicode character */                
		u2 c = utf_nextu2(&utf_ptr);				

		if (c >= 32 && c <= 127) fprintf(file, "%c", c);
		else fprintf(file, "?");
	}
}


/* utf_fprint_printable_ascii_classname ****************************************
	
   Write utf symbol into file with `/' converted to `.'.
   Non-printable and non-ASCII characters are printed as '?'.

*******************************************************************************/

void utf_fprint_printable_ascii_classname(FILE *file, utf *u)
{
	char *endpos;                       /* points behind utf string           */
	char *utf_ptr;                      /* current position in utf text       */

    if (!u)
		return;

	endpos = UTF_END(u);
	utf_ptr = u->text;

	while (utf_ptr < endpos) { 
		/* read next unicode character */                
		u2 c = utf_nextu2(&utf_ptr);				
		if (c == '/') c = '.';

		if (c >= 32 && c <= 127) fprintf(file, "%c", c);
		else fprintf(file, "?");
	}
}


/* is_valid_utf ****************************************************************

   Return true if the given string is a valid UTF-8 string.

   utf_ptr...points to first character
   end_pos...points after last character

*******************************************************************************/

/*  static unsigned long min_codepoint[6] = {0,1L<<7,1L<<11,1L<<16,1L<<21,1L<<26}; */

bool is_valid_utf(char *utf_ptr, char *end_pos)
{
	int bytes;
	int len,i;
	char c;
	unsigned long v;

	if (end_pos < utf_ptr) return false;
	bytes = end_pos - utf_ptr;
	while (bytes--) {
		c = *utf_ptr++;

		if (!c) return false;                     /* 0x00 is not allowed */
		if ((c & 0x80) == 0) continue;            /* ASCII */

		if      ((c & 0xe0) == 0xc0) len = 1;     /* 110x xxxx */
		else if ((c & 0xf0) == 0xe0) len = 2;     /* 1110 xxxx */
		else if ((c & 0xf8) == 0xf0) len = 3;     /* 1111 0xxx */
		else if ((c & 0xfc) == 0xf8) len = 4;     /* 1111 10xx */
		else if ((c & 0xfe) == 0xfc) len = 5;     /* 1111 110x */
		else return false;                        /* invalid leading byte */

		if (len > 2) return false;                /* Java limitation */

		v = (unsigned long)c & (0x3f >> len);
		
		if ((bytes -= len) < 0) return false;     /* missing bytes */

		for (i = len; i--; ) {
			c = *utf_ptr++;
			if ((c & 0xc0) != 0x80)               /* 10xx xxxx */
				return false;
			v = (v << 6) | (c & 0x3f);
		}

		if (v == 0) {
			if (len != 1) return false;           /* Java special */

		} else {
			/* Sun Java seems to allow overlong UTF-8 encodings */
			
			/* if (v < min_codepoint[len]) */
				/* XXX throw exception? */
		}

		/* surrogates in UTF-8 seem to be allowed in Java classfiles */
		/* if (v >= 0xd800 && v <= 0xdfff) return false; */ /* surrogates */

		/* even these seem to be allowed */
		/* if (v == 0xfffe || v == 0xffff) return false; */ /* invalid codepoints */
	}

	return true;
}


/* is_valid_name ***************************************************************

   Return true if the given string may be used as a class/field/method
   name. (Currently this only disallows empty strings and control
   characters.)

   NOTE: The string is assumed to have passed is_valid_utf!

   utf_ptr...points to first character
   end_pos...points after last character

*******************************************************************************/

bool is_valid_name(char *utf_ptr, char *end_pos)
{
	if (end_pos <= utf_ptr) return false; /* disallow empty names */

	while (utf_ptr < end_pos) {
		unsigned char c = *utf_ptr++;

		if (c < 0x20) return false; /* disallow control characters */
		if (c == 0xc0 && (unsigned char) *utf_ptr == 0x80)  /* disallow zero */
			return false;
	}

	return true;
}

bool is_valid_name_utf(utf *u)
{
	return is_valid_name(u->text, UTF_END(u));
}


/* utf_show ********************************************************************

   Writes the utf symbols in the utfhash to stdout and displays the
   number of external hash chains grouped according to the chainlength
   (for debugging purposes).

*******************************************************************************/

#if !defined(NDEBUG)
void utf_show(void)
{

#define CHAIN_LIMIT 20               /* limit for seperated enumeration */

	u4 chain_count[CHAIN_LIMIT]; /* numbers of chains */
	u4 max_chainlength = 0;      /* maximum length of the chains */
	u4 sum_chainlength = 0;      /* sum of the chainlengths */
	u4 beyond_limit = 0;         /* number of utf-symbols in chains with length>=CHAIN_LIMIT-1 */
	u4 i;

	printf("UTF-HASH:\n");

	/* show element of utf-hashtable */

	for (i = 0; i < hashtable_utf->size; i++) {
		utf *u = hashtable_utf->ptr[i];

		if (u) {
			printf("SLOT %d: ", (int) i);

			while (u) {
				printf("'");
				utf_display_printable_ascii(u);
				printf("' ");
				u = u->hashlink;
			}	
			printf("\n");
		}
	}

	printf("UTF-HASH: %d slots for %d entries\n", 
		   (int) hashtable_utf->size, (int) hashtable_utf->entries );

	if (hashtable_utf->entries == 0)
		return;

	printf("chains:\n  chainlength    number of chains    %% of utfstrings\n");

	for (i=0;i<CHAIN_LIMIT;i++)
		chain_count[i]=0;

	/* count numbers of hashchains according to their length */
	for (i=0; i<hashtable_utf->size; i++) {
		  
		utf *u = (utf*) hashtable_utf->ptr[i];
		u4 chain_length = 0;

		/* determine chainlength */
		while (u) {
			u = u->hashlink;
			chain_length++;
		}

		/* update sum of all chainlengths */
		sum_chainlength+=chain_length;

		/* determine the maximum length of the chains */
		if (chain_length>max_chainlength)
			max_chainlength = chain_length;

		/* update number of utf-symbols in chains with length>=CHAIN_LIMIT-1 */
		if (chain_length>=CHAIN_LIMIT) {
			beyond_limit+=chain_length;
			chain_length=CHAIN_LIMIT-1;
		}

		/* update number of hashchains of current length */
		chain_count[chain_length]++;
	}

	/* display results */  
	for (i=1;i<CHAIN_LIMIT-1;i++) 
		printf("       %2d %17d %18.2f%%\n",i,chain_count[i],(((float) chain_count[i]*i*100)/hashtable_utf->entries));
	  
	printf("     >=%2d %17d %18.2f%%\n",CHAIN_LIMIT-1,chain_count[CHAIN_LIMIT-1],((float) beyond_limit*100)/hashtable_utf->entries);


	printf("max. chainlength:%5d\n",max_chainlength);

	/* avg. chainlength = sum of chainlengths / number of chains */
	printf("avg. chainlength:%5.2f\n",(float) sum_chainlength / (hashtable_utf->size-chain_count[0]));
}
#endif /* !defined(NDEBUG) */


/*
 * These are local overrides for various environment variables in Emacs.
 * Please do not remove this and leave it at the end of the file, where
 * Emacs will automagically detect them.
 * ---------------------------------------------------------------------
 * Local variables:
 * mode: c
 * indent-tabs-mode: t
 * c-basic-offset: 4
 * tab-width: 4
 * End:
 * vim:noexpandtab:sw=4:ts=4:
 */<|MERGE_RESOLUTION|>--- conflicted
+++ resolved
@@ -22,11 +22,6 @@
    Foundation, Inc., 51 Franklin Street, Fifth Floor, Boston, MA
    02110-1301, USA.
 
-<<<<<<< HEAD
-   $Id: utf8.c 8299 2007-08-13 08:41:18Z michi $
-
-=======
->>>>>>> 1da0ac19
 */
 
 
@@ -158,14 +153,6 @@
 utf *utf_StackMapTable;
 
 #if defined(ENABLE_ANNOTATIONS)
-<<<<<<< HEAD
-utf *utf_sun_reflect_ConstantPool;
-#if defined(WITH_CLASSPATH_GNU)
-utf *utf_sun_reflect_annotation_AnnotationParser;
-#endif
-
-=======
->>>>>>> 1da0ac19
 utf *utf_RuntimeVisibleAnnotations;
 utf *utf_RuntimeInvisibleAnnotations;
 utf *utf_RuntimeVisibleParameterAnnotations;
@@ -417,14 +404,6 @@
 	utf_StackMapTable              = utf_new_char("StackMapTable");
 
 #if defined(ENABLE_ANNOTATIONS)
-<<<<<<< HEAD
-	utf_sun_reflect_ConstantPool                = utf_new_char("sun/reflect/ConstantPool");
-#if defined(WITH_CLASSPATH_GNU)
-	utf_sun_reflect_annotation_AnnotationParser = utf_new_char("sun/reflect/annotation/AnnotationParser");
-#endif
-
-=======
->>>>>>> 1da0ac19
 	utf_RuntimeVisibleAnnotations            = utf_new_char("RuntimeVisibleAnnotations");
 	utf_RuntimeInvisibleAnnotations          = utf_new_char("RuntimeInvisibleAnnotations");
 	utf_RuntimeVisibleParameterAnnotations   = utf_new_char("RuntimeVisibleParameterAnnotations");
@@ -453,10 +432,7 @@
 	utf_getSystemClassLoader       = utf_new_char("getSystemClassLoader");
 	utf_initCause                  = utf_new_char("initCause");
 	utf_loadClass                  = utf_new_char("loadClass");
-<<<<<<< HEAD
-=======
 	utf_loadClassInternal          = utf_new_char("loadClassInternal");
->>>>>>> 1da0ac19
 	utf_printStackTrace            = utf_new_char("printStackTrace");
 
 	utf_division_by_zero           = utf_new_char("/ by zero");
