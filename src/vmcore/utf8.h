/* src/vmcore/utf8.h - utf8 string functions

   Copyright (C) 1996-2005, 2006, 2007 R. Grafl, A. Krall, C. Kruegel,
   C. Oates, R. Obermaisser, M. Platter, M. Probst, S. Ring,
   E. Steiner, C. Thalinger, D. Thuernbeck, P. Tomsich, C. Ullrich,
   J. Wenninger, Institut f. Computersprachen - TU Wien

   This file is part of CACAO.

   This program is free software; you can redistribute it and/or
   modify it under the terms of the GNU General Public License as
   published by the Free Software Foundation; either version 2, or (at
   your option) any later version.

   This program is distributed in the hope that it will be useful, but
   WITHOUT ANY WARRANTY; without even the implied warranty of
   MERCHANTABILITY or FITNESS FOR A PARTICULAR PURPOSE.  See the GNU
   General Public License for more details.

   You should have received a copy of the GNU General Public License
   along with this program; if not, write to the Free Software
   Foundation, Inc., 51 Franklin Street, Fifth Floor, Boston, MA
   02110-1301, USA.

<<<<<<< HEAD
   $Id: utf8.h 8299 2007-08-13 08:41:18Z michi $

=======
>>>>>>> 1da0ac19
*/


#ifndef _UTF_H
#define _UTF_H

/* forward typedefs ***********************************************************/

typedef struct utf utf;

#include "config.h"

#include <stdio.h>

#include "vm/types.h"

#include "vm/global.h"


/* data structure for utf8 symbols ********************************************/

struct utf {
	utf  *hashlink;                     /* link for external hash chain       */
	s4    blength;                      /* text length in bytes               */
	char *text;                         /* pointer to text                    */
};

/* to determine the end of utf strings */

#define UTF_END(u)    ((char *) u->text + u->blength)


/* utf-symbols for pointer comparison of frequently used strings **************/

extern utf *utf_java_lang_Object;

extern utf *utf_java_lang_Class;
extern utf *utf_java_lang_ClassLoader;
extern utf *utf_java_lang_Cloneable;
extern utf *utf_java_lang_SecurityManager;
extern utf *utf_java_lang_String;
extern utf *utf_java_lang_System;
extern utf *utf_java_lang_ThreadGroup;
extern utf *utf_java_lang_ref_SoftReference;
extern utf *utf_java_lang_ref_WeakReference;
extern utf *utf_java_lang_ref_PhantomReference;
extern utf *utf_java_io_Serializable;

extern utf *utf_java_lang_Throwable;
extern utf *utf_java_lang_Error;

extern utf *utf_java_lang_AbstractMethodError;
extern utf *utf_java_lang_ClassCircularityError;
extern utf *utf_java_lang_ClassFormatError;
extern utf *utf_java_lang_ExceptionInInitializerError;
extern utf *utf_java_lang_IncompatibleClassChangeError;
extern utf *utf_java_lang_InstantiationError;
extern utf *utf_java_lang_InternalError;
extern utf *utf_java_lang_LinkageError;
extern utf *utf_java_lang_NoClassDefFoundError;
extern utf *utf_java_lang_NoSuchFieldError;
extern utf *utf_java_lang_NoSuchMethodError;
extern utf *utf_java_lang_OutOfMemoryError;
extern utf *utf_java_lang_UnsatisfiedLinkError;
extern utf *utf_java_lang_UnsupportedClassVersionError;
extern utf *utf_java_lang_VerifyError;
extern utf *utf_java_lang_VirtualMachineError;

#if defined(WITH_CLASSPATH_GNU)
extern utf *utf_java_lang_VMThrowable;
#endif

extern utf *utf_java_lang_Exception;

extern utf *utf_java_lang_ArithmeticException;
extern utf *utf_java_lang_ArrayIndexOutOfBoundsException;
extern utf *utf_java_lang_ArrayStoreException;
extern utf *utf_java_lang_ClassCastException;
extern utf *utf_java_lang_ClassNotFoundException;
extern utf *utf_java_lang_CloneNotSupportedException;
extern utf *utf_java_lang_IllegalAccessException;
extern utf *utf_java_lang_IllegalArgumentException;
extern utf *utf_java_lang_IllegalMonitorStateException;
extern utf *utf_java_lang_InstantiationException;
extern utf *utf_java_lang_InterruptedException;
extern utf *utf_java_lang_NegativeArraySizeException;
extern utf *utf_java_lang_NullPointerException;
extern utf *utf_java_lang_StringIndexOutOfBoundsException;

extern utf *utf_java_lang_reflect_InvocationTargetException;

extern utf *utf_java_security_PrivilegedActionException;

#if defined(ENABLE_JAVASE)
extern utf* utf_java_lang_Void;
#endif

extern utf* utf_java_lang_Boolean;
extern utf* utf_java_lang_Byte;
extern utf* utf_java_lang_Character;
extern utf* utf_java_lang_Short;
extern utf* utf_java_lang_Integer;
extern utf* utf_java_lang_Long;
extern utf* utf_java_lang_Float;
extern utf* utf_java_lang_Double;

#if defined(ENABLE_JAVASE)
extern utf *utf_java_lang_StackTraceElement;
extern utf *utf_java_lang_reflect_Constructor;
extern utf *utf_java_lang_reflect_Field;
extern utf *utf_java_lang_reflect_Method;
extern utf *utf_java_util_Vector;
#endif

extern utf *utf_InnerClasses;
extern utf *utf_ConstantValue;
extern utf *utf_Code;
extern utf *utf_Exceptions;
extern utf *utf_LineNumberTable;
extern utf *utf_SourceFile;

#if defined(ENABLE_JAVASE)
extern utf *utf_EnclosingMethod;
extern utf *utf_Signature;
extern utf *utf_StackMapTable;

#if defined(ENABLE_ANNOTATIONS)
<<<<<<< HEAD
/* OpenJDKs sun.reflect.ConstantPool class is for now only
 * used by annotations but will probably be used for other
 * things in the future. For now I just couple it with
 * annotation support.
 */
extern utf *utf_sun_reflect_ConstantPool;
#if defined(WITH_CLASSPATH_GNU)
extern utf *utf_sun_reflect_annotation_AnnotationParser;
#endif

=======
>>>>>>> 1da0ac19
extern utf *utf_RuntimeVisibleAnnotations;
extern utf *utf_RuntimeInvisibleAnnotations;
extern utf *utf_RuntimeVisibleParameterAnnotations;
extern utf *utf_RuntimeInvisibleParameterAnnotations;
extern utf *utf_AnnotationDefault;
#endif
#endif

extern utf *utf_init;
extern utf *utf_clinit;
extern utf *utf_clone;
extern utf *utf_finalize;
extern utf *utf_run;

extern utf *utf_add;
extern utf *utf_remove;
extern utf *utf_addThread;
extern utf *utf_removeThread;
extern utf *utf_put;
extern utf *utf_get;
extern utf *utf_uncaughtException;
extern utf *utf_value;

extern utf *utf_fillInStackTrace;
extern utf *utf_findNative;
extern utf *utf_getSystemClassLoader;
extern utf *utf_initCause;
extern utf *utf_loadClass;
extern utf *utf_loadClassInternal;
extern utf *utf_printStackTrace;

extern utf *utf_division_by_zero;

extern utf *utf_Z;
extern utf *utf_B;
extern utf *utf_C;
extern utf *utf_S;
extern utf *utf_I;
extern utf *utf_J;
extern utf *utf_F;
extern utf *utf_D;

extern utf *utf_void__void;
extern utf *utf_boolean__void;
extern utf *utf_byte__void;
extern utf *utf_char__void;
extern utf *utf_short__void;
extern utf *utf_int__void;
extern utf *utf_long__void;
extern utf *utf_float__void;
extern utf *utf_double__void;

extern utf *utf_void__java_lang_ClassLoader;
extern utf *utf_void__java_lang_Object;
extern utf *utf_void__java_lang_Throwable;
extern utf *utf_java_lang_ClassLoader_java_lang_String__J;
extern utf *utf_java_lang_Exception__V;
extern utf *utf_java_lang_Object__java_lang_Object;
extern utf *utf_java_lang_String__void;
extern utf *utf_java_lang_String__java_lang_Class;
extern utf *utf_java_lang_Thread__V;
extern utf *utf_java_lang_Thread_java_lang_Throwable__V;
extern utf *utf_java_lang_Throwable__void;
extern utf *utf_java_lang_Throwable__java_lang_Throwable;

extern utf *utf_not_named_yet;
extern utf *utf_null;
extern utf *array_packagename;


/* function prototypes ********************************************************/

/* initialize the utf8 subsystem */
bool utf8_init(void);

u4 utf_hashkey(const char *text, u4 length);
u4 utf_full_hashkey(const char *text, u4 length);

/* determine hashkey of a unicode-symbol */
u4 unicode_hashkey(u2 *text, u2 length);

/* create new utf-symbol */
utf *utf_new(const char *text, u2 length);

/* make utf symbol from u2 array */
utf *utf_new_u2(u2 *unicodedata, u4 unicodelength, bool isclassname);

utf *utf_new_char(const char *text);
utf *utf_new_char_classname(const char *text);

/* get number of bytes */
u4 utf_bytes(utf *u);

/* get next unicode character of a utf-string */
u2 utf_nextu2(char **utf);

/* get (number of) unicode characters of a utf string (safe) */
s4 utf8_safe_number_of_u2s(const char *text, s4 nbytes);
void utf8_safe_convert_to_u2s(const char *text, s4 nbytes, u2 *buffer);

/* get (number of) unicode characters of a utf string (UNSAFE!) */
u4 utf_get_number_of_u2s(utf *u);
u4 utf_get_number_of_u2s_for_buffer(const char *buffer, u4 blength);

/* determine utf length in bytes of a u2 array */
u4 u2_utflength(u2 *text, u4 u2_length);

void utf_copy(char *buffer, utf *u);
void utf_cat(char *buffer, utf *u);
void utf_copy_classname(char *buffer, utf *u);
void utf_cat_classname(char *buffer, utf *u);

/* write utf symbol to file/buffer */
void utf_display_printable_ascii(utf *u);
void utf_display_printable_ascii_classname(utf *u);

void utf_sprint_convert_to_latin1(char *buffer, utf *u);
void utf_sprint_convert_to_latin1_classname(char *buffer, utf *u);

void utf_strcat_convert_to_latin1(char *buffer, utf *u);
void utf_strcat_convert_to_latin1_classname(char *buffer, utf *u);

void utf_fprint_printable_ascii(FILE *file, utf *u);
void utf_fprint_printable_ascii_classname(FILE *file, utf *u);

/* check if a UTF-8 string is valid */
bool is_valid_utf(char *utf_ptr, char *end_pos);

/* check if a UTF-8 string may be used as a class/field/method name */
bool is_valid_name(char *utf_ptr, char *end_pos);
bool is_valid_name_utf(utf *u);

/* show utf-table */
void utf_show(void);

#endif /* _UTF_H */


/*
 * These are local overrides for various environment variables in Emacs.
 * Please do not remove this and leave it at the end of the file, where
 * Emacs will automagically detect them.
 * ---------------------------------------------------------------------
 * Local variables:
 * mode: c
 * indent-tabs-mode: t
 * c-basic-offset: 4
 * tab-width: 4
 * End:
 * vim:noexpandtab:sw=4:ts=4:
 */<|MERGE_RESOLUTION|>--- conflicted
+++ resolved
@@ -22,11 +22,6 @@
    Foundation, Inc., 51 Franklin Street, Fifth Floor, Boston, MA
    02110-1301, USA.
 
-<<<<<<< HEAD
-   $Id: utf8.h 8299 2007-08-13 08:41:18Z michi $
-
-=======
->>>>>>> 1da0ac19
 */
 
 
@@ -154,19 +149,6 @@
 extern utf *utf_StackMapTable;
 
 #if defined(ENABLE_ANNOTATIONS)
-<<<<<<< HEAD
-/* OpenJDKs sun.reflect.ConstantPool class is for now only
- * used by annotations but will probably be used for other
- * things in the future. For now I just couple it with
- * annotation support.
- */
-extern utf *utf_sun_reflect_ConstantPool;
-#if defined(WITH_CLASSPATH_GNU)
-extern utf *utf_sun_reflect_annotation_AnnotationParser;
-#endif
-
-=======
->>>>>>> 1da0ac19
 extern utf *utf_RuntimeVisibleAnnotations;
 extern utf *utf_RuntimeInvisibleAnnotations;
 extern utf *utf_RuntimeVisibleParameterAnnotations;
