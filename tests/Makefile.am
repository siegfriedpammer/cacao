--- conflicted
+++ resolved
@@ -28,14 +28,6 @@
 SUBDIRS = \
 	regression
 
-<<<<<<< HEAD
-if ENABLE_COMPILER2
-SUBDIRS += \
-	compiler2
-endif
-
-=======
->>>>>>> ce2e2581
 if HAVE_GTEST
 SUBDIRS += \
 	gtest
