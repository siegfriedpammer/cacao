--- conflicted
+++ resolved
@@ -20,98 +20,8 @@
 ## Foundation, Inc., 51 Franklin Street, Fifth Floor, Boston, MA
 ## 02110-1301, USA.
 
-<<<<<<< HEAD
-JAVA     = $(top_builddir)/src/cacao/cacao
-JAVACMD  = $(JAVA) -Xbootclasspath:$(BOOTCLASSPATH)
-JAVACCMD = $(JAVAC) -source 1.5 -target 1.5 -nowarn -bootclasspath $(BOOTCLASSPATH)
-
-CXXFLAGS=-I$(top_builddir) -I$(top_srcdir)/src -I$(srcdir) -g -O0
-
-SOURCE_FILES = \
-	$(srcdir)/Test.java
-
-EXTRA_DIST = \
-	$(SOURCE_FILES) \
-	Compile.sh
-
-CLEANFILES = \
-	*.class \
-	*.o \
-	*.run \
-	*.thisoutput
-
-OUTPUT_JAVA_TESTS = \
-	Test.BoyerMoore \
-	Test.fact \
-	Test.Min \
-	Test.power \
-	Test.permut \
-	Test.OverflowInt \
-	Test.OverflowLong \
-	Test.OverflowLongIntLong \
-	Test.pi \
-	Test.piSpigot \
-	Test.Sqrt \
-	Test.test_array_len \
-	Test.test_array_load \
-	Test.test_array_store \
-	Test.test_array_2dim_load \
-	Test.test_array_2dim_store \
-	Test.test_float_array_load \
-	Test.test_double_array_store \
-	Test.test_float_cmp \
-	Test.test_double_cmp \
-	Test.ineg \
-	Test.lneg \
-	Test.fneg \
-	Test.dneg \
-	Test.matAdd \
-	Test.matMult \
-	Test.testParameterLong \
-	Test.testParameterLong2 \
-	Test.testParameterLong3 \
-	Test.testParameterDouble \
-	Test.idiv \
-	Test.imod \
-	Test.fadd \
-	Test.fsub \
-	Test.fmul \
-	Test.fdiv \
-	Test.dmod
-	
-
-check: build run
-
-build:
-	$(JAVACCMD) -d . $(SOURCE_FILES)
-
-run: $(OUTPUT_JAVA_TESTS)
-
-%: %.thisoutput
-	@echo compare $@...
-	@diff $(srcdir)/$@.output $<
-
-%.o: build
-	@echo compile $@...
-	@LD_LIBRARY_PATH=$(top_builddir)/src/cacao/.libs $(SHELL) $(srcdir)/Compile.sh "$(JAVACMD)" $@ $(srcdir)
-
-%.o.baseline: build
-	@echo compile baseline $@...
-	@LD_LIBRARY_PATH=$(top_builddir)/src/cacao/.libs $(SHELL) $(srcdir)/Compile.sh "$(JAVACMD)" $(subst .baseline,,$@) $(srcdir) dummy
-	mv $(subst .baseline,,$@) $@
-
-%.run: %.o $(srcdir)/%.main.cpp
-	@$(CXX) $(CXXFLAGS) $^ -o $@
-%.baseline.run: %.o.baseline $(srcdir)/%.main.cpp
-	@$(CXX) $(CXXFLAGS) $^ -o $@
-
-%.thisoutput: %.run
-	@echo run $@...
-	@./$< > $@
-=======
 SUBDIRS = \
 	junit
->>>>>>> 992ee27a
 
 ## Local variables:
 ## mode: Makefile
