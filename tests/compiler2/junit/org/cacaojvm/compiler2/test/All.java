--- conflicted
+++ resolved
@@ -29,17 +29,11 @@
 @RunWith(Suite.class)
 @Suite.SuiteClasses({
 	// @formatter:off
-
-	
 	Fact.class,
 	Sqrt.class,
 	Power.class,
 	Min.class,
 	Pi.class,
-	
-	
-	
-	// Does not work for some reason
 	PiSpigot.class,
 	Overflow.class,
 	ParameterLong.class,
@@ -61,8 +55,7 @@
 	MatMult.class,
 	Array2dimLoad.class,
 	Array2dimStore.class,
-<<<<<<< HEAD
-	SampleTest.class,
+	LookupSwitch.class,
 	
 	D2f.class,
 	Dadd.class,
@@ -82,12 +75,8 @@
 	I2f.class,
 	I2d.class,
 	Idiv.class,
-	Irem.class
-	
-=======
-	LookupSwitch.class,
+	Irem.class,
 	SampleTest.class
->>>>>>> 406cb79b
 	// @formatter:on
 })
 public class All {
